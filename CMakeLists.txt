--- conflicted
+++ resolved
@@ -212,14 +212,6 @@
         ADUC_STEP_HANDLERS
         "microsoft/swupdate_v2,microsoft/script,microsoft/apt,microsoft/simulator"
         CACHE STRING "The list of step handlers.")
-<<<<<<< HEAD
-
-    set (
-        ADUC_STEP_HANDLERS
-        "microsoft/swupdate_v2,microsoft/script,microsoft/apt,microsoft/simulator"
-        CACHE STRING "The list of step handlers.")
-=======
->>>>>>> 22deadaa
 endif ()
 
 set (
