cmake_minimum_required (VERSION 3.5)

project (azure_device_update_client)

# Print out CMake build variables.
message (STATUS)
message (STATUS CMAKE_SYSTEM_NAME=${CMAKE_SYSTEM_NAME})
message (STATUS CMAKE_SYSTEM_VERSION=${CMAKE_SYSTEM_VERSION})
message (STATUS CMAKE_HOST_SYSTEM_NAME=${CMAKE_HOST_SYSTEM_NAME})
message (STATUS CMAKE_GENERATOR=${CMAKE_GENERATOR})
message (STATUS CMAKE_BUILD_TYPE=${CMAKE_BUILD_TYPE})
message (STATUS CMAKE_C_COMPILER=${CMAKE_C_COMPILER})
message (STATUS CMAKE_CXX_COMPILER=${CMAKE_CXX_COMPILER})
message (STATUS CMAKE_BINARY_DIR=${CMAKE_BINARY_DIR})
message (STATUS CMAKE_SOURCE_DIR=${CMAKE_SOURCE_DIR})
message (STATUS CMAKE_BUILD_TYPE=${CMAKE_BUILD_TYPE})
message (STATUS CMAKE_SYSTEM_NAME=${CMAKE_SYSTEM_NAME})
message (STATUS)

# Tell CMake where to find our custom CMake module files.
set (CMAKE_MODULE_PATH ${CMAKE_MODULE_PATH} "${CMAKE_SOURCE_DIR}/cmake")

# GNUInstallDirs defines the standard GNU install directories
# so that we can reference them in our install commands.
# e.g. CMAKE_INSTALL_BINDIR
include (GNUInstallDirs)

include (aduc_helpers)

#
# Version information
#

# ADU Agent follows Semantic Versioning 2.0.0
# https://semver.org/spec/v2.0.0.html
set_cache_with_env_or_default (
    ADUC_VERSION_MAJOR
    "1"
    STRING
    "The major part of the semantic version")

set_cache_with_env_or_default (
    ADUC_VERSION_MINOR
    "0"
    STRING
    "The minor part of the semantic version")

set_cache_with_env_or_default (
    ADUC_VERSION_PATCH
    "2"
    STRING
    "The patch part of the semantic version")

set_cache_with_env_or_default (
    ADUC_VERSION_PRERELEASE
    ""
    STRING
    "The pre-release part of the semantic version")

set_cache_with_env_or_default (
    ADUC_VERSION_BUILD
    ""
    STRING
    "The build ID part of the semantic version")

set_cache_with_env_or_default (
    ENABLE_ADU_TELEMETRY_REPORTING
    ON
    BOOL
    "The flag to turn on/off reporting versions to telemetry")

set_cache_with_env_or_default (
    ADUC_BUILDER_IDENTIFIER
    "DU"
    STRING
    "The ADUC builder name: ADUC-sourced builder will be called DU")

set (ADUC_VERSION "${ADUC_VERSION_MAJOR}.${ADUC_VERSION_MINOR}.${ADUC_VERSION_PATCH}")

if (ADUC_VERSION_PRERELEASE)
    string (APPEND ADUC_VERSION "-${ADUC_VERSION_PRERELEASE}")
endif ()

if (ADUC_VERSION_BUILD)
    string (APPEND ADUC_VERSION "+${ADUC_VERSION_BUILD}")
endif ()

#
# Custom CMake Options
#

set (
    ADUC_CONF_FOLDER
    "/etc/adu"
    CACHE STRING "Path to the configuration folder for the ADU Agent.")

set (
    ADUC_CONF_FILE
    "du-config.json"
    CACHE STRING "Name of the ADU Agent configuration file.")

set (
    ADUC_DATA_FOLDER
    "/var/lib/adu"
    CACHE
        STRING
        "Path to the folder containing data file(s) for the ADU Agent. e.g. installedcriteria file."
)

set (
    ADUC_TEST_DATA_PATH_SEGMENT
    "testdata"
    CACHE STRING
          "The path segment in source tree where testdata for various test folders will be found.")

set (
    ADUC_TEST_DATA_FOLDER
    "/tmp/adu/${ADUC_TEST_DATA_PATH_SEGMENT}"
    CACHE
        STRING
        "Path to the folder containing test data file(s) copied from tests/testdata/<testname> folders in the source tree."
)

set (
    ADUC_EXTENSIONS_FOLDER
    "${ADUC_DATA_FOLDER}/extensions"
    CACHE STRING "Path to the folder containing file(s) related to DU Agent extension(s).")

set (
    ADUC_EXTENSIONS_INSTALL_FOLDER
    "${ADUC_EXTENSIONS_FOLDER}/sources"
    CACHE STRING "Path to the folder containing extensions .so file(s).")

set (
    ADUC_UPDATE_CONTENT_HANDLER_REG_FILENAME
    "content_handler.json"
    CACHE STRING "Content handler registration file name.")

set (
    ADUC_DOWNLOAD_HANDLER_REG_FILENAME
    "download_handler.json"
    CACHE STRING "Download handler registration file name.")

set (
    ADUC_EXTENSION_REG_FILENAME
    "extension.json"
    CACHE STRING "Extension registration file name.")

set (
    ADUC_EXTENSIONS_SUBDIR_COMPONENT_ENUMERATOR
    "component_enumerator"
    CACHE STRING "Sub folder for component enumerator extension.")

set (
    ADUC_EXTENSIONS_SUBDIR_CONTENT_DOWNLOADER
    "content_downloader"
    CACHE STRING "Sub folder for content downloader extension.")

set (
    ADUC_EXTENSIONS_SUBDIR_UPDATE_CONTENT_HANDLERS
    "update_content_handlers"
    CACHE STRING "Sub folder for update content handler extensions.")

set (
    ADUC_COMPONENT_ENUMERATOR_EXTENSION_DIR
    "${ADUC_EXTENSIONS_FOLDER}/${ADUC_EXTENSIONS_SUBDIR_COMPONENT_ENUMERATOR}"
    CACHE STRING "Path for component enumerator extension.")

set (
    ADUC_CONTENT_DOWNLOADER_EXTENSION_DIR
    "${ADUC_EXTENSIONS_FOLDER}/${ADUC_EXTENSIONS_SUBDIR_CONTENT_DOWNLOADER}"
    CACHE STRING "Path for content downloader extension.")

set (
    ADUC_UPDATE_CONTENT_HANDLER_EXTENSION_DIR
    "${ADUC_EXTENSIONS_FOLDER}/${ADUC_EXTENSIONS_SUBDIR_UPDATE_CONTENT_HANDLERS}"
    CACHE STRING "Sub folder for update content handler extensions.")

set (
    ADUC_EXTENSIONS_SUBDIR_DOWNLOAD_HANDLERS
    "download_handlers"
    CACHE STRING "Sub folder for download handler extensions.")

set (
    ADUC_DOWNLOAD_HANDLER_EXTENSION_DIR
    "${ADUC_EXTENSIONS_FOLDER}/${ADUC_EXTENSIONS_SUBDIR_DOWNLOAD_HANDLERS}"
    CACHE STRING "Path for the download handler extensions")

if (ADUC_BUILD_SNAP)
    set (
        ADUC_DOWNLOADS_FOLDER
        /var/lib/deviceupdate-agent-downloads
        CACHE STRING "Path to the folder containing downloaded update artifacts.")
else()
    set (
        ADUC_DOWNLOADS_FOLDER
        "${ADUC_DATA_FOLDER}/downloads"
        CACHE STRING "Path to the folder containing downloaded update artifacts.")
endif()

set (
    ADUC_CONTENT_HANDLERS
    "microsoft/swupdate"
    CACHE STRING "The list of content handlers.")

set (
    ADUC_COMMANDS_FIFO_NAME
    "${ADUC_DATA_FOLDER}/du-commands.fifo"
    CACHE STRING "The named-pipe for commands IPC.")

#
# Starting from version 0.8.1, Device Update Agent must support only one version of the update manifest
# based on the base dtmi model that the Agent announces when connecting to the IoT Hub.
#
# For this version, "dtmi:azure:iot:deviceUpdateModel;2" is using the manifest version verison 5.
#
set (SUPPORTED_UPDATE_MANIFEST_VERSION_MIN 4)
set (SUPPORTED_UPDATE_MANIFEST_VERSION_MAX 5)

#
# DeviceInfo configuration
# These values must be modified to describe your device.
#

set (
    ADUC_DEVICEINFO_MANUFACTURER
    "Contoso"
    CACHE STRING "Manufacturer of the device.")

set (
    ADUC_DEVICEINFO_MODEL
    "Virtual Machine"
    CACHE STRING "Name of the device.")

#
# AzureDeviceUpdateInterface DeviceProperties configuration
#

set (
    ADUC_DEVICEPROPERTIES_MANUFACTURER
    "Contoso"
    CACHE STRING "Manufacturer of the device")

set (
    ADUC_DEVICEPROPERTIES_MODEL
    "Video"
    CACHE STRING "Model of the device")

set (
    ADUC_PLATFORM_LAYER
    "linux"
    CACHE STRING "The platform layer to use. Options: linux")

# By default ADU Agent daemon runs as root.
# root user home directory should be /root.
set (
    ADUC_HOME_FOLDER
    "/root"
    CACHE STRING "Path to the ADU Agent home folder.")

set (
    ADUC_INSTALLEDCRITERIA_FILE
    "installedcriteria"
    CACHE STRING "Name of the data file containing InstalledCriteria records.")

set (
    ADUC_LOGGING_LIBRARY
    "zlog"
    CACHE STRING "The logging library to use. Options: xlog zlog")

set (
    ADUC_LOG_FOLDER
    "/var/log/adu"
    CACHE STRING "Location where ADU Agent will write logs.")

set (
    ADUC_VERSION_FILE
    "/etc/adu-version"
    CACHE STRING "Path to the file that contains version info for the image or device.")

set (
    ADUC_AGENT_FOLDER
    "/usr/bin"
    CACHE STRING "Location where ADU Agent binary is located.")

set (
    ADUC_AGENT_FILENAME
    "AducIotAgent"
    CACHE STRING "The filename of the ADU Agent binary.")

get_filename_component (
    ADUC_AGENT_FILEPATH
    "${ADUC_AGENT_FOLDER}/${ADUC_AGENT_FILENAME}"
    ABSOLUTE
    "/")

set (
    DIAGNOSTICS_CONFIG_FILE
    "du-diagnostics-config.json"
    CACHE STRING
          "Path to the file that contains the configuration information for the diagnostics system")

set (
    DIAGNOSTICS_COMPLETED_OPERATION_FILE
    "diagnosticsoperationids"
    CACHE STRING "File that contains the last completed diagnostic operation's id")
set (
    DIAGNOSTICS_COMPLETED_OPERATION_FILE_PATH
    "${ADUC_DATA_FOLDER}/${DIAGNOSTICS_COMPLETED_OPERATION_FILE}"
    CACHE STRING "Path to the file that contains the completed diagnostic operation ids")

set (
    ADUSHELL_FOLDER
    "/usr/lib/adu"
    CACHE STRING "The directory of the adu-shell binary.")

set (
    ADUSHELL_FILENAME
    "adu-shell"
    CACHE STRING "Filename of adu-shell.")

get_filename_component (
    ADUSHELL_FILE_PATH
    "${ADUSHELL_FOLDER}/${ADUSHELL_FILENAME}"
    ABSOLUTE
    "/")

set (
    ADUSHELL_FILE_PATH
    ${ADUSHELL_FILE_PATH}
    CACHE STRING "The absolute path to the adu-shell file path.")

set (
    ADUSHELL_EFFECTIVE_GROUP_NAME
    "adu"
    CACHE STRING "The effective group name for adu-shell process.")

<<<<<<< HEAD
set (
    EIS_PIPE_PATH
    "/var/lib/adu/eis_conn_info"
    CACHE STRING "The named pipe for eis identities.")

if (ADUC_UBUNTU_CORE_SNAP_ONLY)
=======
if (ADUC_BUILD_SNAP)
>>>>>>> b448671f
    set (
        ADUC_FILE_USER
        "root"
        CACHE STRING "The user for adu file ownership.")

    set (
        ADUC_FILE_GROUP
        "snap_aziot_du"
        CACHE STRING "The group for adu file ownership.")

    set (
        DO_FILE_USER
        "snap_aziot_do"
        CACHE STRING "The user for do file ownership.")

    set (
        DO_FILE_GROUP
        "snap_aziot_do"
        CACHE STRING "The group for do file ownership.")

    set (
        EIS_USER
        "snap_aziot_du"
        CACHE STRING "The uid to call eis service.")
else ()
    set (
        ADUC_FILE_USER
        "adu"
        CACHE STRING "The user for adu file ownership.")

    set (
        ADUC_FILE_GROUP
        "adu"
        CACHE STRING "The group for adu file ownership.")

    set (
        DO_FILE_USER
        "do"
        CACHE STRING "The user for do file ownership.")

    set (
        DO_FILE_GROUP
        "do"
        CACHE STRING "The group for do file ownership.")

    set (
        EIS_USER
        "adu"
        CACHE STRING "The uid to call eis service.")
endif ()

set (
    SYSLOG_FILE_GROUP
    "syslog"
    CACHE STRING "The syslog group.")

set (
    ADUC_IOT_HUB_PROTOCOL
    "IotHub_Protocol_from_Config"
    CACHE
        STRING
        "The protocol for Azure IotHub SDK communication. Options are MQTT, MQTT_over_WebSockets, and IotHub_Protocol_from_Config"
)

# Device Update Repo Locations

set (
    ADUC_SCRIPTS_FOLDER
    "/scripts/"
    CACHE STRING "The folder that holds all of the scripts")

set (
    ADUC_SCRIPTS_FOLDER_PATH
    "${PROJECT_SOURCE_DIR}/${ADUC_SCRIPTS_FOLDER}"
    CACHE STRING "Path to the scripts folder within the Device Update project")

# Error Code Generator Script Name
set (
    ADUC_ERROR_CODE_GENERATOR_SCRIPT_FILENAME
    "generate_error_code_defs.sh"
    CACHE STRING "The script file that generates the error code definitions")

# Error Code Definition Folder and Filename
set (
    ADUC_ERROR_CODE_DEFS_FOLDER
    "/src/inc/aduc/"
    CACHE STRING "The folder within Device Update to generate the result.h file to")

set (
    ADUC_GENERATED_ERROR_CODE_FOLDER_PATH
    "${PROJECT_SOURCE_DIR}/${ADUC_ERROR_CODE_DEFS_FOLDER}"
    CACHE STRING "Path to the folder to generate the error code file")

set (
    ADUC_ERROR_CODE_DEFS_FILENAME
    "result.h"
    CACHE STRING "File name for the error code definitions")

# Error Code Json Folder, Filename, and Path
set (
    ADUC_ERROR_CODE_GENERATOR_JSON_FOLDER
    "error_code_generator_defs"
    CACHE STRING "Name of the folder that contains the error codes JSON file")

set (
    ADUC_ERROR_CODE_JSON_FILENAME
    "result_codes.json"
    CACHE STRING "Name of the json file that defines the error codes for Device Update")

set (
    ADUC_ERROR_CODE_JSON_FOLDER_PATH
    "${ADUC_SCRIPTS_FOLDER_PATH}/${ADUC_ERROR_CODE_GENERATOR_JSON_FOLDER}"
    CACHE STRING "Path to the folder where the JSON error code definition file lives")

# Paths for the Folders

get_filename_component (
    ADUC_PATH_TO_ERROR_CODE_GENERATOR_SCRIPT
    "${ADUC_SCRIPTS_FOLDER_PATH}/${ADUC_ERROR_CODE_GENERATOR_SCRIPT_FILENAME}"
    ABSOLUTE
    "/")

get_filename_component (
    ADUC_PATH_TO_ERROR_CODE_JSON_FILE
    "${ADUC_ERROR_CODE_JSON_FOLDER_PATH}/${ADUC_ERROR_CODE_JSON_FILENAME}"
    ABSOLUTE
    "/")

get_filename_component (
    ADUC_GENERATED_ERROR_CODE_FILE_PATH
    "${ADUC_GENERATED_ERROR_CODE_FOLDER_PATH}/${ADUC_ERROR_CODE_DEFS_FILENAME}"
    ABSOLUTE
    "/")

#######
# BEGIN Delta Downloader Handler Source Update Cache Configurations

# Source Update Cache Commit Strategy
#
# Value values are:
#   "TWO_PHASE_COMMIT" - Moves the incoming files then deletes previous.
#   "OVERWRITE" - Saves space by deleting existing source updates first.
set (
    ADUC_DELTA_DOWNLOAD_HANDLER_SOURCE_UPDATE_CACHE_COMMIT_STRATEGY
    "TWO_PHASE_COMMIT"
    CACHE STRING "The commit strategy for the source update cache.")

# Source Update Cache Directory
#
# Directory where an update from download work folder is cached after successful workflow processing
set (
    ADUC_DELTA_DOWNLOAD_HANDLER_SOURCE_UPDATE_CACHE_DIR
    "${ADUC_DATA_FOLDER}/sdc"
    CACHE STRING
          "The base directory to cache source update payloads that delta updates are based upon.")

# END Delta Downloader Handler Source Update Cache Configurations
#######

option (ADUC_WARNINGS_AS_ERRORS "Treat warnings as errors (-Werror)" ON)
option (ADUC_BUILD_UNIT_TESTS "Build unit tests and mock some functionality" OFF)
option (ADUC_BUILD_DOCUMENTATION "Build documentation files" OFF)
option (ADUC_BUILD_PACKAGES "Build the ADU Agent packages" OFF)
option (ADUC_INSTALL_DAEMON "Install the ADU Agent as a daemon" ON)
option (ADUC_REGISTER_DAEMON "Register the ADU Agent daemon with the system" ON)
option (ADUC_TRACE_TARGET_DEPS "Trace target dependencies" OFF)

### End CMake Options

# Construct the absolute path to the adu configuration file.
get_filename_component (
    ADUC_CONF_FILE_PATH
    "${ADUC_CONF_FOLDER}/${ADUC_CONF_FILE}"
    ABSOLUTE
    "/")
set (
    ADUC_CONF_FILE_PATH
    "${ADUC_CONF_FILE_PATH}"
    CACHE STRING "Path to the ADU configuration file.")

# Construct the absolute path to the adu diagnostics configuration file
get_filename_component (
    DIAGNOSTICS_CONFIG_FILE_PATH
    "${ADUC_CONF_FOLDER}/${DIAGNOSTICS_CONFIG_FILE}"
    ABSOLUTE
    "/")

set (
    DIAGNOSTICS_CONFIG_FILE_PATH
    "${DIAGNOSTICS_CONFIG_FILE_PATH}"
    CACHE STRING "Path to the diagnostics configuration file.")

# Generate the error code definition file
execute_process (
    COMMAND
        ${ADUC_PATH_TO_ERROR_CODE_GENERATOR_SCRIPT} --json-file-path
        "${ADUC_PATH_TO_ERROR_CODE_JSON_FILE}" --result-file-path
        "${ADUC_GENERATED_ERROR_CODE_FILE_PATH}" -s
    WORKING_DIRECTORY ${CMAKE_CURRENT_SOURCE_DIR}
    RESULT_VARIABLE GENERATE_ERROR_CODE_DEFS_RESULT)

if (NOT
    GENERATE_ERROR_CODE_DEFS_RESULT
    EQUAL
    "0")
    message (
        FATAL_ERROR
            "Failed to generate error code definition from json file ${ADUC_PATH_TO_ERROR_CODE_JSON_FILE} to ${ADUC_GENERATED_ERROR_CODE_FILE_PATH} with error code ${GENERATE_ERROR_CODE_DEFS_RESULT}"
    )
endif ()

if (ADUC_BUILD_UNIT_TESTS)
    # Need to be in the root directory to place CTestTestfile.cmake in root
    # of output folder.
    enable_testing ()

    copy_test_data ("${CMAKE_SOURCE_DIR}" "${ADUC_TEST_DATA_PATH_SEGMENT}"
                    "${ADUC_TEST_DATA_FOLDER}")
endif ()

if (ADUC_INSTALL_DAEMON)
    add_subdirectory (daemon)
endif ()

add_subdirectory (src)

if (ADUC_BUILD_PACKAGES)
    add_subdirectory (packages)
endif ()<|MERGE_RESOLUTION|>--- conflicted
+++ resolved
@@ -335,16 +335,12 @@
     "adu"
     CACHE STRING "The effective group name for adu-shell process.")
 
-<<<<<<< HEAD
 set (
     EIS_PIPE_PATH
     "/var/lib/adu/eis_conn_info"
     CACHE STRING "The named pipe for eis identities.")
 
-if (ADUC_UBUNTU_CORE_SNAP_ONLY)
-=======
 if (ADUC_BUILD_SNAP)
->>>>>>> b448671f
     set (
         ADUC_FILE_USER
         "root"
