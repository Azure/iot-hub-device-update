--- conflicted
+++ resolved
@@ -47,11 +47,7 @@
 
 set_cache_with_env_or_default (
     ADUC_VERSION_PATCH
-<<<<<<< HEAD
-    "1"
-=======
     "2"
->>>>>>> 963ab486
     STRING
     "The patch part of the semantic version")
 
