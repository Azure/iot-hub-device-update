# How To Implement A Custom Step Handler Extension

## What's A Step Handler Extension

<<<<<<< HEAD
Device Update agent supports an Update Content Handler (a.k.a, Step Handler) extension, which enables the Agent to support multiple Update Types at the same time.

Device builders can define a custom Update Type, implement the associated custom Update Content Handler, and register it, if needed for their additional device updates and deployment scenarios.
=======
Device Update agent supports a Step Handler (a.k.a, Step Handler) extension, which enables the Agent to support multiple Handler Types at the same time.

Device builders can define a custom Update Type, implement the associated custom Step Handler, and register it, if needed for their additional device updates and deployment scenarios.
>>>>>>> 2ef602b6

## Requirements

1. An extension must be a Linux shared-library that implements and exports following C function:

```c

/**
<<<<<<< HEAD
 * @brief Instantiates an Update Content Handler.
 * @return A pointer to an instantiated Update Content Handler object.
=======
 * @brief Instantiates a Step Handler.
 * @return A pointer to an instantiated Step Handler object.
>>>>>>> 2ef602b6
 */
ContentHandler* CreateUpdateContentHandlerExtension(ADUC_LOG_SEVERITY logLevel);

```

This function must return a C++ class object that derived from **ContentHandler** abstract class.

See **ContentHandler** class definition in  [content_handler.hpp](../../src/extensions/inc/aduc/content_handler.hpp) for details.

2. The custom step handler must implement all virtual functions. See the details of each functions below:

|Function| Purpose| Return Values|
|----------|----------|----------|
| Download | Handles a 'download' task invoked by DU Agent workflow.<br/><br/>The downloaded file must be stored in a work folder specified in [**ADUC_WorkflowData**](../../src/adu_types/inc/aduc/types/workflow.h) | For success cases, the **ResultCode** field of the **ADUC_Result** struct can be one of the following values:<br/><br/>    ADUC_Result_Download_Success<br/>ADUC_Result_Download_InProgress<br/>ADUC_Result_Download_Skipped_FileExists<br/>ADUC_Result_Download_Skipped_UpdateAlreadyInstalled<br/>ADUC_Result_Download_Skipped_NoMatchingComponents<br/><br/>See [adu_core.h](../../src/adu_types/inc/aduc/types/adu_core.h) for more details |
| Install | Handles an 'install' task invoked by DU Agent workflow.<br/><br/>The install task usually includes a process where the handler invokes external tool or command to install the downloaded update payload file(s) to the desired target.<br/>For example, for 'microsoft/apt' update, the handler could invoke following command:<br/><br/> <b>`apt-get install <options> <list of packages to install>`</b> | For success cases, the **ResultCode** field of the **ADUC_Result** struct can be one of the following values:<br/><br/>    ADUC_Result_Install_Success<br/>ADUC_Result_Install_InProgress<br/>ADUC_Result_Install_Skipped_UpdateAlreadyInstalled<br/>ADUC_Result_Install_Skipped_NoMatchingComponents <br/>ADUC_Result_Install_RequiredImmediateReboot <br/>ADUC_Result_Install_RequiredReboot<br/>ADUC_Result_Install_RequiredImmediateAgentRestart<br/>ADUC_Result_Install_RequiredAgentRestart<br/><br/>See [adu_core.h](../../src/adu_types/inc/aduc/types/adu_core.h) for more details |
| Apply | Handles an 'apply' task invoked by DU Agent workflow.<br/><br/>The apply task usually includes one or more additional steps after an 'install' task has completed. Such as, validating installed items, restart system service, update configuration files, persist some meta data related to the update process.<br/><br/> The DU Agent workflow will consider the update complete successfully only when an apply task returns ADUC_Result_Apply_Success | For success cases, the **ResultCode** field of the **ADUC_Result** struct can be one of the following values:<br/><br/>    ADUC_Result_Apply_Success <br/>ADUC_Result_Apply_InProgress<br/>ADUC_Result_Apply_RequiredImmediateReboot<br/>ADUC_Result_Apply_RequiredReboot <br/>ADUC_Result_Apply_RequiredImmediateAgentRestart <br/>ADUC_Result_Apply_RequiredAgentRestart<br/><br/>See [adu_core.h](../../src/adu_types/inc/aduc/types/adu_core.h) for more details |
| Cancel | Handles a 'cancel' task invoked by DU Agent workflow.<br/><br/>The cancel task usually initiated by the Device Update Service. When an Agent received a cancel request, the Agent workflow will relay this request to an active Step Handler that's currently processing the deployment. The handler should try to gracefully cancelling current task, and return appropriate result. | For success cases, the **ResultCode** field of the **ADUC_Result** struct can be one of the following values:<br/><br/>    ADUC_Result_Cancel_Success <br/>ADUC_Result_Cancel_UnableToCancel<br/<br/>See [adu_core.h](../../src/adu_types/inc/aduc/types/adu_core.h) for more details |
| IsInstalled | In some situation, an Agent workflow can invoke 'IsInstalled' function, to determine whether the current update (as specified in [**ADUC_WorkflowData**](../../src/adu_types/inc/aduc/types/workflow.h) object) is installed on the target device, or component. The Step Handler is responsible for evaluate the target state and return result accordingly. | The **ResultCode** field of the **ADUC_Result** struct can be one of the following values:<br/><br/>    ADUC_Result_IsInstalled_Installed <br/>ADUC_Result_IsInstalled_NotInstalled<br/<br/>See [adu_core.h](../../src/adu_types/inc/aduc/types/adu_core.h) for more details |

## Consuming ADUC_WorkflowData

As noted above, DU Agent Core passes an [**ADUC_WorkflowData**](../../src/adu_types/inc/aduc/types/workflow.h) object when invoking a function provided by the handler. A '**WorkflowHandle**' field of the  [**ADUC_WorkflowData**](../../src/adu_types/inc/aduc/types/workflow.h) object contains all data needed to perform each task.

A group of helper functions declared in workflow_utils.h can be used to query workflow data from the WorkflowHandle.

Below, you can find an example of useful helper functions used in most handlers provided in this project.

| Function | Purpose |
|:---|:---|
|workflow_get_update_id|Get the id of an update currently being processed
|workflow_get_update_type| Get the type of an update being processed |
|workflow_get_update_files_count|Get total update payload files count|
|workflow_get_update_file| Get a file entity information.<br/>See [ADUC_FileEntity](../../src/adu_types/inc/aduc/types/update_content.h) for more info.
workflow_get_installed_criteria|Get the 'installed' criteria string|

> See [workflow_utils.h](../../src/utils/workflow_utils/inc/aduc/workflow_utils.h) for full list of the helper functions.

## Implementing A 'Component-Aware' Step Handler

Usually, a step handler is designed to install an update content on a Host Device. An example of this is the [APT Update Handler](../../src/extensions/step_handlers/apt_handler/README.md) provided in this project, which installs one or more Debian packages on the host device.

In some case, a Device Builder may want to install an update content on one or more component(s) that connected to the Host Device instead.

In this case, if the Update has been authored and imported correctly, the DU Agent workflow will include a 'Selected Components' data in the ADUC_WorkflowHandle object that is passed to the handler's function.

When implementing a handler that handles an update intended for connected-components, the following helper functions can be used to get selected components properties:

|Function| Purpose|
|---|---|
|workflow_peek_selected_components|Get a serialized JSON string containing a collection of components that the update should be installed.|

The component data is provided by Component Enumerator Extension, which usually implemented by Device Builder and registered on the Host Device.

> See [Contoso Virtual Vacuum Component Enumerator](../../src/extensions/component_enumerators/examples/contoso_component_enumerator/README.md) example for more details

## How To Build A Step Handler Extension

To get started, take a look at existing Step Handler Extensions in [src/extensions/step_handlers](../../src/extension/stept_handlers) folder for reference.

## How To Register A Step Handler Extension

To register a Step handler, run following command on the device:

```sh
sudo /usr/bin/AducIotAgent --extension-type updateContentHandler --register-extension <full path to the handler file> --extension-id <update type name>

# For example
# sudo /usr/bin/AducIotAgent --extension-type updateContentHandler --register-extension /var/lib/adu/extensions/sources/libmicrosoft_apt_1.so --extension-id 'microsoft/apt:1'
```

### Return Value

AducIotAgent will return 0 if it succeeded.<|MERGE_RESOLUTION|>--- conflicted
+++ resolved
@@ -2,15 +2,9 @@
 
 ## What's A Step Handler Extension
 
-<<<<<<< HEAD
-Device Update agent supports an Update Content Handler (a.k.a, Step Handler) extension, which enables the Agent to support multiple Update Types at the same time.
-
-Device builders can define a custom Update Type, implement the associated custom Update Content Handler, and register it, if needed for their additional device updates and deployment scenarios.
-=======
 Device Update agent supports a Step Handler (a.k.a, Step Handler) extension, which enables the Agent to support multiple Handler Types at the same time.
 
 Device builders can define a custom Update Type, implement the associated custom Step Handler, and register it, if needed for their additional device updates and deployment scenarios.
->>>>>>> 2ef602b6
 
 ## Requirements
 
@@ -19,13 +13,8 @@
 ```c
 
 /**
-<<<<<<< HEAD
- * @brief Instantiates an Update Content Handler.
- * @return A pointer to an instantiated Update Content Handler object.
-=======
  * @brief Instantiates a Step Handler.
  * @return A pointer to an instantiated Step Handler object.
->>>>>>> 2ef602b6
  */
 ContentHandler* CreateUpdateContentHandlerExtension(ADUC_LOG_SEVERITY logLevel);
 
