# How To Implement A Custom Step Handler Extension

## What's A Step Handler Extension

Device Update agent supports a Step Handler (a.k.a, Step Handler) extension, which enables the Agent to support multiple Handler Types at the same time.

Device builders can define a custom Update Type, implement the associated custom Step Handler, and register it, if needed for their additional device updates and deployment scenarios.

## Requirements

1. An extension must be a Linux shared-library that implements and exports following C function:

```c

/**
 * @brief Instantiates a Step Handler.
 * @return A pointer to an instantiated Step Handler object.
 */
ContentHandler* CreateUpdateContentHandlerExtension(ADUC_LOG_SEVERITY logLevel);

```

This function must return a C++ class object that derived from **ContentHandler** abstract class.

See **ContentHandler** class definition in  [content_handler.hpp](../../src/extensions/inc/aduc/content_handler.hpp) for details.

2. The custom step handler must implement all virtual functions. See the details of each functions below:

|Function| Purpose| Return Values|
|----------|----------|----------|
| Download | Handles a 'download' task invoked by DU Agent workflow.<br/><br/>The downloaded file must be stored in a work folder specified in [**ADUC_WorkflowData**](../../src/adu_types/inc/aduc/types/workflow.h) | For success cases, the **ResultCode** field of the **ADUC_Result** struct can be one of the following values:<br/><br/>    ADUC_Result_Download_Success<br/>ADUC_Result_Download_InProgress<br/>ADUC_Result_Download_Skipped_FileExists<br/>ADUC_Result_Download_Skipped_UpdateAlreadyInstalled<br/>ADUC_Result_Download_Skipped_NoMatchingComponents<br/><br/>See [adu_core.h](../../src/adu_types/inc/aduc/types/adu_core.h) for more details |
| Install | Handles an 'install' task invoked by DU Agent workflow.<br/><br/>The install task usually includes a process where the handler invokes external tool or command to install the downloaded update payload file(s) to the desired target.<br/>For example, for 'microsoft/apt' update, the handler could invoke following command:<br/><br/> <b>`apt-get install <options> <list of packages to install>`</b> | For success cases, the **ResultCode** field of the **ADUC_Result** struct can be one of the following values:<br/><br/>    ADUC_Result_Install_Success<br/>ADUC_Result_Install_InProgress<br/>ADUC_Result_Install_Skipped_UpdateAlreadyInstalled<br/>ADUC_Result_Install_Skipped_NoMatchingComponents <br/>ADUC_Result_Install_RequiredImmediateReboot <br/>ADUC_Result_Install_RequiredReboot<br/>ADUC_Result_Install_RequiredImmediateAgentRestart<br/>ADUC_Result_Install_RequiredAgentRestart<br/><br/>See [adu_core.h](../../src/adu_types/inc/aduc/types/adu_core.h) for more details |
| Apply | Handles an 'apply' task invoked by DU Agent workflow.<br/><br/>The apply task usually includes one or more additional steps after an 'install' task has completed. Such as, validating installed items, restart system service, update configuration files, persist some meta data related to the update process.<br/><br/> The DU Agent workflow will consider the update complete successfully only when an apply task returns ADUC_Result_Apply_Success | For success cases, the **ResultCode** field of the **ADUC_Result** struct can be one of the following values:<br/><br/>    ADUC_Result_Apply_Success <br/>ADUC_Result_Apply_InProgress<br/>ADUC_Result_Apply_RequiredImmediateReboot<br/>ADUC_Result_Apply_RequiredReboot <br/>ADUC_Result_Apply_RequiredImmediateAgentRestart <br/>ADUC_Result_Apply_RequiredAgentRestart<br/><br/>See [adu_core.h](../../src/adu_types/inc/aduc/types/adu_core.h) for more details |
| Cancel | Handles a 'cancel' task invoked by DU Agent workflow.<br/><br/>The cancel task usually initiated by the Device Update Service. When an Agent received a cancel request, the Agent workflow will relay this request to an active Step Handler that's currently processing the deployment. The handler should try to gracefully cancelling current task, and return appropriate result. | For success cases, the **ResultCode** field of the **ADUC_Result** struct can be one of the following values:<br/><br/>    ADUC_Result_Cancel_Success <br/>ADUC_Result_Cancel_UnableToCancel<br/<br/>See [adu_core.h](../../src/adu_types/inc/aduc/types/adu_core.h) for more details |
| IsInstalled | In some situation, an Agent workflow can invoke 'IsInstalled' function, to determine whether the current update (as specified in [**ADUC_WorkflowData**](../../src/adu_types/inc/aduc/types/workflow.h) object) is installed on the target device, or component. The Step Handler is responsible for evaluate the target state and return result accordingly. | The **ResultCode** field of the **ADUC_Result** struct can be one of the following values:<br/><br/>    ADUC_Result_IsInstalled_Installed <br/>ADUC_Result_IsInstalled_NotInstalled<br/<br/>See [adu_core.h](../../src/adu_types/inc/aduc/types/adu_core.h) for more details |

## Consuming ADUC_WorkflowData

As noted above, DU Agent Core passes an [**ADUC_WorkflowData**](../../src/adu_types/inc/aduc/types/workflow.h) object when invoking a function provided by the handler. A '**WorkflowHandle**' field of the  [**ADUC_WorkflowData**](../../src/adu_types/inc/aduc/types/workflow.h) object contains all data needed to perform each task.

A group of helper functions declared in workflow_utils.h can be used to query workflow data from the WorkflowHandle.

Below, you can find an example of useful helper functions used in most handlers provided in this project.

| Function | Purpose |
|:---|:---|
|workflow_get_update_id|Get the id of an update currently being processed
|workflow_get_update_type| Get the type of an update being processed |
|workflow_get_update_files_count|Get total update payload files count|
|workflow_get_update_file| Get a file entity information.<br/>See [ADUC_FileEntity](../../src/adu_types/inc/aduc/types/update_content.h) for more info.
workflow_get_installed_criteria|Get the 'installed' criteria string|

> See [workflow_utils.h](../../src/utils/workflow_utils/inc/aduc/workflow_utils.h) for full list of the helper functions.

## Implementing A 'Component-Aware' Step Handler

Usually, a step handler is designed to install an update content on a Host Device. An example of this is the [APT Update Handler](../../src/extensions/step_handlers/apt_handler/README.md) provided in this project, which installs one or more Debian packages on the host device.

In some case, a Device Builder may want to install an update content on one or more component(s) that connected to the Host Device instead.

In this case, if the Update has been authored and imported correctly, the DU Agent workflow will include a 'Selected Components' data in the ADUC_WorkflowHandle object that is passed to the handler's function.

When implementing a handler that handles an update intended for connected-components, the following helper functions can be used to get selected components properties:

|Function| Purpose|
|---|---|
|workflow_peek_selected_components|Get a serialized JSON string containing a collection of components that the update should be installed.|

The component data is provided by Component Enumerator Extension, which usually implemented by Device Builder and registered on the Host Device.

> See [Contoso Virtual Vacuum Component Enumerator](../../src/extensions/component_enumerators/examples/contoso_component_enumerator/README.md) example for more details

## How To Build A Step Handler Extension

<<<<<<< HEAD
To get started, take a look at existing Step Handler Extensions in [src/extensions/step_handlers](../../src/extension/stept_handlers) folder for reference.
=======
To get started, take a look at existing Step Handler Extensions in [src/extensions/step_handlers](../../src/extensions/stept_handlers) folder for reference.
>>>>>>> 362c5649

## How To Register A Step Handler Extension

To register a Step handler, run following command on the device:

```sh
sudo /usr/bin/AducIotAgent --extension-type updateContentHandler --register-extension <full path to the handler file> --extension-id <update type name>

# For example
# sudo /usr/bin/AducIotAgent --extension-type updateContentHandler --register-extension /var/lib/adu/extensions/sources/libmicrosoft_apt_1.so --extension-id 'microsoft/apt:1'
```

### Return Value

AducIotAgent will return 0 if it succeeded.<|MERGE_RESOLUTION|>--- conflicted
+++ resolved
@@ -72,11 +72,7 @@
 
 ## How To Build A Step Handler Extension
 
-<<<<<<< HEAD
-To get started, take a look at existing Step Handler Extensions in [src/extensions/step_handlers](../../src/extension/stept_handlers) folder for reference.
-=======
 To get started, take a look at existing Step Handler Extensions in [src/extensions/step_handlers](../../src/extensions/stept_handlers) folder for reference.
->>>>>>> 362c5649
 
 ## How To Register A Step Handler Extension
 
