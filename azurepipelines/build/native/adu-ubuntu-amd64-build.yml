variables:
    version.major: 1
    version.minor: 0
<<<<<<< HEAD
    version.patch: 2
=======
    version.patch: 3
>>>>>>> 2ef602b6
    version.pre-release: ""
    version.build: $[format('{0:yyyyMMdd}-{0:HHmmss}', pipeline.startTime)]

    # Environment variables for all client builds:
    ADUC_VERSION_MAJOR: $(version.major)
    ADUC_VERSION_MINOR: $(version.minor)
    ADUC_VERSION_PATCH: $(version.patch)
    ADUC_VERSION_PRERELEASE: $(version.pre-release)
    ADUC_VERSION_BUILD: $(version.build)
    ADUC_DEBIAN_PACKAGE_ARCHITECTURE: "amd64"

    ENABLE_ADU_TELEMETRY_REPORTING: true
    # ADUC_BUILDER_IDENTIFIER will be set to "DU" short for Device Update by default, for Device Update-sourced builder
    ADUC_BUILDER_IDENTIFIER: DU
    # DO requires gcc greater than 6 for c++17 support.
    # gcc-8 matches what is built with poky warrior.
    CC: gcc-8
    CXX: g++-8

name: $(version.major).$(version.minor).$(version.patch)-$(version.pre-release)+$(version.build)

resources:
    - repo: self

trigger:
    branches:
        include:
            - main
            - develop
            - feature/*
    paths:
        exclude:
            - docs/*
            - README.md
            - LICENSE.md
            - .clang-format
            - .cmake-format.json
            - tools/*
            - docker/*
            - scripts/*

pr:
    branches:
        include:
            - main
            - develop
            - feature/*
    paths:
        exclude:
            - docs/*
            - README.md
            - LICENSE.md
            - .clang-format
            - .cmake-format.json
            - docker/*
            - licenses/*

jobs:
    - job: BuildAduAgent_ubuntu1804
      displayName: "Build ADU Agent - Ubuntu 18.04 (amd64)"
      timeoutInMinutes: 60
      cancelTimeoutInMinutes: 60
      pool: aduc_1es_client_pool
      steps:
          - template: ../templates/adu-docker-build-steps.yml
            parameters:
                targetOs: "ubuntu1804"
                targetArch: "amd64"

    - job: BuildAduAgent_ubuntu2004
      displayName: "Build ADU Agent - Ubuntu 20.04 (amd64)"
      timeoutInMinutes: 60
      cancelTimeoutInMinutes: 60
      pool: 1es_hosted_pool_ubuntu2004
      steps:
          - template: ../templates/adu-docker-build-steps.yml
            parameters:
                targetOs: "ubuntu2004"
                targetArch: "amd64"<|MERGE_RESOLUTION|>--- conflicted
+++ resolved
@@ -1,11 +1,7 @@
 variables:
     version.major: 1
     version.minor: 0
-<<<<<<< HEAD
-    version.patch: 2
-=======
     version.patch: 3
->>>>>>> 2ef602b6
     version.pre-release: ""
     version.build: $[format('{0:yyyyMMdd}-{0:HHmmss}', pipeline.startTime)]
 
