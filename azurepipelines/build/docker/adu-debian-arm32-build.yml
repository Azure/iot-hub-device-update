--- conflicted
+++ resolved
@@ -1,14 +1,17 @@
 variables:
     version.major: 1
     version.minor: 0
-<<<<<<< HEAD
     version.patch: 3
-=======
-    version.patch: 2
->>>>>>> f9b180de
     version.pre-release: ""
     version.build: $[format('{0:yyyyMMdd}-{0:HHmmss}', pipeline.startTime)]
 
+    # Environment variables for all client builds:
+    ADUC_VERSION_MAJOR: $(version.major)
+    ADUC_VERSION_MINOR: $(version.minor)
+    ADUC_VERSION_PATCH: $(version.patch)
+    ADUC_VERSION_PRERELEASE: $(version.pre-release)
+    ADUC_VERSION_BUILD: $(version.build)
+    ADUC_DEBIAN_PACKAGE_ARCHITECTURE: "arm32"
     # Environment variables for all client builds:
     ADUC_VERSION_MAJOR: $(version.major)
     ADUC_VERSION_MINOR: $(version.minor)
@@ -24,24 +27,22 @@
     # gcc-8 matches what is built with poky warrior.
     CC: gcc-8
     CXX: g++-8
+    ENABLE_ADU_TELEMETRY_REPORTING: true
+    # ADUC_BUILDER_IDENTIFIER will be set to "DU" short for Device Update by default, for Device Update-sourced builder
+    ADUC_BUILDER_IDENTIFIER: DU
+    # DO requires gcc greater than 6 for c++17 support.
+    # gcc-8 matches what is built with poky warrior.
+    CC: gcc-8
+    CXX: g++-8
 
 name: $(version.major).$(version.minor).$(version.patch)-$(version.pre-release)+$(version.build)
 
-<<<<<<< HEAD
-=======
-resources:
-    - repo: self
-
->>>>>>> f9b180de
 trigger:
     branches:
         include:
             - main
             - develop
-<<<<<<< HEAD
             - feature/*
-=======
->>>>>>> f9b180de
     paths:
         exclude:
             - docs/*
@@ -49,13 +50,9 @@
             - LICENSE.md
             - .clang-format
             - .cmake-format.json
-<<<<<<< HEAD
             - tools/*
             - docker/*
             - scripts/*
-=======
-            - docker/*
->>>>>>> f9b180de
 
 pr:
     branches:
@@ -70,7 +67,6 @@
             - LICENSE.md
             - .clang-format
             - .cmake-format.json
-<<<<<<< HEAD
             - docker/*
             - licenses/*
 
@@ -125,22 +121,4 @@
               - template: /azurepipelines/build/templates/adu-docker-build-steps.yml@self
                 parameters:
                   targetOs: "debian10"
-                  targetArch: "arm32"
-=======
-            - tools/*
-            - docker/*
-            - scripts/*
-            - licenses/*
-
-jobs:
-    - job: BuildAduAgent_debian10
-      displayName: "Build ADU Agent - Debian 10"
-      timeoutInMinutes: 360
-      cancelTimeoutInMinutes: 360
-      pool: aduc_1es_client_pool
-      steps:
-          - template: ../templates/adu-docker-build-steps.yml
-            parameters:
-                targetOs: "debian10"
-                targetArch: "arm32"
->>>>>>> f9b180de
+                  targetArch: "arm32"