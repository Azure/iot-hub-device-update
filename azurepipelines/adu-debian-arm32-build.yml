--- conflicted
+++ resolved
@@ -153,11 +153,7 @@
           publishRunAttachments: false # Attachments are not supported for CTest
 
       - bash: |
-<<<<<<< HEAD
-          sudo docker exec -w /iot-hub-device-update arm32container0 scripts/build.sh --clean --platform-layer simulator --content-handlers microsoft/apt --log-lib zlog --out-dir out-arm32
-=======
           sudo docker exec -w /iot-hub-device-update arm32container scripts/build.sh --clean --provision-with-iotedge --platform-layer simulator --content-handlers microsoft/apt --log-lib zlog --out-dir out-arm32
->>>>>>> 34d84e8d
         displayName: "Build Client (simulator-apt-Debug)"
 
         # note, --out-dir param in the dependencies script adds a src/agent to the final location of AducIotAgent
@@ -167,11 +163,7 @@
         condition: and(ne(variables['Build.Reason'], 'IndividualCI'), ne(variables['Build.Reason'], 'PullRequest'))
 
       - bash: |
-<<<<<<< HEAD
-          sudo docker exec -w /iot-hub-device-update arm32container0 scripts/build.sh --clean --build-unit-tests --platform-layer linux --content-handlers microsoft/apt --log-lib zlog --static-analysis clang-tidy,cppcheck --out-dir out-arm32
-=======
           sudo docker exec -w /iot-hub-device-update arm32container scripts/build.sh --clean --provision-with-iotedge --build-unit-tests --platform-layer linux --content-handlers microsoft/apt --log-lib zlog --static-analysis clang-tidy,cppcheck --out-dir out-arm32
->>>>>>> 34d84e8d
         displayName: "Build Client and Unit Tests (linux-apt-Debug)"
 
       - bash: |
@@ -194,11 +186,7 @@
           publishRunAttachments: false # Attachments are not supported for CTest
 
       - bash: |
-<<<<<<< HEAD
-          sudo docker exec -w /iot-hub-device-update arm32container0 scripts/build.sh --clean --type MinSizeRel --build-unit-tests --platform-layer linux --content-handlers microsoft/apt --log-lib zlog --build-packages --static-analysis clang-tidy,cppcheck --out-dir out-arm32
-=======
           sudo docker exec -w /iot-hub-device-update arm32container scripts/build.sh --clean --type MinSizeRel --provision-with-iotedge --build-unit-tests --platform-layer linux --content-handlers microsoft/apt --log-lib zlog --build-packages --static-analysis clang-tidy,cppcheck --out-dir out-arm32
->>>>>>> 34d84e8d
         displayName: "Build Client, Unit Tests and Packages (linux-apt-MinSizeRel)"
 
       - bash: |
