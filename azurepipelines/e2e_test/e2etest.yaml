--- conflicted
+++ resolved
@@ -31,37 +31,6 @@
                   parameters:
                       targetOs: ubuntu1804
                       targetArch: amd64
-<<<<<<< HEAD
-          # - job: BuildUbuntu_1804_ARM64
-          #   displayName: Building the Device Update Package for Ubuntu 18.04 ARM64
-          #   continueOnError: False
-          #   pool: ubuntu1804_arm_pool
-          #   steps:
-          #       - template: ../build/templates/adu-native-build-steps.yml
-          #         parameters:
-          #             targetOs: ubuntu1804
-          #             targetArch: arm64
-
-          # - job: BuildUbuntu_2004_AMD64
-          #   displayName: Building the Device Update Package for Ubuntu 20.04 AMD64
-          #   continueOnError: False
-          #   pool: aduc_1es_client_pool
-          #   steps:
-          #       - template: ../build/templates/adu-docker-build-steps.yml
-          #         parameters:
-          #             targetOs: ubuntu2004
-          #             targetArch: amd64
-
-          # - job: BuildDebian_10_AMD64
-          #   displayName: Building the Device Update Package for Debian 10 amd64
-          #   continueOnError: False
-          #   pool: aduc_1es_client_pool
-          #   steps:
-          #       - template: ../build/templates/adu-docker-build-steps.yml
-          #         parameters:
-          #             targetOs: debian10
-          #             targetArch: amd64
-=======
                       patchVersion: 4
           - job: BuildUbuntu_1804_ARM64
             displayName: Building the Device Update Package for Ubuntu 18.04 ARM64
@@ -92,7 +61,6 @@
                   parameters:
                       targetOs: debian10
                       targetArch: amd64
->>>>>>> 31fa95e4
 
     - stage: TerraformSetup
       displayName: Initializes and installs Terraform into the VM
@@ -154,52 +122,6 @@
                             chmod u=rwx,g=rwx,o=rx ./testsetup/setup.sh &&
                             ./testsetup/setup.sh --self-upgrade
 
-<<<<<<< HEAD
-                    # ubuntu-18.04-arm64:
-                    #     distroName: ubuntu-18.04-arm64
-                    #     vm_size: Standard_D2plds_v5
-                    #     image_publisher: Canonical
-                    #     image_offer: UbuntuServer
-                    #     image_sku: 18_04-lts-arm64
-                    #     image_version: latest
-                    #     packagePattern: "*ubuntu1804-arm64*/*.deb"
-                    #     package_pipeline: "Azure.adu-private-preview.e2e-test"
-                    #     scenarioSetupDir: "./scenarios/ubuntu-18.04-arm64"
-                    #     du_tarball_script: >-
-                    #         tar -xvf /tmp/testsetup.tar.gz -C ./ &&
-                    #         chmod u=rwx,g=rwx,o=rx ./testsetup/setup.sh &&
-                    #         ./testsetup/setup.sh
-
-                    # ubuntu-20.04-amd64:
-                    #     distroName: ubuntu-20.04-amd64
-                    #     vm_size: Standard_DS1_v2
-                    #     image_publisher: canonical
-                    #     image_offer: 0001-com-ubuntu-server-focal
-                    #     image_sku: 20_04-lts
-                    #     image_version: latest
-                    #     packagePattern: "*ubuntu2004-amd64*/*.deb"
-                    #     package_pipeline: "Azure.adu-private-preview.e2e-test"
-                    #     scenarioSetupDir: "./scenarios/ubuntu-20.04-amd64"
-                    #     du_tarball_script: >-
-                    #         tar -xvf /tmp/testsetup.tar.gz -C ./ &&
-                    #         chmod u=rwx,g=rwx,o=rx ./testsetup/setup.sh &&
-                    #         ./testsetup/setup.sh
-
-                    # debian-10-amd64:
-                    #     distroName: debian-10-amd64
-                    #     vm_size: Standard_DS1_v2
-                    #     image_publisher: debian
-                    #     image_offer: debian-10
-                    #     image_sku: 10
-                    #     image_version: latest
-                    #     packagePattern: "*debian10-amd64*/*.deb"
-                    #     package_pipeline: "Azure.adu-private-preview.e2e-test"
-                    #     scenarioSetupDir: "./scenarios/debian-10-amd64"
-                    #     du_tarball_script: >-
-                    #         tar -xvf /tmp/testsetup.tar.gz -C ./ &&
-                    #         chmod u=rwx,g=rwx,o=rx ./testsetup/setup.sh &&
-                    #         ./testsetup/setup.sh
-=======
                     ubuntu-18.04-arm64:
                         distroName: ubuntu-18.04-arm64
                         vm_size: Standard_D2plds_v5
@@ -244,7 +166,6 @@
                             tar -xvf /tmp/testsetup.tar.gz -C ./ &&
                             chmod u=rwx,g=rwx,o=rx ./testsetup/setup.sh &&
                             ./testsetup/setup.sh
->>>>>>> 31fa95e4
 
             steps:
                 - task: DownloadPipelineArtifact@2
@@ -369,15 +290,15 @@
                     ubuntu-18.04-amd64:
                         distroName: ubuntu-18.04-amd64
                         scenarioPath: scenarios/ubuntu-18.04-amd64/
-                    # ubuntu-18.04-arm64:
-                    #     distroName: ubuntu-18.04-arm64
-                    #     scenarioPath: scenarios/ubuntu-18.04-arm64/
-                    # ubuntu-20.04-amd64:
-                    #     distroName: ubuntu-20.04-amd64
-                    #     scenarioPath: scenarios/ubuntu-20.04-amd64/
-                    # debian-10-amd64:
-                    #     distroName: debian-10-amd64
-                    #     scenarioPath: scenarios/debian-10-amd64/
+                    ubuntu-18.04-arm64:
+                        distroName: ubuntu-18.04-arm64
+                        scenarioPath: scenarios/ubuntu-18.04-arm64/
+                    ubuntu-20.04-amd64:
+                        distroName: ubuntu-20.04-amd64
+                        scenarioPath: scenarios/ubuntu-20.04-amd64/
+                    debian-10-amd64:
+                        distroName: debian-10-amd64
+                        scenarioPath: scenarios/debian-10-amd64/
             pool:
                 vmImage: "ubuntu-18.04"
             steps:
@@ -414,23 +335,6 @@
                       AAD_REGISTRAR_TENANT_ID: $(AAD_REGISTRAR_TENANT_ID)
                       AAD_CLIENT_SECRET: $(AAD_CLIENT_SECRET)
 
-<<<<<<< HEAD
-                # - task: PythonScript@0
-                #   displayName: Run script to test apt-deployment
-                #   continueOnError: True
-                #   inputs:
-                #       scriptSource: "filePath"
-                #       scriptPath: "$(E2E_WORKING_DIR)/$(scenarioPath)/apt_deployment.py"
-                #       workingDirectory: $(E2E_WORKING_DIR)
-                #   env:
-                #       IOTHUB_URL: $(IOTHUB_URL)
-                #       IOTHUB_CONNECTION_STRING: $(IOTHUB_CONNECTION_STRING)
-                #       ADU_ENDPOINT: $(ADU_ENDPOINT)
-                #       ADU_INSTANCE_ID: $(ADU_INSTANCE_ID)
-                #       AAD_REGISTRAR_CLIENT_ID: $(AAD_REGISTRAR_CLIENT_ID)
-                #       AAD_REGISTRAR_TENANT_ID: $(AAD_REGISTRAR_TENANT_ID)
-                #       AAD_CLIENT_SECRET: $(AAD_CLIENT_SECRET)
-=======
                 - task: PythonScript@0
                   displayName: Run script to test apt-deployment
                   continueOnError: True
@@ -478,7 +382,6 @@
                       AAD_REGISTRAR_CLIENT_ID: $(AAD_REGISTRAR_CLIENT_ID)
                       AAD_REGISTRAR_TENANT_ID: $(AAD_REGISTRAR_TENANT_ID)
                       AAD_CLIENT_SECRET: $(AAD_CLIENT_SECRET)
->>>>>>> 31fa95e4
 
                 - task: PythonScript@0
                   displayName: Run script to test self-upgrade-deployment
@@ -496,53 +399,53 @@
                       AAD_REGISTRAR_TENANT_ID: $(AAD_REGISTRAR_TENANT_ID)
                       AAD_CLIENT_SECRET: $(AAD_CLIENT_SECRET)
 
-                # - task: PythonScript@0
-                #   displayName: Run script to test diagnostics
-                #   continueOnError: True
-                #   inputs:
-                #       scriptSource: "filePath"
-                #       scriptPath: "$(E2E_WORKING_DIR)/$(scenarioPath)/diagnostics.py"
-                #       workingDirectory: $(E2E_WORKING_DIR)
-                #   env:
-                #       IOTHUB_URL: $(IOTHUB_URL)
-                #       IOTHUB_CONNECTION_STRING: $(IOTHUB_CONNECTION_STRING)
-                #       ADU_ENDPOINT: $(ADU_ENDPOINT)
-                #       ADU_INSTANCE_ID: $(ADU_INSTANCE_ID)
-                #       AAD_REGISTRAR_CLIENT_ID: $(AAD_REGISTRAR_CLIENT_ID)
-                #       AAD_REGISTRAR_TENANT_ID: $(AAD_REGISTRAR_TENANT_ID)
-                #       AAD_CLIENT_SECRET: $(AAD_CLIENT_SECRET)
-
-                # - task: PythonScript@0
-                #   displayName: Run script to test mcu
-                #   continueOnError: True
-                #   inputs:
-                #       scriptSource: "filePath"
-                #       scriptPath: "$(E2E_WORKING_DIR)/$(scenarioPath)/Multi-Component-Update.py"
-                #       workingDirectory: $(E2E_WORKING_DIR)
-                #   env:
-                #       IOTHUB_URL: $(IOTHUB_URL)
-                #       IOTHUB_CONNECTION_STRING: $(IOTHUB_CONNECTION_STRING)
-                #       ADU_ENDPOINT: $(ADU_ENDPOINT)
-                #       ADU_INSTANCE_ID: $(ADU_INSTANCE_ID)
-                #       AAD_REGISTRAR_CLIENT_ID: $(AAD_REGISTRAR_CLIENT_ID)
-                #       AAD_REGISTRAR_TENANT_ID: $(AAD_REGISTRAR_TENANT_ID)
-                #       AAD_CLIENT_SECRET: $(AAD_CLIENT_SECRET)
-
-                # - task: PythonScript@0
-                #   displayName: Run script to test bundle-update
-                #   continueOnError: True
-                #   inputs:
-                #       scriptSource: "filePath"
-                #       scriptPath: "$(E2E_WORKING_DIR)/$(scenarioPath)/Bundle-update.py"
-                #       workingDirectory: $(E2E_WORKING_DIR)
-                #   env:
-                #       IOTHUB_URL: $(IOTHUB_URL)
-                #       IOTHUB_CONNECTION_STRING: $(IOTHUB_CONNECTION_STRING)
-                #       ADU_ENDPOINT: $(ADU_ENDPOINT)
-                #       ADU_INSTANCE_ID: $(ADU_INSTANCE_ID)
-                #       AAD_REGISTRAR_CLIENT_ID: $(AAD_REGISTRAR_CLIENT_ID)
-                #       AAD_REGISTRAR_TENANT_ID: $(AAD_REGISTRAR_TENANT_ID)
-                #       AAD_CLIENT_SECRET: $(AAD_CLIENT_SECRET)
+                - task: PythonScript@0
+                  displayName: Run script to test diagnostics
+                  continueOnError: True
+                  inputs:
+                      scriptSource: "filePath"
+                      scriptPath: "$(E2E_WORKING_DIR)/$(scenarioPath)/diagnostics.py"
+                      workingDirectory: $(E2E_WORKING_DIR)
+                  env:
+                      IOTHUB_URL: $(IOTHUB_URL)
+                      IOTHUB_CONNECTION_STRING: $(IOTHUB_CONNECTION_STRING)
+                      ADU_ENDPOINT: $(ADU_ENDPOINT)
+                      ADU_INSTANCE_ID: $(ADU_INSTANCE_ID)
+                      AAD_REGISTRAR_CLIENT_ID: $(AAD_REGISTRAR_CLIENT_ID)
+                      AAD_REGISTRAR_TENANT_ID: $(AAD_REGISTRAR_TENANT_ID)
+                      AAD_CLIENT_SECRET: $(AAD_CLIENT_SECRET)
+
+                - task: PythonScript@0
+                  displayName: Run script to test mcu
+                  continueOnError: True
+                  inputs:
+                      scriptSource: "filePath"
+                      scriptPath: "$(E2E_WORKING_DIR)/$(scenarioPath)/Multi-Component-Update.py"
+                      workingDirectory: $(E2E_WORKING_DIR)
+                  env:
+                      IOTHUB_URL: $(IOTHUB_URL)
+                      IOTHUB_CONNECTION_STRING: $(IOTHUB_CONNECTION_STRING)
+                      ADU_ENDPOINT: $(ADU_ENDPOINT)
+                      ADU_INSTANCE_ID: $(ADU_INSTANCE_ID)
+                      AAD_REGISTRAR_CLIENT_ID: $(AAD_REGISTRAR_CLIENT_ID)
+                      AAD_REGISTRAR_TENANT_ID: $(AAD_REGISTRAR_TENANT_ID)
+                      AAD_CLIENT_SECRET: $(AAD_CLIENT_SECRET)
+
+                - task: PythonScript@0
+                  displayName: Run script to test bundle-update
+                  continueOnError: True
+                  inputs:
+                      scriptSource: "filePath"
+                      scriptPath: "$(E2E_WORKING_DIR)/$(scenarioPath)/Bundle-update.py"
+                      workingDirectory: $(E2E_WORKING_DIR)
+                  env:
+                      IOTHUB_URL: $(IOTHUB_URL)
+                      IOTHUB_CONNECTION_STRING: $(IOTHUB_CONNECTION_STRING)
+                      ADU_ENDPOINT: $(ADU_ENDPOINT)
+                      ADU_INSTANCE_ID: $(ADU_INSTANCE_ID)
+                      AAD_REGISTRAR_CLIENT_ID: $(AAD_REGISTRAR_CLIENT_ID)
+                      AAD_REGISTRAR_TENANT_ID: $(AAD_REGISTRAR_TENANT_ID)
+                      AAD_CLIENT_SECRET: $(AAD_CLIENT_SECRET)
 
                 - task: PythonScript@0
                   displayName: Run script to clean up the device
