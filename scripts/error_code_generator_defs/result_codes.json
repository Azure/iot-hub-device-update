--- conflicted
+++ resolved
@@ -16,6 +16,10 @@
                             "value": 12
                         },
                         {
+                            "name": "ADUC_ERC_INVAL",
+                            "value": 22
+                        },
+                        {
                             "name": "ADUC_ERC_NOTRECOVERABLE",
                             "value": 131
                         }
@@ -42,672 +46,6 @@
                 }
             ],
             "code": 0,
-<<<<<<< HEAD
-            "doc_string": "General Error Codes, that come from POSIX 2001 Standard Errnos",
-            "name": "ERRNO",
-            "results": [
-              {
-                "name": "ADUC_ERC_NOTPERMITTED",
-                "value": 1
-              },
-              {
-                "name": "ADUC_ERC_NOMEM",
-                "value": 12
-              },
-              {
-                "name": "ADUC_ERC_INVAL",
-                "value": 22
-              },
-              {
-                "name": "ADUC_ERC_NOTRECOVERABLE",
-                "value": 131
-              }
-            ]
-          },
-          {
-            "code": 1,
-            "doc_string": "validation and cryptographic component",
-            "name": "ADUC_COMPONENT_CRYPTO",
-            "results": [
-              {
-                "name": "ADUC_ERC_VALIDATION_FILE_HASH_IS_EMPTY",
-                "value": 1
-              },
-              {
-                "name": "ADUC_ERC_VALIDATION_FILE_HASH_TYPE_NOT_SUPPORTED",
-                "value": 2
-              },
-              {
-                "name": "ADUC_ERC_VALIDATION_FILE_HASH_INVALID_HASH",
-                "value": 3
-              }
-            ]
-          }
-        ],
-        "code": 0,
-        "doc_string": "indicates errors from unknown sources",
-        "name": "ADUC_FACILITY_UNKNOWN"
-      },
-      {
-        "components": [
-          {
-            "code": 0,
-            "doc_string": "non component specific error codes",
-            "name": "ADUC_LOWERLAYER_COMMON",
-            "results": [
-              {
-                "name": "ADUC_ERC_LOWERLEVEL_INVALID_UPDATE_ACTION",
-                "value": 1
-              },
-              {
-                "name": "ADUC_ERC_LOWERLEVEL_UPDATE_MANIFEST_VALIDATION_INVALID_HASH",
-                "value": 2
-              },
-              {
-                "name": "ADUC_ERC_LOWERLEVEL_GET_FILE_ENTITY_FAILURE",
-                "value": 3
-              },
-              {
-                "name": "ADUC_ERC_LOWERLEVEL_SANDBOX_CREATE_FAILURE_NO_ADU_USER",
-                "value": 5
-              },
-              {
-                "name": "ADUC_ERC_LOWERLEVEL_SANDBOX_CREATE_FAILURE_NO_ADU_GROUP",
-                "value": 6
-              },
-              {
-                "name": "ADUC_ERC_LOWERLEVEL_WORKFLOW_INIT_ERROR_NULL_PARAM",
-                "value": 20
-              }
-            ]
-          }
-        ],
-        "code": 1,
-        "doc_string": "indicates errors from the lower layer",
-        "name": "ADUC_FACILITY_LOWERLAYER"
-      },
-      {
-        "components": [
-          {
-            "code": 0,
-            "doc_string": "non component specific error codes",
-            "name": "ADUC_UPPERLAYER_COMMON",
-            "results": [
-              {
-                "name": "ADUC_ERC_UPPERLEVEL_WORKFLOW_UPDATE_ACTION_UNEXPECTED_STATE",
-                "value": 1
-              },
-              {
-                "name": "ADUC_ERC_UPPERLEVEL_WORKFLOW_INSTALL_ACTION_IN_UNEXPECTED_STATE",
-                "value": 2
-              },
-              {
-                "name": "ADUC_ERC_UPPERLEVEL_WORKFLOW_FAILED_RESTORE_FAILED",
-                "value": 3
-              }
-            ]
-          }
-        ],
-        "code": 2,
-        "doc_string": "indicates errors from the upper layer.",
-        "name": "ADUC_FACILITY_UPPERLAYER"
-      },
-      {
-        "components": [
-          {
-            "code": 0,
-            "doc_string": "General error codes that can come from any content handler",
-            "name": "ADUC_CONTENT_HANDLER_COMMON",
-            "results": [
-              {
-                "name": "ADUC_ERC_UPDATE_CONTENT_HANDLER_CREATE_FAILURE_INVALID_ARG",
-                "value": 1
-              },
-              {
-                "name": "ADUC_ERC_UPDATE_CONTENT_HANDLER_CREATE_FAILURE_UNKNOWN",
-                "value": 2
-              },
-              {
-                "name": "ADUC_ERC_UPDATE_CONTENT_HANDLER_CREATE_FAILURE_NOT_FOUND",
-                "value": 3
-              },
-              {
-                "name": "ADUC_ERC_UPDATE_CONTENT_HANDLER_CREATE_FAILURE_VALIDATE",
-                "value": 4
-              },
-              {
-                "name": "ADUC_ERC_UPDATE_CONTENT_HANDLER_CREATE_FAILURE_LOAD",
-                "value": 5
-              },
-              {
-                "name": "ADUC_ERC_UPDATE_CONTENT_HANDLER_CREATE_FAILURE_NO_SYMBOL",
-                "value": 6
-              },
-              {
-                "name": "ADUC_ERC_UPDATE_CONTENT_HANDLER_CREATE_FAILURE_CREATE",
-                "value": 7
-              },
-              {
-                "name": "ADUC_ERC_UPDATE_CONTENT_HANDLER_PREPARE_FAILURE_WRONG_VERSION",
-                "value": 101
-              },
-              {
-                "name": "ADUC_ERC_UPDATE_CONTENT_HANDLER_PARSE_BAD_FORMAT",
-                "value": 104
-              },
-              {
-                "name": "ADUC_ERC_UPDATE_CONTENT_HANDLER_DOWNLOAD_FAILURE_BADFILECOUNT",
-                "value": 201
-              },
-              {
-                "name": "ADUC_ERC_UPDATE_CONTENT_HANDLER_DOWNLOAD_FAILURE_UNKNOWNEXCEPTION",
-                "value": 202
-              },
-              {
-                "name": "ADUC_ERC_UPDATE_CONTENT_HANDLER_INSTALL_FAILURE_NULL_WORKFLOW",
-                "value": 301
-              },
-              {
-                "name": "ADUC_ERC_UPDATE_CONTENT_HANDLER_INSTALL_FAILURE_MISSING_PRIMARY_FILE",
-                "value": 302
-              },
-              {
-                "name": "ADUC_ERC_UPDATE_CONTENT_HANDLER_INSTALL_FAILURE_MISSING_PRIMARY_COMPONENT",
-                "value": 303
-              },
-              {
-                "name": "ADUC_ERC_UPDATE_CONTENT_HANDLER_INSTALL_FAILURE_UNKNOWNEXCEPTION",
-                "value": 304
-              },
-              {
-                "name": "ADUC_ERC_UPDATE_CONTENT_HANDLER_ISINSTALLED_FAILURE_BAD_UPDATETYPE",
-                "value": 501
-              },
-              {
-                "name": "ADUC_ERC_UPDATE_CONTENT_HANDLER_ISINSTALLED_FAILURE_COMPONENT_UNAVAILABLE",
-                "value": 502
-              },
-              {
-                "name": "ADUC_ERC_UPDATE_CONTENT_HANDLER_ISINSTALLED_FAILURE_NULL_WORKFLOW",
-                "value": 503
-              },
-              {
-                "name": "ADUC_ERC_UPDATE_CONTENT_HANDLER_ISINSTALLED_FAILURE_NULL_WORKFLOW_HANDLE",
-                "value": 504
-              },
-              {
-                "name": "ADUC_ERC_UPDATE_CONTENT_HANDLER_ISINSTALLED_FAILURE_NO_STEPS",
-                "value": 505
-              },
-              {
-                "name": "ADUC_ERC_UPDATE_CONTENT_HANDLER_ISINSTALLED_FAILURE_ACCESS_DATA",
-                "value": 506
-              },
-              {
-                "name": "ADUC_ERC_UPDATE_CONTENT_HANDLER_GET_CONTRACT_INFO_CALL_FAILURE",
-                "value": 507
-              },
-              {
-                "name": "ADUC_ERC_UPDATE_CONTENT_HANDLER_UNSUPPORTED_CONTRACT_VERSION",
-                "value": 508
-              }
-            ]
-          },
-          {
-            "code": 1,
-            "doc_string": "Results that originate from the SwUpdate Content Handler",
-            "name": "ADUC_CONTENT_HANDLER_SWUPDATE",
-            "results": [
-              {
-                "name": "ADUC_ERC_SWUPDATE_HANDLER_EMPTY_VERSION",
-                "value": 1
-              },
-              {
-                "name": "ADUC_ERC_SWUPDATE_HANDLER_PREPARE_FAILURE_UNKNOWN_UPDATE_VERSION",
-                "value": 2
-              },
-              {
-                "name": "ADUC_ERC_SWUPDATE_HANDLER_PREPARE_FAILURE_WRONG_UPDATE_VERSION",
-                "value": 3
-              },
-              {
-                "name": "ADUC_ERC_SWUPDATE_HANDLER_PREPARE_FAILURE_WRONG_FILECOUNT",
-                "value": 4
-              },
-              {
-                "name": "ADUC_ERC_SWUPDATE_HANDLER_PREPARE_FAILURE_BAD_FILE_ENTITY",
-                "value": 5
-              },
-              {
-                "name": "ADUC_ERC_SWUPDATE_HANDLER_CREATE_SANDBOX_FAILURE",
-                "value": 6
-              },
-              {
-                "name": "ADUC_ERC_SWUPDATE_HANDLER_MISSING_SCRIPT_FILE_NAME",
-                "value": 7
-              },
-              {
-                "name": "ADUC_ERC_SWUPDATE_HANDLER_MISSING_SWU_FILE_NAME",
-                "value": 8
-              },
-              {
-                "name": "ADUC_ERC_SWUPDATE_HANDLER_TOO_MANY_COMPONENTS",
-                "value": 9
-              },
-              {
-                "name": "ADUC_ERC_SWUPDATE_HANDLER_INVALID_COMPONENTS_DATA",
-                "value": 10
-              },
-              {
-                "name": "ADUC_ERC_SWUPDATE_HANDLER_BAD_SWUPDATE_CONFIG_FILE",
-                "value": 32
-              },
-              {
-                "name": "ADUC_ERC_SWUPDATE_HANDLER_DOWNLOAD_FAILURE_UNKNOWN_UPDATE_VERSION",
-                "value": 257
-              },
-              {
-                "name": "ADUC_ERC_SWUPDATE_HANDLER_DOWNLOAD_FAILURE_WRONG_UPDATE_VERSION",
-                "value": 258
-              },
-              {
-                "name": "ADUC_ERC_SWUPDATE_HANDLER_DOWNLOAD_FAILURE_WRONG_FILECOUNT",
-                "value": 259
-              },
-              {
-                "name": "ADUC_ERC_SWUPDATE_HANDLER_DOWNLOAD_BAD_FILE_ENTITY",
-                "value": 260
-              },
-              {
-                "name": "ADUC_ERC_SWUPDATE_HANDLER_DOWNLOAD_ERROR_NULL_WORKFLOW",
-                "value": 261
-              },
-              {
-                "name": "ADUC_ERC_SWUPDATE_HANDLER_DOWNLOAD_FAILURE_GET_PRIMARY_FILE_ENTITY",
-                "value": 262
-              },
-              {
-                "name": "ADUC_ERC_SWUPDATE_HANDLER_DOWNLOAD_FAILURE_GET_SCRIPT_FILE_ENTITY",
-                "value": 263
-              },
-              {
-                "name": "ADUC_ERC_SWUPDATE_HANDLER_DOWNLOAD_FAILURE_GET_PAYLOAD_FILE_ENTITY",
-                "value": 264
-              },
-              {
-                "name": "ADUC_ERC_SWUPDATE_HANDLER_DOWNLOAD_PAYLOAD_FILE_FAILURE_UNKNOWNEXCEPTION",
-                "value": 510
-              },
-              {
-                "name": "ADUC_ERC_SWUPDATE_HANDLER_DOWNLOAD_PRIMARY_FILE_FAILURE_UNKNOWNEXCEPTION",
-                "value": 511
-              },
-              {
-                "name": "ADUC_ERC_SWUPDATE_HANDLER_INSTALL_FAILURE_CANNOT_OPEN_WORKFOLDER",
-                "value": 513
-              },
-              {
-                "name": "ADUC_ERC_SWUPDATE_HANDLER_INSTALL_FAILURE_IMAGE_FILE_NOT_FOUND",
-                "value": 514
-              },
-              {
-                "name": "ADUC_ERC_SWUPDATE_HANDLER_INSTALL_ERROR_NULL_WORKFLOW",
-                "value": 515
-              },
-              {
-                "name": "ADUC_ERC_SWUPDATE_HANDLER_INSTALL_FAILURE_BAD_FILE_ENTITY",
-                "value": 516
-              },
-              {
-                "name": "ADUC_ERC_SWUPDATE_HANDLER_INSTALL_FAILURE_PARSE_RESULT_FILE",
-                "value": 517
-              },
-              {
-                "name": "ADUC_ERC_SWUPDATE_HANDLER_MISSING_INSTALLED_CRITERIA",
-                "value": 518
-              },
-              {
-                "name": "ADUC_ERC_SWUPDATE_HANDLER_INSTALL_FAILURE_UNKNOWNEXCEPTION",
-                "value": 767
-              }
-            ]
-          },
-          {
-            "code": 2,
-            "doc_string": "Results that originate from the APT Content Handler",
-            "name": "ADUC_CONTENT_HANDLER_APT",
-            "results": [
-              {
-                "name": "ADUC_ERC_APT_HANDLER_ERROR_NONE",
-                "value": 0
-              },
-              {
-                "name": "ADUC_ERC_APT_HANDLER_INITIALIZATION_FAILURE",
-                "value": 1
-              },
-              {
-                "name": "ADUC_ERC_APT_HANDLER_INVALID_PACKAGE_DATA",
-                "value": 2
-              },
-              {
-                "name": "ADUC_ERC_APT_HANDLER_PACKAGE_PREPARE_FAILURE_WRONG_VERSION",
-                "value": 3
-              },
-              {
-                "name": "ADUC_ERC_APT_HANDLER_PACKAGE_PREPARE_FAILURE_WRONG_FILECOUNT",
-                "value": 4
-              },
-              {
-                "name": "ADUC_ERC_APT_HANDLER_GET_FILEENTITY_FAILURE",
-                "value": 5
-              },
-              {
-                "name": "ADUC_ERC_APT_HANDLER_INSTALLCRITERIA_PERSIST_FAILURE",
-                "value": 6
-              },
-              {
-                "name": "ADUC_ERC_APT_HANDLER_MISSING_INSTALLED_CRITERIA",
-                "value": 7
-              },
-              {
-                "name": "ADUC_ERC_APT_HANDLER_PACKAGE_DOWNLOAD_FAILURE",
-                "value": 256
-              },
-              {
-                "name": "ADUC_ERC_APT_HANDLER_PACKAGE_INSTALL_FAILURE",
-                "value": 512
-              },
-              {
-                "name": "ADUC_ERC_APT_HANDLER_PACKAGE_CANCEL_FAILURE",
-                "value": 768
-              }
-            ]
-          },
-          {
-            "code": 3,
-            "doc_string": "Results that originate from the simulator, only included here for completeness",
-            "name": "ADUC_CONTENT_HANDLER_SIMULATOR",
-            "results": []
-          },
-          {
-            "code": 4,
-            "doc_string": "Results that originate from the steps handler part of the content handlers",
-            "name": "ADUC_CONTENT_HANDLER_STEPS",
-            "results": [
-              {
-                "name": "ADUC_ERC_STEPS_HANDLER_GET_FILE_ENTITY_FAILURE",
-                "value": 1
-              },
-              {
-                "name": "ADUC_ERC_STEPS_HANDLER_INVALID_CHILD_MANIFEST_FILENAME",
-                "value": 2
-              },
-              {
-                "name": "ADUC_ERC_STEPS_HANDLER_CHILD_WORKFLOW_CREATE_FAILED",
-                "value": 3
-              },
-              {
-                "name": "ADUC_ERC_STEPS_HANDLER_CHILD_WORKFLOW_INSERT_FAILED",
-                "value": 4
-              },
-              {
-                "name": "ADUC_ERC_STEPS_HANDLER_GET_REF_STEP_COMPATIBILITY_FAILED",
-                "value": 5
-              },
-              {
-                "name": "ADUC_ERC_STEPS_HANDLER_SET_SELECTED_COMPONENTS_FAILED",
-                "value": 6
-              },
-              {
-                "name": "ADUC_ERC_STEPS_HANDLER_GET_STEP_COMPATIBILITY_FAILED",
-                "value": 7
-              },
-              {
-                "name": "ADUC_ERC_STEPS_HANDLER_SET_SELECTED_COMPONENTS_FAILURE",
-                "value": 8
-              },
-              {
-                "name": "ADUC_ERC_STEPS_HANDLER_NESTED_REFERENCE_STEP_DETECTED",
-                "value": 9
-              },
-              {
-                "name": "ADUC_ERC_STEPS_HANDLER_INVALID_COMPONENTS_DATA",
-                "value": 10
-              },
-              {
-                "name": "ADUC_ERC_STEPS_HANDLER_CREATE_SANDBOX_FAILURE",
-                "value": 11
-              },
-              {
-                "name": "ADUC_ERC_STEPS_HANDLER_DOWNLOAD_FAILURE_UNKNOWNEXCEPTION",
-                "value": 256
-              },
-              {
-                "name": "ADUC_ERC_STEPS_HANDLER_DOWNLOAD_FAILURE_MISSING_CHILD_WORKFLOW",
-                "value": 257
-              },
-              {
-                "name": "ADUC_ERC_STEPS_HANDLER_DOWNLOAD_UNKNOWN_EXCEPTION_DOWNLOAD_CONTENT",
-                "value": 258
-              },
-              {
-                "name": "ADUC_ERC_STEPS_HANDLER_INSTALL_FAILURES_UNKNOWNEXCEPTION",
-                "value": 512
-              },
-              {
-                "name": "ADUC_ERC_STEPS_HANDLER_ISINSTALLED_FAILURE_MISSING_CHILD_WORKFLOW",
-                "value": 501
-              },
-              {
-                "name": "ADUC_ERC_STEPS_HANDLER_INSTALL_FAILURE_MISSING_CHILD_WORKFLOW",
-                "value": 513
-              },
-              {
-                "name": "ADUC_ERC_STEPS_HANDLER_INSTALL_UNKNOWN_EXCEPTION_INSTALL_CHILD_STEP",
-                "value": 514
-              },
-              {
-                "name": "ADUC_ERC_STEPS_HANDLER_INSTALL_UNKNOWN_EXCEPTION_APPLY_CHILD_STEP",
-                "value": 515
-              },
-              {
-                "name": "ADUC_ERC_STEPS_HANDLER_INSTALL_UNKNOWN_EXCEPTION_BACKUP_CHILD_STEP",
-                "value": 516
-              },
-              {
-                "name": "ADUC_ERC_STEPS_HANDLER_INSTALL_UNKNOWN_EXCEPTION_RESTORE_CHILD_STEP",
-                "value": 517
-              }
-            ]
-          },
-          {
-            "code": 5,
-            "doc_string": "Results that originate from the script handler part of the content handlers",
-            "name": "ADUC_CONTENT_HANDLER_SCRIPT",
-            "results": [
-              {
-                "name": "ADUC_ERC_SCRIPT_HANDLER_ERROR_NONE",
-                "value": 0
-              },
-              {
-                "name": "ADUC_ERC_SCRIPT_HANDLER_SET_SELECTED_COMPONENTS_FAILURE",
-                "value": 1
-              },
-              {
-                "name": "ADUC_ERC_SCRIPT_HANDLER_MISSING_INSTALLED_CRITERIA",
-                "value": 2
-              },
-              {
-                "name": "ADUC_ERC_SCRIPT_HANDLER_TOO_MANY_COMPONENTS",
-                "value": 3
-              },
-              {
-                "name": "ADUC_ERC_SCRIPT_HANDLER_MISSING_PRIMARY_SCRIPT_FILE",
-                "value": 4
-              },
-              {
-                "name": "ADUC_ERC_SCRIPT_HANDLER_MISSING_SCRIPTFILENAME_PROPERTY",
-                "value": 5
-              },
-              {
-                "name": "ADUC_ERC_SCRIPT_HANDLER_CREATE_SANDBOX_FAILURE",
-                "value": 6
-              },
-              {
-                "name": "ADUC_ERC_SCRIPT_HANDLER_INVALID_COMPONENTS_DATA",
-                "value": 7
-              },
-              {
-                "name": "ADUC_ERC_SCRIPT_HANDLER_DOWNLOAD_ERROR_NULL_WORKFLOW",
-                "value": 257
-              },
-              {
-                "name": "ADUC_ERC_SCRIPT_HANDLER_DOWNLOAD_FAILURE_INVALID_FILE_COUNT",
-                "value": 258
-              },
-              {
-                "name": "ADUC_ERC_SCRIPT_HANDLER_DOWNLOAD_FAILURE_GET_PRIMARY_FILE_ENTITY",
-                "value": 259
-              },
-              {
-                "name": "ADUC_ERC_SCRIPT_HANDLER_DOWNLOAD_FAILURE_GET_PAYLOAD_FILE_ENTITY",
-                "value": 260
-              },
-              {
-                "name": "ADUC_ERC_SCRIPT_HANDLER_DOWNLOAD_PAYLOAD_FILE_FAILURE_UNKNOWNEXCEPTION",
-                "value": 510
-              },
-              {
-                "name": "ADUC_ERC_SCRIPT_HANDLER_DOWNLOAD_PRIMARY_FILE_FAILURE_UNKNOWNEXCEPTION",
-                "value": 511
-              },
-              {
-                "name": "ADUC_ERC_SCRIPT_HANDLER_INSTALL_ERROR_NULL_WORKFLOW",
-                "value": 513
-              },
-              {
-                "name": "ADUC_ERC_SCRIPT_HANDLER_INSTALL_INSTALLITEM_BAD_DATA",
-                "value": 514
-              },
-              {
-                "name": "ADUC_ERC_SCRIPT_HANDLER_INSTALL_INSTALLITEM_NO_UPDATE_TYPE",
-                "value": 515
-              },
-              {
-                "name": "ADUC_ERC_SCRIPT_HANDLER_INSTALL_FAILURE_MISSING_PRIMARY_SCRIPT_FILE",
-                "value": 516
-              },
-              {
-                "name": "ADUC_ERC_SCRIPT_HANDLER_INSTALL_FAILURE_PARSE_RESULT_FILE",
-                "value": 517
-              },
-              {
-                "name": "ADUC_ERC_SCRIPT_HANDLER_INSTALL_FAILURE_SCRIPT_RESULT_EXTENDEDRESULTCODE_ZERO",
-                "value": 518
-              },
-              {
-                "name": "ADUC_ERC_SCRIPT_HANDLER_INSTALL_FAILURE_UNKNOWNEXCEPTION",
-                "value": 767
-              },
-              {
-                "name": "ADUC_ERC_SCRIPT_HANDLER_APPLY_FAILURE_UNKNOWNEXCEPTION",
-                "value": 1023
-              }
-            ]
-          },
-          {
-            "code": 32,
-            "doc_string": "indicates errors from Custom Update handlers, only included here for completeness",
-            "name": "ADUC_CONTENT_HANDLER_EXTERNAL",
-            "results": []
-          }
-        ],
-        "code": 3,
-        "doc_string": "indicates errors from an update content handler",
-        "name": "ADUC_FACILITY_EXTENSION_UPDATE_CONTENT_HANDLER"
-      },
-      {
-        "components": [
-          {
-            "code": 0,
-            "doc_string": "indicates common errors from the downloader extension",
-            "name": "ADUC_CONTENT_DOWNLOADER_COMMON",
-            "results": [
-              {
-                "name": "ADUC_ERC_CONTENT_DOWNLOADER_CREATE_FAILURE_NO_SYMBOL",
-                "value": 1
-              },
-              {
-                "name": "ADUC_ERC_CONTENT_DOWNLOADER_INITIALIZEPROC_NOTIMP",
-                "value": 2
-              },
-              {
-                "name": "ADUC_ERC_CONTENT_DOWNLOADER_DOWNLOADPROC_NOTIMP",
-                "value": 3
-              },
-              {
-                "name": "ADUC_ERC_CONTENT_DOWNLOADER_INITIALIZE_EXCEPTION",
-                "value": 4
-              },
-              {
-                "name": "ADUC_ERC_CONTENT_DOWNLOADER_DOWNLOAD_EXCEPTION",
-                "value": 5
-              },
-              {
-                "name": "ADUC_ERC_CONTENT_DOWNLOADER_INVALID_FILE_ENTITY",
-                "value": 6
-              },
-              {
-                "name": "ADUC_ERC_CONTENT_DOWNLOADER_INVALID_DOWNLOAD_URI",
-                "value": 7
-              },
-              {
-                "name": "ADUC_ERC_CONTENT_DOWNLOADER_FILE_HASH_TYPE_NOT_SUPPORTED",
-                "value": 8
-              },
-              {
-                "name": "ADUC_ERC_CONTENT_DOWNLOADER_BAD_CHILD_MANIFEST_FILE_PATH",
-                "value": 9
-              },
-              {
-                "name": "ADUC_ERC_CONTENT_DOWNLOADER_CANNOT_DELETE_EXISTING_FILE",
-                "value": 10
-              },
-              {
-                "name": "ADUC_ERC_CONTENT_DOWNLOADER_INVALID_FILE_ENTITY_NO_HASHES",
-                "value": 11
-              },
-              {
-                "name": "ADUC_ERC_CONTENT_DOWNLOADER_INVALID_FILE_HASH",
-                "value": 12
-              },
-              {
-                "name": "ADUC_ERC_CONTENT_DOWNLOADER_UNSUPPORTED_CONTRACT_VERSION",
-                "value": 13
-              },
-              {
-                "name": "ADUC_ERC_CONTENT_DOWNLOADER_EXTENSIONMANAGER_DOWNLOAD_BADARG",
-                "value": 14
-              }
-            ]
-          },
-          {
-            "code": 1,
-            "doc_string": "indicates errors from Delivery Optimization agent. ",
-            "name": "ADUC_CONTENT_DOWNLOADER_DELIVERY_OPTIMIZATION",
-            "results": [
-              {
-                "name": "ADUC_ERROR_DELIVERY_OPTIMIZATION_DOWNLOADER_NOT_INITIALIZE",
-                "value": 1
-              },
-              {
-                "name": "ADUC_ERROR_DELIVERY_OPTIMIZATION_DOWNLOADER_BAD_INIT_DATA",
-                "value": 2
-              }
-            ]
-          },
-          {
-=======
             "doc_string": "indicates errors from unknown sources",
             "name": "ADUC_FACILITY_UNKNOWN"
         },
@@ -771,7 +109,6 @@
                     ]
                 }
             ],
->>>>>>> 13be1582
             "code": 2,
             "doc_string": "indicates errors from the upper layer.",
             "name": "ADUC_FACILITY_UPPERLAYER"
@@ -1247,158 +584,6 @@
                 }
             ],
             "code": 3,
-<<<<<<< HEAD
-            "doc_string": "indicates errors from Curl Downloader.",
-            "name": "ADUC_CONTENT_DOWNLOADER_CURL_DOWNLOADER",
-            "results": [
-              {
-                "name": "ADUC_ERROR_CURL_DOWNLOADER_INVALID_FILE_HASH",
-                "value": 1
-              }
-            ]
-          }
-        ],
-        "code": 4,
-        "doc_string": "indicates errors from CONTENT_DOWNLOADER Extension",
-        "name": "ADUC_FACILITY_EXTENSION_CONTENT_DOWNLOADER"
-      },
-      {
-        "components": [],
-        "code": 5,
-        "doc_string": "indicates errors from COMMUNICATION PROVIDER Extension.",
-        "name": "ADUC_FACILITY_EXTENSION_COMMUNICATION_PROVIDER"
-      },
-      {
-        "components": [],
-        "code": 6,
-        "doc_string": "indicates errors from LOG PROVIDER Extension.",
-        "name": "ADUC_FACILITY_EXTENSION_LOG_PROVIDER"
-      },
-      {
-        "components": [
-          {
-            "code": 0,
-            "doc_string": "General errors from the Extension Component Enumerator",
-            "name": "ADUC_COMPONENT_EXTENSION_ENUMERATOR_COMMON",
-            "results": [
-              {
-                "name": "ADUC_ERC_COMPONENT_ENUMERATOR_GETALLCOMPONENTS_NOTIMP",
-                "value": 1
-              },
-              {
-                "name": "ADUC_ERC_COMPONENT_ENUMERATOR_SELECTCOMPONENTS_NOTIMP",
-                "value": 2
-              },
-              {
-                "name": "ADUC_ERC_COMPONENT_ENUMERATOR_FREECOMPONENTSDATASTRING_NOTIMP",
-                "value": 3
-              },
-              {
-                "name": "ADUC_ERC_COMPONENT_ENUMERATOR_EXCEPTION_GETALLCOMPONENTS",
-                "value": 4
-              },
-              {
-                "name": "ADUC_ERC_COMPONENT_ENUMERATOR_EXCEPTION_SELECTCOMPONENTS",
-                "value": 5
-              },
-              {
-                "name": "ADUC_ERC_COMPONENT_ENUMERATOR_EXCEPTION_FREECOMPONENTSDATASTRING",
-                "value": 6
-              },
-              {
-                "name": "ADUC_ERC_COMPONENT_ENUMERATOR_UNSUPPORTED_CONTRACT_VERSION",
-                "value": 7
-              }
-            ]
-          }
-        ],
-        "code": 7,
-        "doc_string": "indicates errors from COMPONENT ENUMERATOR Extension. ",
-        "name": "ADUC_FACILITY_EXTENSION_COMPONENT_ENUMERATOR"
-      },
-      {
-        "components": [
-          {
-            "code": 3,
-            "doc_string": "indicates errors from parsers.",
-            "name": "ADUC_COMPONENT_UPDATE_DATA_PARSER",
-            "results": [
-              {
-                "name": "ADUC_ERC_UTILITIES_UPDATE_DATA_PARSER_INVALID_ACTION_JSON",
-                "value": 0
-              },
-              {
-                "name": "ADUC_ERC_UTILITIES_UPDATE_DATA_PARSER_MANIFEST_VALIDATION_FAILED",
-                "value": 1
-              },
-              {
-                "name": "ADUC_ERC_UTILITIES_UPDATE_DATA_PARSER_NO_UPDATE_ACTION",
-                "value": 2
-              },
-              {
-                "name": "ADUC_ERC_UTILITIES_UPDATE_DATA_PARSER_NO_UPDATE_ID",
-                "value": 3
-              },
-              {
-                "name": "ADUC_ERC_UTILITIES_UPDATE_DATA_PARSER_NO_UPDATE_TYPE",
-                "value": 4
-              },
-              {
-                "name": "ADUC_ERC_UTILITIES_UPDATE_DATA_PARSER_BAD_UPDATE_TYPE",
-                "value": 5
-              },
-              {
-                "name": "ADUC_ERC_UTILITIES_UPDATE_DATA_PARSER_NO_INSTALLEDCRITERIA",
-                "value": 6
-              },
-              {
-                "name": "ADUC_ERC_UTILITIES_UPDATE_DATA_PARSER_BAD_FILES_OR_FILEURLS",
-                "value": 7
-              },
-              {
-                "name": "ADUC_ERC_UTILITIES_UPDATE_DATA_PARSER_NO_UPDATE_MANIFEST",
-                "value": 8
-              },
-              {
-                "name": "ADUC_ERC_UTILITIES_UPDATE_DATA_PARSER_BAD_UPDATE_MANIFEST",
-                "value": 9
-              },
-              {
-                "name": "ADUC_ERC_UTILITIES_UPDATE_DATA_PARSER_UNSUPPORTED_UPDATE_MANIFEST_VERSION",
-                "value": 10
-              },
-              {
-                "name": "ADUC_ERC_UTILITIES_UPDATE_DATA_PARSER_MISSING_DETACHED_UPDATE_MANIFEST_ENTITY",
-                "value": 11
-              },
-              {
-                "name": "ADUC_ERC_UTILITIES_UPDATE_DATA_PARSER_BAD_DETACHED_UPDATE_MANIFEST",
-                "value": 12
-              },
-              {
-                "name": "ADUC_ERC_UTILITIES_UPDATE_DATA_PARSER_DETACHED_UPDATE_MANIFEST_DOWNLOAD_FAILED",
-                "value": 13
-              },
-              {
-                "name": "ADUC_ERC_UTILITIES_UPDATE_DATA_PARSER_BAD_DETACHED_UPDATE_MANIFEST_JSON_FILE",
-                "value": 14
-              },
-              {
-                "name": "ADUC_ERC_UTILITIES_UPDATE_DATA_PARSER_DETACHED_UPDATE_MANIFEST_MISSING_UPDATEMANIFEST_PROPERTY",
-                "value": 15
-              },
-              {
-                "name": "ADUC_ERC_UTILITIES_UPDATE_DATA_PARSER_BAD_WORKFLOW_ACTION",
-                "value": 16
-              },
-              {
-                "name": "ADUC_ERC_UTILITIES_UPDATE_DATA_PARSER_EMPTY_OR_MISSING_ROOTKEY_PKG_URL",
-                "value": 17
-              }
-            ]
-          },
-          {
-=======
             "doc_string": "indicates errors from an update content handler",
             "name": "ADUC_FACILITY_EXTENSION_UPDATE_CONTENT_HANDLER"
         },
@@ -1496,7 +681,6 @@
                     ]
                 }
             ],
->>>>>>> 13be1582
             "code": 4,
             "doc_string": "indicates errors from CONTENT_DOWNLOADER Extension",
             "name": "ADUC_FACILITY_EXTENSION_CONTENT_DOWNLOADER"
@@ -1504,246 +688,6 @@
         {
             "components": [],
             "code": 5,
-<<<<<<< HEAD
-            "doc_string": "indicates errors from RootKeyPackage Utilities or Function.",
-            "name": "ADUC_COMPONENT_ROOTKEYPKG_UTIL",
-            "results": [
-              {
-                "name": "ADUC_ERC_UTILITIES_ROOTKEYPKG_UNEXPECTED",
-                "value": 1
-              },
-              {
-                "name": "ADUC_ERC_UTILITIES_ROOTKEYPKG_UTIL_ERROR_BAD_ARG",
-                "value": 2
-              },
-              {
-                "name": "ADUC_ERC_UTILITIES_ROOTKEYPKG_UTIL_ERROR_BAD_JSON",
-                "value": 3
-              },
-              {
-                "name": "ADUC_ERC_UTILITIES_ROOTKEYPKG_PARSE_MISSING_REQUIRED_PROPERTY_VERSION",
-                "value": 4
-              },
-              {
-                "name": "ADUC_ERC_UTILITIES_ROOTKEYPKG_PARSE_MISSING_REQUIRED_PROPERTY_PUBLISHED",
-                "value": 5
-              },
-              {
-                "name": "ADUC_ERC_UTILITIES_ROOTKEYPKG_PARSE_MISSING_REQUIRED_PROPERTY_DISABLEDROOTKEYS",
-                "value": 6
-              },
-              {
-                "name": "ADUC_ERC_UTILITIES_ROOTKEYPKG_PARSE_MISSING_REQUIRED_HASHING_PROPERTY_ALG",
-                "value": 7
-              },
-              {
-                "name": "ADUC_ERC_UTILITIES_ROOTKEYPKG_PARSE_MISSING_REQUIRED_SIGNATURE_PROPERTY_ALG",
-                "value": 8
-              },
-              {
-                "name": "ADUC_ERC_UTILITIES_ROOTKEYPKG_PARSE_MISSING_REQUIRED_PROPERTY_HASH_OR_SIG",
-                "value": 9
-              },
-              {
-                "name": "ADUC_ERC_UTILITIES_ROOTKEYPKG_PARSE_MISSING_REQUIRED_PROPERTY_DISABLEDSIGNINGKEYS",
-                "value": 10
-              },
-              {
-                "name": "ADUC_ERC_UTILITIES_ROOTKEYPKG_PARSE_MISSING_REQUIRED_PROPERTY_KEYTYPE",
-                "value": 11
-              },
-              {
-                "name": "ADUC_ERC_UTILITIES_ROOTKEYPKG_PARSE_MISSING_REQUIRED_PROPERTY_ROOTKEYS",
-                "value": 12
-              },
-              {
-                "name": "ADUC_ERC_UTILITIES_ROOTKEYPKG_PARSE_MISSING_REQUIRED_PROPERTY_PROTECTED",
-                "value": 13
-              },
-              {
-                "name": "ADUC_ERC_UTILITIES_ROOTKEYPKG_PARSE_MISSING_REQUIRED_PROPERTY_SIGNATURES",
-                "value": 14
-              },
-              {
-                "name": "ADUC_ERC_UTILITIES_ROOTKEYPKG_PARSE_DISABLEDROOTKEYS_EMPTY",
-                "value": 15
-              },
-              {
-                "name": "ADUC_ERC_UTILITIES_ROOTKEYPKG_PARSE_DISABLEDSIGNINGKEYS_EMPTY",
-                "value": 16
-              },
-              {
-                "name": "ADUC_ERC_UTILITIES_ROOTKEYPKG_PARSE_ROOTKEYS_EMPTY",
-                "value": 17
-              },
-              {
-                "name": "ADUC_ERC_UTILITIES_ROOTKEYPKG_PARSE_SIGNATURES_EMPTY",
-                "value": 18
-              },
-              {
-                "name": "ADUC_ERC_UTILITIES_ROOTKEYPKG_PARSE_INVALID_MODULUS",
-                "value": 19
-              },
-              {
-                "name": "ADUC_ERC_UTILITIES_ROOTKEYPKG_PARSE_INVALID_HASH_ALGORITHM",
-                "value": 20
-              },
-              {
-                "name": "ADUC_ERC_UTILITIES_ROOTKEYPKG_PARSE_INVALID_SIGNING_ALGORITHM",
-                "value": 21
-              },
-              {
-                "name": "ADUC_ERC_UTILITIES_ROOTKEYPKG_PARSE_INVALID_ENCODING",
-                "value": 22
-              },
-              {
-                "name": "ADUC_ERC_UTILITIES_ROOTKEYPKG_PARSE_INVALID_KEY_ID",
-                "value": 23
-              },
-              {
-                "name": "ADUC_ERC_UTILITIES_ROOTKEYPKG_PARSE_UNSUPPORTED_KEYTYPE",
-                "value": 24
-              },
-              {
-                "name": "ADUC_ERC_UTILITIES_ROOTKEYPKG_PARSE_INVALID_RSA_PARAMETERS",
-                "value": 25
-              },
-              {
-                "name": "ADUC_ERC_UTILITIES_ROOTKEYPKG_PARSE_GETOBJ_SIGNATURES_ELEMENT",
-                "value": 26
-              },
-              {
-                "name": "ADUC_ERC_UTILITIES_ROOTKEYPKG_PARSE_GETOBJ_DISABLEDSIGNINGKEYS_ELEMENT",
-                "value": 27
-              },
-              {
-                "name": "ADUC_ERC_UTILITIES_ROOTKEYPKG_PARSE_INVALID_EXPONENT",
-                "value": 28
-              },
-              {
-                "name": "ADUC_ERC_UTILITIES_ROOTKEYPKG_DOWNLOAD_URL_PARSE",
-                "value": 29
-              },
-              {
-                "name": "ADUC_ERC_UTILITIES_ROOTKEYPKG_DOWNLOAD_HTTP_URL_PATH_PARSE",
-                "value": 30
-              },
-              {
-                "name": "ADUC_ERC_UTILITIES_ROOTKEYPKG_DOWNLOAD_URL_BAD_PATH",
-                "value": 31
-              },
-              {
-                "name": "ADUC_ERC_UTILITIES_ROOTKEYPKG_DOWNLOAD_BADARG",
-                "value": 32
-              },
-              {
-                "name": "ADUC_ERC_UTILITIES_ROOTKEYPKG_DOWNLOAD_MKDIR_DWNLD_FOLDER",
-                "value": 33
-              },
-              {
-                "name": "ADUC_ERC_UTILITIES_ROOTKEYPKG_DOWNLOAD_FAILED",
-                "value": 34
-              },
-              {
-                "name": "ADUC_ERC_ROOTKEYPKG_DOWNLOADER_CURL_INIT",
-                "value": 35
-              },
-              {
-                "name": "ADUC_ERC_ROOTKEYPKG_DOWNLOADER_CURL_SETOPT_PROTOCOLS",
-                "value": 36
-              },
-              {
-                "name": "ADUC_ERC_ROOTKEYPKG_DOWNLOADER_CURL_SETOPT_URL",
-                "value": 37
-              },
-              {
-                "name": "ADUC_ERC_ROOTKEYPKG_DOWNLOADER_CURL_SETOPT_TIMEOUT",
-                "value": 38
-              },
-              {
-                "name": "ADUC_ERC_ROOTKEYPKG_DOWNLOADER_CURL_SETOPT_WRITEFUNCTION",
-                "value": 39
-              },
-              {
-                "name": "ADUC_ERC_ROOTKEYPKG_DOWNLOADER_CURL_SETOPT_WRITEDATA",
-                "value": 40
-              },
-              {
-                "name": "ADUC_ERC_ROOTKEYPKG_DOWNLOADER_CURL_PERFORM_DOWNLOAD",
-                "value": 41
-              },
-              {
-                "name": "ADUC_ERC_ROOTKEYPKG_DOWNLOADER_CURL_FILEWRITE",
-                "value": 42
-              }
-            ]
-          },
-          {
-            "code": 6,
-            "doc_string": "indicates errors from url utility.",
-            "name": "ADUC_COMPONENT_URL_UTIL",
-            "results": [
-              {
-                "name": "ADUC_ERC_UTILITIES_URL_CREATE",
-                "value": 0
-              },
-              {
-                "name": "ADUC_ERC_UTILITIES_URL_SET",
-                "value": 1
-              },
-              {
-                "name": "ADUC_ERC_UTILITIES_URL_GET_PATH",
-                "value": 2
-              },
-              {
-                "name": "ADUC_ERC_UTILITIES_URL_BAD_PATH",
-                "value": 3
-              }
-            ]
-          }
-        ],
-        "code": 8,
-        "doc_string": "indicates errors from utility functions.",
-        "name": "ADUC_FACILITY_UTILITY"
-      },
-      {
-        "components": [
-          {
-            "code": 0,
-            "doc_string": "0x00 - 0x07 are reserved for download handler. Indicates errors from extension manager download handler logic.",
-            "name": "ADUC_COMPONENT_DOWNLOAD_HANDLER_EXTENSION_MANAGER",
-            "results": [
-              {
-                "name": "ADUC_ERC_DOWNLOAD_HANDLER_EXTENSION_MANAGER_CREATE_FAILURE_CREATE",
-                "value": 1
-              },
-              {
-                "name": "ADUC_ERC_DOWNLOAD_HANDLER_EXTENSION_MANAGER_UNSUPPORTED_CONTRACT_VERSION",
-                "value": 2
-              }
-            ]
-          },
-          {
-            "code": 1,
-            "doc_string": "Indicates errors with usage of download handler plugin shared libraries.",
-            "name": "ADUC_COMPONENT_DOWNLOAD_HANDLER_PLUGIN",
-            "results": [
-              {
-                "name": "ADUC_ERC_DOWNLOAD_HANDLER_PLUGIN_ON_UPDATE_WORKFLOW_COMPLETED_FAILURE",
-                "value": 1
-              },
-              {
-                "name": "ADUC_ERC_DOWNLOAD_HANDLER_PLUGIN_MISSING_EXPORT_SYMBOL",
-                "value": 2
-              },
-              {
-                "name": "ADUC_ERC_DOWNLOAD_HANDLER_PLUGIN_EXPORT_CALL_EXCEPTION",
-                "value": 3
-              }
-            ]
-          },
-          {
-=======
             "doc_string": "indicates errors from COMMUNICATION PROVIDER Extension.",
             "name": "ADUC_FACILITY_EXTENSION_COMMUNICATION_PROVIDER"
         },
@@ -1865,6 +809,14 @@
                         {
                             "name": "ADUC_ERC_UTILITIES_UPDATE_DATA_PARSER_DETACHED_UPDATE_MANIFEST_MISSING_UPDATEMANIFEST_PROPERTY",
                             "value": 15
+                        },
+                        {
+                            "name": "ADUC_ERC_UTILITIES_UPDATE_DATA_PARSER_BAD_WORKFLOW_ACTION",
+                            "value": 16
+                        },
+                        {
+                            "name": "ADUC_ERC_UTILITIES_UPDATE_DATA_PARSER_EMPTY_OR_MISSING_ROOTKEY_PKG_URL",
+                            "value": 17
                         }
                     ]
                 },
@@ -2051,6 +1003,18 @@
                         {
                             "name": "ADUC_ERC_UTILITIES_ROOTKEYPKG_PARSE_INVALID_EXPONENT",
                             "value": 28
+                        },
+                        {
+                            "name": "ADUC_ERC_UTILITIES_ROOTKEYPKG_DOWNLOAD_BADARG",
+                            "value": 29
+                        },
+                        {
+                            "name": "ADUC_ERC_UTILITIES_ROOTKEYPKG_DOWNLOAD_MKDIR_DWNLD_FOLDER",
+                            "value": 30
+                        },
+                        {
+                            "name": "ADUC_ERC_UTILITIES_ROOTKEYPKG_DOWNLOAD_URL_BAD_PATH",
+                            "value": 31
                         }
                     ]
                 },
@@ -2112,9 +1076,31 @@
                             "value": 13
                         }
                     ]
+                },
+                {
+                  "code": 7,
+                  "doc_string": "indicates errors from url utility.",
+                  "name": "ADUC_COMPONENT_URL_UTIL",
+                  "results": [
+                    {
+                      "name": "ADUC_ERC_UTILITIES_URL_CREATE",
+                      "value": 0
+                    },
+                    {
+                      "name": "ADUC_ERC_UTILITIES_URL_SET",
+                      "value": 1
+                    },
+                    {
+                      "name": "ADUC_ERC_UTILITIES_URL_GET_PATH",
+                      "value": 2
+                    },
+                    {
+                      "name": "ADUC_ERC_UTILITIES_URL_BAD_PATH",
+                      "value": 3
+                    }
+                  ]
                 }
             ],
->>>>>>> 13be1582
             "code": 8,
             "doc_string": "indicates errors from utility functions.",
             "name": "ADUC_FACILITY_UTILITY"
