{
    "facilities": [
        {
            "components": [
                {
                    "code": 0,
                    "doc_string": "General Error Codes, that come from POSIX 2001 Standard Errnos",
                    "name": "ERRNO",
                    "results": [
                        {
                            "name": "ADUC_ERC_NOTPERMITTED",
                            "value": 1
                        },
                        {
                            "name": "ADUC_ERC_NOMEM",
                            "value": 12
                        },
                        {
                            "name": "ADUC_ERC_NOTRECOVERABLE",
                            "value": 131
                        }
                    ]
                },
                {
                    "code": 1,
                    "doc_string": "validation and cryptographic component",
                    "name": "ADUC_COMPONENT_CRYPTO",
                    "results": [
                        {
                            "name": "ADUC_ERC_VALIDATION_FILE_HASH_IS_EMPTY",
                            "value": 1
                        },
                        {
                            "name": "ADUC_ERC_VALIDATION_FILE_HASH_TYPE_NOT_SUPPORTED",
                            "value": 2
                        },
                        {
                            "name": "ADUC_ERC_VALIDATION_FILE_HASH_INVALID_HASH",
                            "value": 3
                        }
                    ]
                }
            ],
            "code": 0,
            "doc_string": "indicates errors from unknown sources",
            "name": "ADUC_FACILITY_UNKNOWN"
        },
        {
            "components": [
                {
                    "code": 0,
                    "doc_string": "non component specific error codes",
                    "name": "ADUC_LOWERLAYER_COMMON",
                    "results": [
                        {
                            "name": "ADUC_ERC_LOWERLEVEL_INVALID_UPDATE_ACTION",
                            "value": 1
                        },
                        {
                            "name": "ADUC_ERC_LOWERLEVEL_UPDATE_MANIFEST_VALIDATION_INVALID_HASH",
                            "value": 2
                        },
                        {
                            "name": "ADUC_ERC_LOWERLEVEL_GET_FILE_ENTITY_FAILURE",
                            "value": 3
                        },
                        {
                            "name": "ADUC_ERC_LOWERLEVEL_SANDBOX_CREATE_FAILURE_NO_ADU_USER",
                            "value": 5
                        },
                        {
                            "name": "ADUC_ERC_LOWERLEVEL_SANDBOX_CREATE_FAILURE_NO_ADU_GROUP",
                            "value": 6
                        },
                        {
                            "name": "ADUC_ERC_LOWERLEVEL_WORKFLOW_INIT_ERROR_NULL_PARAM",
                            "value": 20
                        }
                    ]
                }
            ],
            "code": 1,
            "doc_string": "indicates errors from the lower layer",
            "name": "ADUC_FACILITY_LOWERLAYER"
        },
        {
            "components": [
                {
                    "code": 0,
                    "doc_string": "non component specific error codes",
                    "name": "ADUC_UPPERLAYER_COMMON",
                    "results": [
                        {
                            "name": "ADUC_ERC_UPPERLEVEL_WORKFLOW_UPDATE_ACTION_UNEXPECTED_STATE",
                            "value": 1
                        },
                        {
                            "name": "ADUC_ERC_UPPERLEVEL_WORKFLOW_INSTALL_ACTION_IN_UNEXPECTED_STATE",
                            "value": 2
                        },
                        {
                            "name": "ADUC_ERC_UPPERLEVEL_WORKFLOW_FAILED_RESTORE_FAILED",
                            "value": 3
                        }
                    ]
                }
            ],
            "code": 2,
            "doc_string": "indicates errors from the upper layer.",
            "name": "ADUC_FACILITY_UPPERLAYER"
        },
        {
            "components": [
                {
                    "code": 0,
                    "doc_string": "General error codes that can come from any content handler",
                    "name": "ADUC_CONTENT_HANDLER_COMMON",
                    "results": [
                        {
                            "name": "ADUC_ERC_UPDATE_CONTENT_HANDLER_CREATE_FAILURE_INVALID_ARG",
                            "value": 1
                        },
                        {
                            "name": "ADUC_ERC_UPDATE_CONTENT_HANDLER_CREATE_FAILURE_UNKNOWN",
                            "value": 2
                        },
                        {
                            "name": "ADUC_ERC_UPDATE_CONTENT_HANDLER_CREATE_FAILURE_NOT_FOUND",
                            "value": 3
                        },
                        {
                            "name": "ADUC_ERC_UPDATE_CONTENT_HANDLER_CREATE_FAILURE_VALIDATE",
                            "value": 4
                        },
                        {
                            "name": "ADUC_ERC_UPDATE_CONTENT_HANDLER_CREATE_FAILURE_LOAD",
                            "value": 5
                        },
                        {
                            "name": "ADUC_ERC_UPDATE_CONTENT_HANDLER_CREATE_FAILURE_NO_SYMBOL",
                            "value": 6
                        },
                        {
                            "name": "ADUC_ERC_UPDATE_CONTENT_HANDLER_CREATE_FAILURE_CREATE",
                            "value": 7
                        },
                        {
                            "name": "ADUC_ERC_UPDATE_CONTENT_HANDLER_PREPARE_FAILURE_WRONG_VERSION",
                            "value": 101
                        },
                        {
                            "name": "ADUC_ERC_UPDATE_CONTENT_HANDLER_PARSE_BAD_FORMAT",
                            "value": 104
                        },
                        {
                            "name": "ADUC_ERC_UPDATE_CONTENT_HANDLER_DOWNLOAD_FAILURE_BADFILECOUNT",
                            "value": 201
                        },
                        {
                            "name": "ADUC_ERC_UPDATE_CONTENT_HANDLER_DOWNLOAD_FAILURE_UNKNOWNEXCEPTION",
                            "value": 202
                        },
                        {
                            "name": "ADUC_ERC_UPDATE_CONTENT_HANDLER_INSTALL_FAILURE_NULL_WORKFLOW",
                            "value": 301
                        },
                        {
                            "name": "ADUC_ERC_UPDATE_CONTENT_HANDLER_INSTALL_FAILURE_MISSING_PRIMARY_FILE",
                            "value": 302
                        },
                        {
                            "name": "ADUC_ERC_UPDATE_CONTENT_HANDLER_INSTALL_FAILURE_MISSING_PRIMARY_COMPONENT",
                            "value": 303
                        },
                        {
                            "name": "ADUC_ERC_UPDATE_CONTENT_HANDLER_INSTALL_FAILURE_UNKNOWNEXCEPTION",
                            "value": 304
                        },
                        {
                            "name": "ADUC_ERC_UPDATE_CONTENT_HANDLER_ISINSTALLED_FAILURE_BAD_UPDATETYPE",
                            "value": 501
                        },
                        {
                            "name": "ADUC_ERC_UPDATE_CONTENT_HANDLER_ISINSTALLED_FAILURE_COMPONENT_UNAVAILABLE",
                            "value": 502
                        },
                        {
                            "name": "ADUC_ERC_UPDATE_CONTENT_HANDLER_ISINSTALLED_FAILURE_NULL_WORKFLOW",
                            "value": 503
                        },
                        {
                            "name": "ADUC_ERC_UPDATE_CONTENT_HANDLER_ISINSTALLED_FAILURE_NULL_WORKFLOW_HANDLE",
                            "value": 504
                        },
                        {
                            "name": "ADUC_ERC_UPDATE_CONTENT_HANDLER_ISINSTALLED_FAILURE_NO_STEPS",
                            "value": 505
                        },
                        {
                            "name": "ADUC_ERC_UPDATE_CONTENT_HANDLER_ISINSTALLED_FAILURE_ACCESS_DATA",
                            "value": 506
                        },
                        {
                            "name": "ADUC_ERC_UPDATE_CONTENT_HANDLER_GET_CONTRACT_INFO_CALL_FAILURE",
                            "value": 507
                        },
                        {
                            "name": "ADUC_ERC_UPDATE_CONTENT_HANDLER_UNSUPPORTED_CONTRACT_VERSION",
                            "value": 508
                        }
                    ]
                },
                {
                    "code": 1,
                    "doc_string": "Results that originate from the SwUpdate Content Handler",
                    "name": "ADUC_CONTENT_HANDLER_SWUPDATE",
                    "results": [
                        {
                            "name": "ADUC_ERC_SWUPDATE_HANDLER_EMPTY_VERSION",
                            "value": 1
                        },
                        {
                            "name": "ADUC_ERC_SWUPDATE_HANDLER_PREPARE_FAILURE_UNKNOWN_UPDATE_VERSION",
                            "value": 2
                        },
                        {
                            "name": "ADUC_ERC_SWUPDATE_HANDLER_PREPARE_FAILURE_WRONG_UPDATE_VERSION",
                            "value": 3
                        },
                        {
                            "name": "ADUC_ERC_SWUPDATE_HANDLER_PREPARE_FAILURE_WRONG_FILECOUNT",
                            "value": 4
                        },
                        {
                            "name": "ADUC_ERC_SWUPDATE_HANDLER_PREPARE_FAILURE_BAD_FILE_ENTITY",
                            "value": 5
                        },
                        {
                            "name": "ADUC_ERC_SWUPDATE_HANDLER_CREATE_SANDBOX_FAILURE",
                            "value": 6
                        },
                        {
                            "name": "ADUC_ERC_SWUPDATE_HANDLER_MISSING_SCRIPT_FILE_NAME",
                            "value": 7
                        },
                        {
                            "name": "ADUC_ERC_SWUPDATE_HANDLER_MISSING_SWU_FILE_NAME",
                            "value": 8
                        },
                        {
                            "name": "ADUC_ERC_SWUPDATE_HANDLER_TOO_MANY_COMPONENTS",
                            "value": 9
                        },
                        {
                            "name": "ADUC_ERC_SWUPDATE_HANDLER_INVALID_COMPONENTS_DATA",
                            "value": 10
                        },
                        {
                            "name": "ADUC_ERC_SWUPDATE_HANDLER_BAD_SWUPDATE_CONFIG_FILE",
                            "value": 32
                        },
                        {
                            "name": "ADUC_ERC_SWUPDATE_HANDLER_DOWNLOAD_FAILURE_UNKNOWN_UPDATE_VERSION",
                            "value": 257
                        },
                        {
                            "name": "ADUC_ERC_SWUPDATE_HANDLER_DOWNLOAD_FAILURE_WRONG_UPDATE_VERSION",
                            "value": 258
                        },
                        {
                            "name": "ADUC_ERC_SWUPDATE_HANDLER_DOWNLOAD_FAILURE_WRONG_FILECOUNT",
                            "value": 259
                        },
                        {
                            "name": "ADUC_ERC_SWUPDATE_HANDLER_DOWNLOAD_BAD_FILE_ENTITY",
                            "value": 260
                        },
                        {
                            "name": "ADUC_ERC_SWUPDATE_HANDLER_DOWNLOAD_ERROR_NULL_WORKFLOW",
                            "value": 261
                        },
                        {
                            "name": "ADUC_ERC_SWUPDATE_HANDLER_DOWNLOAD_FAILURE_GET_PRIMARY_FILE_ENTITY",
                            "value": 262
                        },
                        {
                            "name": "ADUC_ERC_SWUPDATE_HANDLER_DOWNLOAD_FAILURE_GET_SCRIPT_FILE_ENTITY",
                            "value": 263
                        },
                        {
                            "name": "ADUC_ERC_SWUPDATE_HANDLER_DOWNLOAD_FAILURE_GET_PAYLOAD_FILE_ENTITY",
                            "value": 264
                        },
                        {
                            "name": "ADUC_ERC_SWUPDATE_HANDLER_DOWNLOAD_PAYLOAD_FILE_FAILURE_UNKNOWNEXCEPTION",
                            "value": 510
                        },
                        {
                            "name": "ADUC_ERC_SWUPDATE_HANDLER_DOWNLOAD_PRIMARY_FILE_FAILURE_UNKNOWNEXCEPTION",
                            "value": 511
                        },
                        {
                            "name": "ADUC_ERC_SWUPDATE_HANDLER_INSTALL_FAILURE_CANNOT_OPEN_WORKFOLDER",
                            "value": 513
                        },
                        {
                            "name": "ADUC_ERC_SWUPDATE_HANDLER_INSTALL_FAILURE_IMAGE_FILE_NOT_FOUND",
                            "value": 514
                        },
                        {
                            "name": "ADUC_ERC_SWUPDATE_HANDLER_INSTALL_ERROR_NULL_WORKFLOW",
                            "value": 515
                        },
                        {
                            "name": "ADUC_ERC_SWUPDATE_HANDLER_INSTALL_FAILURE_BAD_FILE_ENTITY",
                            "value": 516
                        },
                        {
                            "name": "ADUC_ERC_SWUPDATE_HANDLER_INSTALL_FAILURE_PARSE_RESULT_FILE",
                            "value": 517
                        },
                        {
                            "name": "ADUC_ERC_SWUPDATE_HANDLER_MISSING_INSTALLED_CRITERIA",
                            "value": 518
                        },
                        {
                            "name": "ADUC_ERC_SWUPDATE_HANDLER_INSTALL_FAILURE_UNKNOWNEXCEPTION",
                            "value": 767
                        }
                    ]
                },
                {
                    "code": 2,
                    "doc_string": "Results that originate from the APT Content Handler",
                    "name": "ADUC_CONTENT_HANDLER_APT",
                    "results": [
                        {
                            "name": "ADUC_ERC_APT_HANDLER_ERROR_NONE",
                            "value": 0
                        },
                        {
                            "name": "ADUC_ERC_APT_HANDLER_INITIALIZATION_FAILURE",
                            "value": 1
                        },
                        {
                            "name": "ADUC_ERC_APT_HANDLER_INVALID_PACKAGE_DATA",
                            "value": 2
                        },
                        {
                            "name": "ADUC_ERC_APT_HANDLER_PACKAGE_PREPARE_FAILURE_WRONG_VERSION",
                            "value": 3
                        },
                        {
                            "name": "ADUC_ERC_APT_HANDLER_PACKAGE_PREPARE_FAILURE_WRONG_FILECOUNT",
                            "value": 4
                        },
                        {
                            "name": "ADUC_ERC_APT_HANDLER_GET_FILEENTITY_FAILURE",
                            "value": 5
                        },
                        {
                            "name": "ADUC_ERC_APT_HANDLER_INSTALLCRITERIA_PERSIST_FAILURE",
                            "value": 6
                        },
                        {
                            "name": "ADUC_ERC_APT_HANDLER_MISSING_INSTALLED_CRITERIA",
                            "value": 7
                        },
                        {
                            "name": "ADUC_ERC_APT_HANDLER_PACKAGE_DOWNLOAD_FAILURE",
                            "value": 256
                        },
                        {
                            "name": "ADUC_ERC_APT_HANDLER_PACKAGE_INSTALL_FAILURE",
                            "value": 512
                        },
                        {
                            "name": "ADUC_ERC_APT_HANDLER_PACKAGE_CANCEL_FAILURE",
                            "value": 768
                        }
                    ]
                },
                {
                    "code": 3,
                    "doc_string": "Results that originate from the simulator, only included here for completeness",
                    "name": "ADUC_CONTENT_HANDLER_SIMULATOR",
                    "results": []
                },
                {
                    "code": 4,
                    "doc_string": "Results that originate from the steps handler part of the content handlers",
                    "name": "ADUC_CONTENT_HANDLER_STEPS",
                    "results": [
                        {
                            "name": "ADUC_ERC_STEPS_HANDLER_GET_FILE_ENTITY_FAILURE",
                            "value": 1
                        },
                        {
                            "name": "ADUC_ERC_STEPS_HANDLER_INVALID_CHILD_MANIFEST_FILENAME",
                            "value": 2
                        },
                        {
                            "name": "ADUC_ERC_STEPS_HANDLER_CHILD_WORKFLOW_CREATE_FAILED",
                            "value": 3
                        },
                        {
                            "name": "ADUC_ERC_STEPS_HANDLER_CHILD_WORKFLOW_INSERT_FAILED",
                            "value": 4
                        },
                        {
                            "name": "ADUC_ERC_STEPS_HANDLER_GET_REF_STEP_COMPATIBILITY_FAILED",
                            "value": 5
                        },
                        {
                            "name": "ADUC_ERC_STEPS_HANDLER_SET_SELECTED_COMPONENTS_FAILED",
                            "value": 6
                        },
                        {
                            "name": "ADUC_ERC_STEPS_HANDLER_GET_STEP_COMPATIBILITY_FAILED",
                            "value": 7
                        },
                        {
                            "name": "ADUC_ERC_STEPS_HANDLER_SET_SELECTED_COMPONENTS_FAILURE",
                            "value": 8
                        },
                        {
                            "name": "ADUC_ERC_STEPS_HANDLER_NESTED_REFERENCE_STEP_DETECTED",
                            "value": 9
                        },
                        {
                            "name": "ADUC_ERC_STEPS_HANDLER_INVALID_COMPONENTS_DATA",
                            "value": 10
                        },
                        {
                            "name": "ADUC_ERC_STEPS_HANDLER_CREATE_SANDBOX_FAILURE",
                            "value": 11
                        },
                        {
                            "name": "ADUC_ERC_STEPS_HANDLER_DOWNLOAD_FAILURE_UNKNOWNEXCEPTION",
                            "value": 256
                        },
                        {
                            "name": "ADUC_ERC_STEPS_HANDLER_DOWNLOAD_FAILURE_MISSING_CHILD_WORKFLOW",
                            "value": 257
                        },
                        {
                            "name": "ADUC_ERC_STEPS_HANDLER_DOWNLOAD_UNKNOWN_EXCEPTION_DOWNLOAD_CONTENT",
                            "value": 258
                        },
                        {
                            "name": "ADUC_ERC_STEPS_HANDLER_INSTALL_FAILURES_UNKNOWNEXCEPTION",
                            "value": 512
                        },
                        {
                            "name": "ADUC_ERC_STEPS_HANDLER_ISINSTALLED_FAILURE_MISSING_CHILD_WORKFLOW",
                            "value": 501
                        },
                        {
                            "name": "ADUC_ERC_STEPS_HANDLER_INSTALL_FAILURE_MISSING_CHILD_WORKFLOW",
                            "value": 513
                        },
                        {
                            "name": "ADUC_ERC_STEPS_HANDLER_INSTALL_UNKNOWN_EXCEPTION_INSTALL_CHILD_STEP",
                            "value": 514
                        },
                        {
                            "name": "ADUC_ERC_STEPS_HANDLER_INSTALL_UNKNOWN_EXCEPTION_APPLY_CHILD_STEP",
                            "value": 515
                        },
                        {
                            "name": "ADUC_ERC_STEPS_HANDLER_INSTALL_UNKNOWN_EXCEPTION_BACKUP_CHILD_STEP",
                            "value": 516
                        },
                        {
                            "name": "ADUC_ERC_STEPS_HANDLER_INSTALL_UNKNOWN_EXCEPTION_RESTORE_CHILD_STEP",
                            "value": 517
                        }
                    ]
                },
                {
                    "code": 5,
                    "doc_string": "Results that originate from the script handler part of the content handlers",
                    "name": "ADUC_CONTENT_HANDLER_SCRIPT",
                    "results": [
                        {
                            "name": "ADUC_ERC_SCRIPT_HANDLER_ERROR_NONE",
                            "value": 0
                        },
                        {
                            "name": "ADUC_ERC_SCRIPT_HANDLER_SET_SELECTED_COMPONENTS_FAILURE",
                            "value": 1
                        },
                        {
                            "name": "ADUC_ERC_SCRIPT_HANDLER_MISSING_INSTALLED_CRITERIA",
                            "value": 2
                        },
                        {
                            "name": "ADUC_ERC_SCRIPT_HANDLER_TOO_MANY_COMPONENTS",
                            "value": 3
                        },
                        {
                            "name": "ADUC_ERC_SCRIPT_HANDLER_MISSING_PRIMARY_SCRIPT_FILE",
                            "value": 4
                        },
                        {
                            "name": "ADUC_ERC_SCRIPT_HANDLER_MISSING_SCRIPTFILENAME_PROPERTY",
                            "value": 5
                        },
                        {
                            "name": "ADUC_ERC_SCRIPT_HANDLER_CREATE_SANDBOX_FAILURE",
                            "value": 6
                        },
                        {
                            "name": "ADUC_ERC_SCRIPT_HANDLER_INVALID_COMPONENTS_DATA",
                            "value": 7
                        },
                        {
                            "name": "ADUC_ERC_SCRIPT_HANDLER_DOWNLOAD_ERROR_NULL_WORKFLOW",
                            "value": 257
                        },
                        {
                            "name": "ADUC_ERC_SCRIPT_HANDLER_DOWNLOAD_FAILURE_INVALID_FILE_COUNT",
                            "value": 258
                        },
                        {
                            "name": "ADUC_ERC_SCRIPT_HANDLER_DOWNLOAD_FAILURE_GET_PRIMARY_FILE_ENTITY",
                            "value": 259
                        },
                        {
                            "name": "ADUC_ERC_SCRIPT_HANDLER_DOWNLOAD_FAILURE_GET_PAYLOAD_FILE_ENTITY",
                            "value": 260
                        },
                        {
                            "name": "ADUC_ERC_SCRIPT_HANDLER_DOWNLOAD_PAYLOAD_FILE_FAILURE_UNKNOWNEXCEPTION",
                            "value": 510
                        },
                        {
                            "name": "ADUC_ERC_SCRIPT_HANDLER_DOWNLOAD_PRIMARY_FILE_FAILURE_UNKNOWNEXCEPTION",
                            "value": 511
                        },
                        {
                            "name": "ADUC_ERC_SCRIPT_HANDLER_INSTALL_ERROR_NULL_WORKFLOW",
                            "value": 513
                        },
                        {
                            "name": "ADUC_ERC_SCRIPT_HANDLER_INSTALL_INSTALLITEM_BAD_DATA",
                            "value": 514
                        },
                        {
                            "name": "ADUC_ERC_SCRIPT_HANDLER_INSTALL_INSTALLITEM_NO_UPDATE_TYPE",
                            "value": 515
                        },
                        {
                            "name": "ADUC_ERC_SCRIPT_HANDLER_INSTALL_FAILURE_MISSING_PRIMARY_SCRIPT_FILE",
                            "value": 516
                        },
                        {
                            "name": "ADUC_ERC_SCRIPT_HANDLER_INSTALL_FAILURE_PARSE_RESULT_FILE",
                            "value": 517
                        },
                        {
                            "name": "ADUC_ERC_SCRIPT_HANDLER_INSTALL_FAILURE_SCRIPT_RESULT_EXTENDEDRESULTCODE_ZERO",
                            "value": 518
                        },
                        {
                            "name": "ADUC_ERC_SCRIPT_HANDLER_INSTALL_FAILURE_UNKNOWNEXCEPTION",
                            "value": 767
                        },
                        {
                            "name": "ADUC_ERC_SCRIPT_HANDLER_APPLY_FAILURE_UNKNOWNEXCEPTION",
                            "value": 1023
                        }
                    ]
                },
                {
                    "code": 32,
                    "doc_string": "indicates errors from Custom Update handlers, only included here for completeness",
                    "name": "ADUC_CONTENT_HANDLER_EXTERNAL",
                    "results": []
                }
            ],
            "code": 3,
            "doc_string": "indicates errors from an update content handler",
            "name": "ADUC_FACILITY_EXTENSION_UPDATE_CONTENT_HANDLER"
        },
        {
            "components": [
                {
                    "code": 0,
                    "doc_string": "indicates common errors from the downloader extension",
                    "name": "ADUC_CONTENT_DOWNLOADER_COMMON",
                    "results": [
                        {
                            "name": "ADUC_ERC_CONTENT_DOWNLOADER_CREATE_FAILURE_NO_SYMBOL",
                            "value": 1
                        },
                        {
                            "name": "ADUC_ERC_CONTENT_DOWNLOADER_INITIALIZEPROC_NOTIMP",
                            "value": 2
                        },
                        {
                            "name": "ADUC_ERC_CONTENT_DOWNLOADER_DOWNLOADPROC_NOTIMP",
                            "value": 3
                        },
                        {
                            "name": "ADUC_ERC_CONTENT_DOWNLOADER_INITIALIZE_EXCEPTION",
                            "value": 4
                        },
                        {
                            "name": "ADUC_ERC_CONTENT_DOWNLOADER_DOWNLOAD_EXCEPTION",
                            "value": 5
                        },
                        {
                            "name": "ADUC_ERC_CONTENT_DOWNLOADER_INVALID_FILE_ENTITY",
                            "value": 6
                        },
                        {
                            "name": "ADUC_ERC_CONTENT_DOWNLOADER_INVALID_DOWNLOAD_URI",
                            "value": 7
                        },
                        {
                            "name": "ADUC_ERC_CONTENT_DOWNLOADER_FILE_HASH_TYPE_NOT_SUPPORTED",
                            "value": 8
                        },
                        {
                            "name": "ADUC_ERC_CONTENT_DOWNLOADER_BAD_CHILD_MANIFEST_FILE_PATH",
                            "value": 9
                        },
                        {
                            "name": "ADUC_ERC_CONTENT_DOWNLOADER_CANNOT_DELETE_EXISTING_FILE",
                            "value": 10
                        },
                        {
                            "name": "ADUC_ERC_CONTENT_DOWNLOADER_INVALID_FILE_ENTITY_NO_HASHES",
                            "value": 11
                        },
                        {
                            "name": "ADUC_ERC_CONTENT_DOWNLOADER_INVALID_FILE_HASH",
                            "value": 12
                        },
                        {
                            "name": "ADUC_ERC_CONTENT_DOWNLOADER_UNSUPPORTED_CONTRACT_VERSION",
                            "value": 13
                        }
                    ]
                },
                {
                    "code": 1,
                    "doc_string": "indicates errors from Delivery Optimization agent. ",
                    "name": "ADUC_CONTENT_DOWNLOADER_DELIVERY_OPTIMIZATION",
                    "results": [
                        {
                            "name": "ADUC_ERROR_DELIVERY_OPTIMIZATION_DOWNLOADER_NOT_INITIALIZE",
                            "value": 1
                        },
                        {
                            "name": "ADUC_ERROR_DELIVERY_OPTIMIZATION_DOWNLOADER_BAD_INIT_DATA",
                            "value": 2
                        }
                    ]
                },
                {
                    "code": 2,
                    "doc_string": "indicates errors from Simple Http Downloader.  ",
                    "name": "ADUC_CONTENT_DOWNLOADER_SIMPLE_HTTP_DOWNLOADER",
                    "results": []
                },
                {
                    "code": 3,
                    "doc_string": "indicates errors from Curl Downloader.",
                    "name": "ADUC_CONTENT_DOWNLOADER_CURL_DOWNLOADER",
                    "results": [
                        {
                            "name": "ADUC_ERROR_CURL_DOWNLOADER_INVALID_FILE_HASH",
                            "value": 1
                        }
                    ]
                }
            ],
            "code": 4,
            "doc_string": "indicates errors from CONTENT_DOWNLOADER Extension",
            "name": "ADUC_FACILITY_EXTENSION_CONTENT_DOWNLOADER"
        },
        {
            "components": [],
            "code": 5,
            "doc_string": "indicates errors from COMMUNICATION PROVIDER Extension.",
            "name": "ADUC_FACILITY_EXTENSION_COMMUNICATION_PROVIDER"
        },
        {
            "components": [],
            "code": 6,
            "doc_string": "indicates errors from LOG PROVIDER Extension.",
            "name": "ADUC_FACILITY_EXTENSION_LOG_PROVIDER"
        },
        {
            "components": [
                {
                    "code": 0,
                    "doc_string": "General errors from the Extension Component Enumerator",
                    "name": "ADUC_COMPONENT_EXTENSION_ENUMERATOR_COMMON",
                    "results": [
                        {
                            "name": "ADUC_ERC_COMPONENT_ENUMERATOR_GETALLCOMPONENTS_NOTIMP",
                            "value": 1
                        },
                        {
                            "name": "ADUC_ERC_COMPONENT_ENUMERATOR_SELECTCOMPONENTS_NOTIMP",
                            "value": 2
                        },
                        {
                            "name": "ADUC_ERC_COMPONENT_ENUMERATOR_FREECOMPONENTSDATASTRING_NOTIMP",
                            "value": 3
                        },
                        {
                            "name": "ADUC_ERC_COMPONENT_ENUMERATOR_EXCEPTION_GETALLCOMPONENTS",
                            "value": 4
                        },
                        {
                            "name": "ADUC_ERC_COMPONENT_ENUMERATOR_EXCEPTION_SELECTCOMPONENTS",
                            "value": 5
                        },
                        {
                            "name": "ADUC_ERC_COMPONENT_ENUMERATOR_EXCEPTION_FREECOMPONENTSDATASTRING",
                            "value": 6
                        },
                        {
                            "name": "ADUC_ERC_COMPONENT_ENUMERATOR_UNSUPPORTED_CONTRACT_VERSION",
                            "value": 7
                        }
                    ]
                }
            ],
            "code": 7,
            "doc_string": "indicates errors from COMPONENT ENUMERATOR Extension. ",
            "name": "ADUC_FACILITY_EXTENSION_COMPONENT_ENUMERATOR"
        },
        {
            "components": [
                {
                    "code": 3,
                    "doc_string": "indicates errors from parsers.",
                    "name": "ADUC_COMPONENT_UPDATE_DATA_PARSER",
                    "results": [
                        {
                            "name": "ADUC_ERC_UTILITIES_UPDATE_DATA_PARSER_INVALID_ACTION_JSON",
                            "value": 0
                        },
                        {
                            "name": "ADUC_ERC_UTILITIES_UPDATE_DATA_PARSER_MANIFEST_VALIDATION_FAILED",
                            "value": 1
                        },
                        {
                            "name": "ADUC_ERC_UTILITIES_UPDATE_DATA_PARSER_NO_UPDATE_ACTION",
                            "value": 2
                        },
                        {
                            "name": "ADUC_ERC_UTILITIES_UPDATE_DATA_PARSER_NO_UPDATE_ID",
                            "value": 3
                        },
                        {
                            "name": "ADUC_ERC_UTILITIES_UPDATE_DATA_PARSER_NO_UPDATE_TYPE",
                            "value": 4
                        },
                        {
                            "name": "ADUC_ERC_UTILITIES_UPDATE_DATA_PARSER_BAD_UPDATE_TYPE",
                            "value": 5
                        },
                        {
                            "name": "ADUC_ERC_UTILITIES_UPDATE_DATA_PARSER_NO_INSTALLEDCRITERIA",
                            "value": 6
                        },
                        {
                            "name": "ADUC_ERC_UTILITIES_UPDATE_DATA_PARSER_BAD_FILES_OR_FILEURLS",
                            "value": 7
                        },
                        {
                            "name": "ADUC_ERC_UTILITIES_UPDATE_DATA_PARSER_NO_UPDATE_MANIFEST",
                            "value": 8
                        },
                        {
                            "name": "ADUC_ERC_UTILITIES_UPDATE_DATA_PARSER_BAD_UPDATE_MANIFEST",
                            "value": 9
                        },
                        {
                            "name": "ADUC_ERC_UTILITIES_UPDATE_DATA_PARSER_UNSUPPORTED_UPDATE_MANIFEST_VERSION",
                            "value": 10
                        },
                        {
                            "name": "ADUC_ERC_UTILITIES_UPDATE_DATA_PARSER_MISSING_DETACHED_UPDATE_MANIFEST_ENTITY",
                            "value": 11
                        },
                        {
                            "name": "ADUC_ERC_UTILITIES_UPDATE_DATA_PARSER_BAD_DETACHED_UPDATE_MANIFEST",
                            "value": 12
                        },
                        {
                            "name": "ADUC_ERC_UTILITIES_UPDATE_DATA_PARSER_DETACHED_UPDATE_MANIFEST_DOWNLOAD_FAILED",
                            "value": 13
                        },
                        {
                            "name": "ADUC_ERC_UTILITIES_UPDATE_DATA_PARSER_BAD_DETACHED_UPDATE_MANIFEST_JSON_FILE",
                            "value": 14
                        },
                        {
                            "name": "ADUC_ERC_UTILITIES_UPDATE_DATA_PARSER_DETACHED_UPDATE_MANIFEST_MISSING_UPDATEMANIFEST_PROPERTY",
                            "value": 15
                        }
                    ]
                },
                {
                    "code": 4,
                    "doc_string": "indicates errors from Workflow Utilities or Function.",
                    "name": "ADUC_COMPONENT_WORKFLOW_UTIL",
                    "results": [
                        {
                            "name": "ADUC_ERC_UTILITIES_WORKFLOW_UTIL_ERROR_BAD_PARAM",
                            "value": 1
                        },
                        {
                            "name": "ADUC_ERC_UTILITIES_WORKFLOW_UTIL_ERROR_NO_MEM",
                            "value": 2
                        },
                        {
                            "name": "ADUC_ERC_UTILITIES_WORKFLOW_UTIL_INVALID_ACTION_JSON_STRING",
                            "value": 3
                        },
                        {
                            "name": "ADUC_ERC_UTILITIES_WORKFLOW_UTIL_INVALID_ACTION_JSON_FILE",
                            "value": 4
                        },
                        {
                            "name": "ADUC_ERC_UTILITIES_WORKFLOW_UTIL_INVALID_UPDATE_ID",
                            "value": 5
                        },
                        {
                            "name": "ADUC_ERC_UTILITIES_WORKFLOW_UTIL_COPY_UPDATE_ACTION_FROM_BASE_FAILURE",
                            "value": 6
                        },
                        {
                            "name": "ADUC_ERC_UTILITIES_WORKFLOW_UTIL_COPY_UPDATE_MANIFEST_FROM_BASE_FAILURE",
                            "value": 7
                        },
                        {
                            "name": "ADUC_ERC_UTILITIES_WORKFLOW_UTIL_PARSE_INSTRUCTION_ENTRY_FAILURE",
                            "value": 8
                        },
                        {
                            "name": "ADUC_ERC_UTILITIES_WORKFLOW_UTIL_PARSE_INSTRUCTION_ENTRY_NO_UPDATE_TYPE",
                            "value": 9
                        },
                        {
                            "name": "ADUC_ERC_UTILITIES_WORKFLOW_UTIL_COPY_UPDATE_ACTION_SET_UPDATE_TYPE_FAILURE",
                            "value": 10
                        },
                        {
                            "name": "ADUC_ERC_UTILITIES_WORKFLOW_UTIL_INVALID_STEP_INDEX",
                            "value": 11
                        },
                        {
                            "name": "ADUC_ERC_UTILITIES_WORKFLOW_UTIL_PARSE_STEP_ENTRY_NO_HANDLER_TYPE",
                            "value": 12
                        },
                        {
                            "name": "ADUC_ERC_UTILITIES_WORKFLOW_UTIL_COPY_UPDATE_ACTION_COPY_HANDLER_PROPERTIES_FAILED",
                            "value": 13
                        },
                        {
                            "name": "ADUC_ERC_UTILITIES_WORKFLOW_UTIL_ERROR_BAD_PROPERTYUPDATE_JSON_FILE",
                            "value": 14
                        },
                        {
                            "name": "ADUC_ERC_UTILITIES_WORKFLOW_UTIL_ERROR_BAD_PROPERTYUPDATE_JSON_STRING",
                            "value": 15
                        }
                    ]
                },
                {
                    "code": 5,
                    "doc_string": "indicates errors from RootKeyPackage Utilities or Function.",
                    "name": "ADUC_COMPONENT_ROOTKEYPKG_UTIL",
                    "results": [
                        {
                            "name": "ADUC_ERC_UTILITIES_ROOTKEYPKG_UNEXPECTED",
                            "value": 1
                        },
                        {
                            "name": "ADUC_ERC_UTILITIES_ROOTKEYPKG_UTIL_ERROR_BAD_ARG",
                            "value": 2
                        },
                        {
                            "name": "ADUC_ERC_UTILITIES_ROOTKEYPKG_UTIL_ERROR_BAD_JSON",
                            "value": 3
                        },
                        {
                            "name": "ADUC_ERC_UTILITIES_ROOTKEYPKG_PARSE_MISSING_REQUIRED_PROPERTY_VERSION",
                            "value": 4
                        },
                        {
                            "name": "ADUC_ERC_UTILITIES_ROOTKEYPKG_PARSE_MISSING_REQUIRED_PROPERTY_PUBLISHED",
                            "value": 5
                        },
                        {
                            "name": "ADUC_ERC_UTILITIES_ROOTKEYPKG_PARSE_MISSING_REQUIRED_PROPERTY_DISABLEDROOTKEYS",
                            "value": 6
                        },
                        {
                            "name": "ADUC_ERC_UTILITIES_ROOTKEYPKG_PARSE_MISSING_REQUIRED_HASHING_PROPERTY_ALG",
                            "value": 7
                        },
                        {
                            "name": "ADUC_ERC_UTILITIES_ROOTKEYPKG_PARSE_MISSING_REQUIRED_SIGNATURE_PROPERTY_ALG",
                            "value": 8
                        },
                        {
                            "name": "ADUC_ERC_UTILITIES_ROOTKEYPKG_PARSE_MISSING_REQUIRED_PROPERTY_HASH_OR_SIG",
                            "value": 9
                        },
                        {
                            "name": "ADUC_ERC_UTILITIES_ROOTKEYPKG_PARSE_MISSING_REQUIRED_PROPERTY_DISABLEDSIGNINGKEYS",
                            "value": 10
                        },
                        {
                            "name": "ADUC_ERC_UTILITIES_ROOTKEYPKG_PARSE_MISSING_REQUIRED_PROPERTY_KEYTYPE",
                            "value": 11
                        },
                        {
                            "name": "ADUC_ERC_UTILITIES_ROOTKEYPKG_PARSE_MISSING_REQUIRED_PROPERTY_ROOTKEYS",
                            "value": 12
                        },
                        {
                            "name": "ADUC_ERC_UTILITIES_ROOTKEYPKG_PARSE_MISSING_REQUIRED_PROPERTY_PROTECTED",
                            "value": 13
                        },
                        {
                            "name": "ADUC_ERC_UTILITIES_ROOTKEYPKG_PARSE_MISSING_REQUIRED_PROPERTY_SIGNATURES",
                            "value": 14
                        },
                        {
                            "name": "ADUC_ERC_UTILITIES_ROOTKEYPKG_PARSE_DISABLEDROOTKEYS_EMPTY",
                            "value": 15
                        },
                        {
                            "name": "ADUC_ERC_UTILITIES_ROOTKEYPKG_PARSE_DISABLEDSIGNINGKEYS_EMPTY",
                            "value": 16
                        },
                        {
                            "name": "ADUC_ERC_UTILITIES_ROOTKEYPKG_PARSE_ROOTKEYS_EMPTY",
                            "value": 17
                        },
                        {
                            "name": "ADUC_ERC_UTILITIES_ROOTKEYPKG_PARSE_SIGNATURES_EMPTY",
                            "value": 18
                        },
                        {
                            "name": "ADUC_ERC_UTILITIES_ROOTKEYPKG_PARSE_INVALID_MODULUS",
                            "value": 19
                        },
                        {
                            "name": "ADUC_ERC_UTILITIES_ROOTKEYPKG_PARSE_INVALID_HASH_ALGORITHM",
                            "value": 20
                        },
                        {
                            "name": "ADUC_ERC_UTILITIES_ROOTKEYPKG_PARSE_INVALID_SIGNING_ALGORITHM",
                            "value": 21
                        },
                        {
                            "name": "ADUC_ERC_UTILITIES_ROOTKEYPKG_PARSE_INVALID_ENCODING",
                            "value": 22
                        },
                        {
                            "name": "ADUC_ERC_UTILITIES_ROOTKEYPKG_PARSE_INVALID_KEY_ID",
                            "value": 23
                        },
                        {
                            "name": "ADUC_ERC_UTILITIES_ROOTKEYPKG_PARSE_UNSUPPORTED_KEYTYPE",
                            "value": 24
                        },
                        {
                            "name": "ADUC_ERC_UTILITIES_ROOTKEYPKG_PARSE_INVALID_RSA_PARAMETERS",
                            "value": 25
                        },
                        {
                            "name": "ADUC_ERC_UTILITIES_ROOTKEYPKG_PARSE_GETOBJ_SIGNATURES_ELEMENT",
                            "value": 26
                        },
                        {
                            "name": "ADUC_ERC_UTILITIES_ROOTKEYPKG_PARSE_GETOBJ_DISABLEDSIGNINGKEYS_ELEMENT",
                            "value": 27
                        },
                        {
<<<<<<< HEAD
                            "name": "ADUC_ERC_UTILITIES_ROOTKEYPKG_PROTECTEDPROPERTIES_UNSERIALIZABLE",
                            "value": 28
                        },
                        {
                            "name": "ADUC_ERC_UTILITIES_ROOTKEYPKG_PROTECTEDPROPERTIES_JSONSTRING_EMPTY",
                            "value": 29
=======
                            "name": "ADUC_ERC_UTILITIES_ROOTKEYPKG_PARSE_INVALID_EXPONENT",
                            "value": 28
>>>>>>> e02f62a9
                        }
                    ]
                }
            ],
            "code": 8,
            "doc_string": "indicates errors from utility functions.",
            "name": "ADUC_FACILITY_UTILITY"
        },
        {
            "components": [
                {
                    "code": 0,
                    "doc_string": "0x00 - 0x07 are reserved for download handler. Indicates errors from extension manager download handler logic.",
                    "name": "ADUC_COMPONENT_DOWNLOAD_HANDLER_EXTENSION_MANAGER",
                    "results": [
                        {
                            "name": "ADUC_ERC_DOWNLOAD_HANDLER_EXTENSION_MANAGER_CREATE_FAILURE_CREATE",
                            "value": 1
                        },
                        {
                            "name": "ADUC_ERC_DOWNLOAD_HANDLER_EXTENSION_MANAGER_UNSUPPORTED_CONTRACT_VERSION",
                            "value": 2
                        }
                    ]
                },
                {
                    "code": 1,
                    "doc_string": "Indicates errors with usage of download handler plugin shared libraries.",
                    "name": "ADUC_COMPONENT_DOWNLOAD_HANDLER_PLUGIN",
                    "results": [
                        {
                            "name": "ADUC_ERC_DOWNLOAD_HANDLER_PLUGIN_ON_UPDATE_WORKFLOW_COMPLETED_FAILURE",
                            "value": 1
                        },
                        {
                            "name": "ADUC_ERC_DOWNLOAD_HANDLER_PLUGIN_MISSING_EXPORT_SYMBOL",
                            "value": 2
                        },
                        {
                            "name": "ADUC_ERC_DOWNLOAD_HANDLER_PLUGIN_EXPORT_CALL_EXCEPTION",
                            "value": 3
                        }
                    ]
                },
                {
                    "code": 8,
                    "doc_string": "0x08 - 0x0F are reserved for Delta download handler. Indicates errors in Delta Download Handler extension top-level logic.",
                    "name": "ADUC_COMPONENT_DELTA_DOWNLOAD_HANDLER_COMMON",
                    "results": [
                        {
                            "name": "ADUC_ERC_DDH_BAD_ARGS",
                            "value": 1
                        },
                        {
                            "name": "ADUC_ERC_DDH_RELATEDFILE_NO_PROPERTIES",
                            "value": 2
                        },
                        {
                            "name": "ADUC_ERC_DDH_RELATEDFILE_BAD_OR_MISSING_HASH_PROPERTIES",
                            "value": 3
                        },
                        {
                            "name": "ADUC_ERC_DDH_MAKE_DELTA_UPDATE_PATH",
                            "value": 4
                        },
                        {
                            "name": "ADUC_ERC_DDH_PROCESSOR_LOAD_LIB",
                            "value": 5
                        },
                        {
                            "name": "ADUC_ERC_DDH_PROCESSOR_ENSURE_SYMBOLS",
                            "value": 6
                        },
                        {
                            "name": "ADUC_ERC_DDH_PROCESSOR_CREATE_SESSION",
                            "value": 7
                        },
                        {
                            "name": "ADUC_ERC_DDH_SOURCE_UPDATE_CACHE_MISS",
                            "value": 8
                        }
                    ]
                },
                {
                    "code": 9,
                    "doc_string": "Indicates errors in Delta Download handler extension Source Update Cache.",
                    "name": "ADUC_COMPONENT_DELTA_DOWNLOAD_HANDLER_SOURCE_UPDATE_CACHE",
                    "results": [
                        {
                            "name": "ADUC_ERC_MOVE_PREPURGE",
                            "value": 1
                        },
                        {
                            "name": "ADUC_ERC_MOVE_PAYLOAD",
                            "value": 2
                        },
                        {
                            "name": "ADUC_ERC_MOVE_POSTPURGE",
                            "value": 3
                        },
                        {
                            "name": "ADUC_ERC_MOVE_CREATE_CACHE_PATH",
                            "value": 4
                        },
                        {
                            "name": "ADUC_ERC_MOVE_COPYFALLBACK",
                            "value": 5
                        },
                        {
                            "name": "ADUC_ERC_LOOKUP_CREATE_PATH",
                            "value": 6
                        },
                        {
                            "name": "ADUC_ERC_MISSING_SOURCE_SANDBOX_FILE",
                            "value": 7
                        }
                    ]
                },
                {
                    "code": 10,
                    "doc_string": "error code for errors from delta processor API",
                    "name": "ADUC_COMPONENT_DELTA_DOWNLOAD_HANDLER_DELTA_PROCESSOR",
                    "results": []
                }
            ],
            "code": 9,
            "doc_string": "Indicates errors from download handler infrastructure or download handler extensions.",
            "name": "ADUC_FACILITY_DOWNLOAD_HANDLER"
        },
        {
            "components": [],
            "code": 10,
            "doc_string": "unused",
            "name": "ADUC_FACILITY_UNUSED_A"
        },
        {
            "components": [],
            "code": 11,
            "doc_string": "unused",
            "name": "ADUC_FACILITY_UNUSED_B"
        },
        {
            "components": [],
            "code": 12,
            "doc_string": "unused",
            "name": "ADUC_FACILITY_UNUSED_C"
        },
        {
            "components": [],
            "code": 13,
            "doc_string": "indicates errors from Delivery Optimization. DO returns HRESULT-like code. The HResult is transformed into our custom format.",
            "name": "ADUC_FACILITY_DELIVERY_OPTIMIZATION"
        },
        {
            "components": [],
            "code": 14,
            "doc_string": "unused",
            "name": "ADUC_FACILITY_UNUSED_E"
        },
        {
            "components": [],
            "code": 15,
            "doc_string": "unused",
            "name": "ADUC_FACILITY_UNUSED_F"
        }
    ]
}<|MERGE_RESOLUTION|>--- conflicted
+++ resolved
@@ -989,17 +989,8 @@
                             "value": 27
                         },
                         {
-<<<<<<< HEAD
-                            "name": "ADUC_ERC_UTILITIES_ROOTKEYPKG_PROTECTEDPROPERTIES_UNSERIALIZABLE",
-                            "value": 28
-                        },
-                        {
-                            "name": "ADUC_ERC_UTILITIES_ROOTKEYPKG_PROTECTEDPROPERTIES_JSONSTRING_EMPTY",
-                            "value": 29
-=======
                             "name": "ADUC_ERC_UTILITIES_ROOTKEYPKG_PARSE_INVALID_EXPONENT",
                             "value": 28
->>>>>>> e02f62a9
                         }
                     ]
                 }
