--- conflicted
+++ resolved
@@ -74,11 +74,7 @@
 
 du_test_data_dir_path="/tmp/adu/"
 # DO Deps
-<<<<<<< HEAD
 default_do_ref=develop
-=======
-default_do_ref=v1.0.1
->>>>>>> f9b180de
 install_do=false
 do_ref=$default_do_ref
 
@@ -93,11 +89,7 @@
 # Dependencies packages
 aduc_packages=('git' 'make' 'build-essential' 'cmake' 'ninja-build' 'libcurl4-openssl-dev' 'libssl-dev' 'uuid-dev' 'python2.7' 'lsb-release' 'curl' 'wget' 'pkg-config' 'libxml2-dev')
 static_analysis_packages=('clang' 'clang-tidy' 'cppcheck')
-<<<<<<< HEAD
 compiler_packages=('gcc' 'g++')
-=======
-compiler_packages=("gcc-[68]")
->>>>>>> f9b180de
 
 # Distro and arch info
 OS=""
@@ -506,13 +498,8 @@
     echo "Installing azure-storage-sdk"
     local azure_storage_sdk_dir=$work_folder/azure_storage_sdk_dir
 
-<<<<<<< HEAD
     if [[ -d $azure_storage_sdk_dir ]]; then
         $SUDO rm -rf $azure_storage_sdk_dir || return
-=======
-    if [[ -d $abs_fuu_dir ]]; then
-        $SUDO rm -rf $abs_fuu_dir || return 1
->>>>>>> f9b180de
     fi
 
     local azure_storage_sdk_url
@@ -546,11 +533,7 @@
     popd > /dev/null || return
 
     if [[ $keep_source_code != "true" ]]; then
-<<<<<<< HEAD
         $SUDO rm -rf $azure_storage_sdk_dir || return
-=======
-        $SUDO rm -rf $abs_fuu_dir || return 1
->>>>>>> f9b180de
     fi
 }
 
@@ -700,22 +683,14 @@
         ln -sf "${HOME}/.cabal/bin/shellcheck" "/tmp/deviceupdate-shellcheck" || return 1
     else
         echo "Installing shellcheck ${scver} from pre-built binaries..."
-<<<<<<< HEAD
         local tar_filename="shellcheck-v${scver}.linux.${arch}.tar.xz"
-=======
-        local tar_filename="shellcheck-v${scver}.linux.x86_64.tar.xz"
->>>>>>> f9b180de
 
         if [[ -f $tar_filename ]]; then
             $SUDO rm $tar_filename || return 1
         fi
 
         wget -P "$work_folder" "${base_url}/releases/download/v${scver}/${tar_filename}" || return 1
-<<<<<<< HEAD
         tar -xf "$work_folder/$tar_filename" -C "$work_folder" || return 1
-=======
-        tar -xvf "$work_folder/$tar_filename" -C "$work_folder" || return 1
->>>>>>> f9b180de
 
         $SUDO rm "$work_folder/$tar_filename" || return 1
 
