--- conflicted
+++ resolved
@@ -72,11 +72,7 @@
 
 du_test_data_dir_path="/tmp/adu/"
 # DO Deps
-<<<<<<< HEAD
-default_do_ref=v1.0.1
-=======
 default_do_ref=develop
->>>>>>> 2ef602b6
 install_do=false
 do_ref=$default_do_ref
 
@@ -735,11 +731,7 @@
         fi
 
         wget -P "$work_folder" "${base_url}/releases/download/v${scver}/${tar_filename}" || return 1
-<<<<<<< HEAD
-        tar -xvf "$work_folder/$tar_filename" -C "$work_folder" || return 1
-=======
         tar -xf "$work_folder/$tar_filename" -C "$work_folder" || return 1
->>>>>>> 2ef602b6
 
         $SUDO rm "$work_folder/$tar_filename" || return 1
 
