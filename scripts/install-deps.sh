--- conflicted
+++ resolved
@@ -78,13 +78,11 @@
 install_do=false
 do_ref=$default_do_ref
 
-<<<<<<< HEAD
 do_cmake_options=(
         "-DDO_BUILD_TESTS:BOOL=OFF"
         "-DDO_INCLUDE_SDK=ON"
     )
 
-=======
 # catch2 build
 #
 # used for dependencies like catch2 that will find system default
@@ -92,7 +90,6 @@
 # vars that CMake will honor.
 catch2_cc=""
 catch2_cxx=""
->>>>>>> 10791ac6
 
 # Dependencies packages
 aduc_packages=('git' 'make' 'build-essential' 'cmake' 'ninja-build' 'libcurl4-openssl-dev' 'libssl-dev' 'uuid-dev' 'python2.7' 'lsb-release' 'curl' 'wget' 'pkg-config' 'libxml2-dev')
