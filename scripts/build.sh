#!/bin/bash

# Copyright (c) Microsoft Corporation.
# Licensed under the MIT License.

# Ensure that getopt starts from first option if ". <script.sh>" was used.
OPTIND=1

ret='exit'
# Ensure we dont end the user's terminal session if invoked from source (".").
if [[ $0 != "${BASH_SOURCE[0]}" ]]; then
    ret='return'
else
    ret='exit'
fi

warn() { echo -e "\033[1;33mWarning:\033[0m $*" >&2; }

error() { echo -e "\033[1;31mError:\033[0m $*" >&2; }

header() { echo -e "\e[4m\e[1m\e[1;32m$*\e[0m"; }

bullet() { echo -e "\e[1;34m*\e[0m $*"; }

script_dir="$(cd "$(dirname "${BASH_SOURCE[0]}")" > /dev/null 2>&1 && pwd)"
root_dir=$script_dir/..

build_clean=false
build_documentation=false
build_packages=false
platform_layer="linux"
trace_target_deps=false
step_handlers="microsoft/apt,microsoft/script,microsoft/simulator,microsoft/swupdate,microsoft/swupdate_v2"
build_type=Debug
adu_log_dir=""
default_log_dir=/var/log/adu
output_directory=$root_dir/out
build_unittests=false
declare -a static_analysis_tools=()
log_lib="zlog"
install_prefix=/usr/local
install_adu=false
work_folder=/tmp
cmake_dir_path="${work_folder}/deviceupdate-cmake"
openssl_dir_path="/usr/local/lib/deviceupdate-openssl"

print_help() {
    echo "Usage: build.sh [options...]"
    echo "-c, --clean                           Does a clean build."
    echo "-t, --type <build_type>               The type of build to produce. Passed to CMAKE_BUILD_TYPE. Default is Debug."
    echo "                                      Options: Release Debug RelWithDebInfo MinSizeRel"
    echo "-d, --build-docs                      Builds the documentation."
    echo "-u, --build-unit-tests                Builds unit tests."
    echo "--build-packages                      Builds and packages the client in various package formats e.g debian."
    echo "-o, --out-dir <out_dir>               Sets the build output directory. Default is out."
    echo "-s, --static-analysis <tools...>      Runs static analysis as part of the build."
    echo "                                      Tools is a comma delimited list of static analysis tools to run at build time."
    echo "                                      Tools: clang-tidy cppcheck cpplint iwyu lwyu (or all)"
    echo ""
    echo "-p, --platform-layer <layer>          Specify the platform layer to build/use. Default is linux."
    echo "                                      Option: linux"
    echo ""
    echo "--trace-target-deps                   Traces dependencies of CMake targets debug info."
    echo ""
    echo "--log-lib <log_lib>                   Specify the logging library to build/use. Default is zlog."
    echo "                                      Options: zlog xlog"
    echo ""
    echo "-l, --log-dir <log_dir>               Specify the directory where the ADU Agent will write logs."
    echo "                                      Only valid for logging libraries that support file logging."
    echo ""
    echo "--install-prefix <prefix>             Install prefix to pass to CMake."
    echo ""
    echo "--install                             Install the following ADU components."
    echo "                                          From source: deviceupdate-agent.service & adu-swupdate.sh."
    echo "                                          From build output directory: AducIotAgent & adu-shell."
    echo ""
    echo "--content-handlers <handlers>         [Deprecated] use '--step-handlers' option instead."
    echo "--step-handlers <handlers>            Specify a comma-delimited list of the step handlers to build."
    echo "                                          Default is \"${step_handlers}\"."
    echo ""
    echo "--cmake-path                          Override the cmake path such that CMake binary is at <cmake-path>/bin/cmake"
    echo ""
<<<<<<< HEAD
=======
    echo "--openssl-path                        Override the openssl path"
    echo ""
>>>>>>> 362c5649
    echo "--major-version                       Major version of ADU"
    echo ""
    echo "--minor-version                       Minor version of ADU"
    echo ""
    echo "--patch-version                       Patch version of ADU"
    echo ""
    echo "-h, --help                            Show this help message."
}

copyfile_exit_if_failed() {
    bullet "Copying $1 to $2"
    cp "$1" "$2"
    ret_val=$?
    if [[ $ret_val != 0 ]]; then
        error "failed to copy $1 to $2 (exit code:$ret_val)"
        return $ret_val
    fi
}

install_adu_components() {
    adu_lib_dir=/usr/lib/adu
    adu_data_dir=/var/lib/adu

    # Install adu components on this local development machine.
    header "Installing ADU components..."
    bullet "Create 'adu' user and 'adu' group..."

    groupadd --system adu
    useradd --system -p '' -g adu --no-create-home --shell /sbin/false adu

    bullet "Add current user ('$USER') to 'adu' group, to allow launching deviceupdate-agent (for testing purposes only)"
    usermod -a -G adu "$USER"
    bullet "Current user info:"
    id

    copyfile_exit_if_failed "$output_directory/bin/AducIotAgent" /usr/bin

    mkdir -p $adu_lib_dir

    copyfile_exit_if_failed "$output_directory/bin/adu-shell" $adu_lib_dir
    copyfile_exit_if_failed "$root_dir/src/adu-shell/scripts/adu-swupdate.sh" "$adu_lib_dir"

    # Setup directories owner and/or permissions

    # Logs directory
    mkdir -p "$adu_log_dir"

    chown adu:adu "$adu_log_dir"
    chmod u=rwx,g=rx "$adu_log_dir"

    # Data directory
    mkdir -p "$adu_data_dir"

    chown adu:adu "$adu_data_dir"
    chmod u=rwx,g=rx "$adu_data_dir"

    # Set the file permissions
    chown root:adu "$adu_lib_dir/adu-shell"
    chmod u=rwxs,g=rx,o= "$adu_lib_dir/adu-shell"
    chmod u=rwx,g=rx,o=rx "$adu_lib_dir/adu-swupdate.sh"

    # Only install deviceupdate-agent service on system that support systemd.
    systemd_system_dir=/usr/lib/systemd/system/
    if [ -d "$systemd_system_dir" ]; then
        bullet "Install deviceupdate-agent systemd daemon..."
        copyfile_exit_if_failed "$root_dir/daemon/deviceupdate-agent.service" "$systemd_system_dir"

        systemctl daemon-reload
        systemctl enable deviceupdate-agent
        systemctl restart deviceupdate-agent
    else
        warn "Directory $systemd_system_dir does not exist. Skip deviceupdate-agent.service installation."
    fi

    echo "ADU components installation completed."
    echo ""
}

OS=""
VER=""
determine_distro() {
    # Checking distro name and version
    if [ -r /etc/os-release ]; then
        # freedesktop.org and systemd
        OS=$(grep "^ID\s*=\s*" /etc/os-release | sed -e "s/^ID\s*=\s*//")
        VER=$(grep "^VERSION_ID\s*=\s*" /etc/os-release | sed -e "s/^VERSION_ID\s*=\s*//")
        VER=$(sed -e 's/^"//' -e 's/"$//' <<< "$VER")
    elif type lsb_release > /dev/null 2>&1; then
        # linuxbase.org
        OS=$(lsb_release -si)
        VER=$(lsb_release -sr)
    elif [ -f /etc/lsb-release ]; then
        # For some versions of Debian/Ubuntu without lsb_release command
        OS=$(grep "^DISTRIB_ID\s*=\s*" /etc/lsb-release | sed -e "s/^DISTRIB_ID\s*=\s*//")
        VER=$(grep "^DISTRIB_RELEASE\s*=\s*" /etc/lsb-release | sed -e "s/^DISTRIB_RELEASE\s*=\s*//")
    elif [ -f /etc/debian_version ]; then
        # Older Debian/Ubuntu/etc.
        OS=Debian
        VER=$(cat /etc/debian_version)
    else
        # Fall back to uname, e.g. "Linux <version>", also works for BSD, etc.
        OS=$(uname -s)
        VER=$(uname -r)
    fi
    OS="$(echo "$OS" | tr '[:upper:]' '[:lower:]')"
}

determine_distro

while [[ $1 != "" ]]; do
    case $1 in
    -c | --clean)
        build_clean=true
        ;;
    --step-handlers)
        shift
        if [[ -z $1 || $1 == -* ]]; then
            error "--step-handlers parameter is mandatory."
            $ret 1
        fi
        step_handlers=$1
        ;;
    --content-handlers)
        shift
        if [[ -z $1 || $1 == -* ]]; then
            error "--content-handlers parameter is mandatory."
            $ret 1
        fi
        step_handlers=$1
        ;;
    -t | --type)
        shift
        if [[ -z $1 || $1 == -* ]]; then
            error "-t build type parameter is mandatory."
            $ret 1
        fi
        build_type=$1
        ;;
    -d | --build-docs)
        build_documentation=true
        ;;
    -u | --build-unit-tests)
        build_unittests=true
        ;;
    --build-packages)
        build_packages=true
        ;;
    -o | --out-dir)
        shift
        if [[ -z $1 || $1 == -* ]]; then
            error "-o output directory parameter is mandatory."
            $ret 1
        fi
        output_directory=$1

        ;;
    -s | --static-analysis)
        shift
        if [[ -z $1 || $1 == -* ]]; then
            error "-s static analysis tools parameter is mandatory."
            $ret 1
        fi
        if [[ $1 == "all" ]]; then
            declare -a static_analysis_tools=(clang-tidy cppcheck cpplint iwyu lwyu)
        else
            IFS=','
            read -ra static_analysis_tools <<< "$1"
            IFS=' '
        fi
        ;;
    -p | --platform-layer)
        shift
        if [[ -z $1 || $1 == -* ]]; then
            error "-p platform layer parameter is mandatory."
            $ret 1
        fi
        platform_layer=$1
        ;;
    --trace-target-deps)
        trace_target_deps=true
        ;;
    --log-lib)
        shift
        if [[ -z $1 || $1 == -* ]]; then
            error "--log-lib parameter is mandatory."
            $ret 1
        fi
        log_lib=$1
        ;;
    -l | --log-dir)
        shift
        if [[ -z $1 || $1 == -* ]]; then
            error "-l log directory  parameter is mandatory."
            $ret 1
        fi
        adu_log_dir=$1
        ;;
    --install-prefix)
        shift
        if [[ -z $1 || $1 == -* ]]; then
            error "--install-prefix parameter is mandatory."
            $ret 1
        fi
        install_prefix=$1
        ;;
    --install)
        if [[ $EUID -ne 0 ]]; then
            error "Super-user required to install ADU components."
            $ret 1
        fi
        install_adu="true"
        ;;
    --cmake-path)
        shift
        if [[ -z $1 || $1 == -* ]]; then
            error "--cmake-path parameter is mandatory."
            $ret 1
        fi
        cmake_dir_path=$1
        ;;
<<<<<<< HEAD
=======
    --openssl-path)
        shift
        openssl_dir_path=$1
        ;;
>>>>>>> 362c5649
    --major-version)
        shift
        major_version=$1
        ;;
    --minor-version)
        shift
        minor_version=$1
        ;;
    --patch-version)
        shift
        patch_version=$1
        ;;
    -h | --help)
        print_help
        $ret 0
        ;;
    *)
        error "Invalid argument: $*"
        $ret 1
        ;;
    esac
    shift
done

if [[ $build_documentation == "true" ]]; then
    if ! [ -x "$(command -v doxygen)" ]; then
        error "Can't build documentation - doxygen is not installed. Try: apt install doxygen"
        $ret 1
    fi

    if ! [ -x "$(command -v dot)" ]; then
        error "Can't build documentation - dot (graphviz) is not installed. Try: apt install graphviz"
        $ret 1
    fi
fi

# Set default log dir if not specified.
if [[ $adu_log_dir == "" ]]; then
    adu_log_dir=$default_log_dir
fi

runtime_dir=${output_directory}/bin
library_dir=${output_directory}/lib
cmake_bin="${cmake_dir_path}/bin/cmake"
shellcheck_bin="${work_folder}/deviceupdate-shellcheck"

# Output banner
echo ''
header "Building ADU Agent"
bullet "Clean build: $build_clean"
bullet "Documentation: $build_documentation"
bullet "Platform layer: $platform_layer"
bullet "Trace target deps: $trace_target_deps"
bullet "Step handlers: $step_handlers"
bullet "Build type: $build_type"
bullet "Log directory: $adu_log_dir"
bullet "Logging library: $log_lib"
bullet "Output directory: $output_directory"
bullet "Build unit tests: $build_unittests"
bullet "Build packages: $build_packages"
bullet "CMake: $cmake_bin"
bullet "CMake version: $(${cmake_bin} --version | grep version | awk '{ print $3 }')"
bullet "shellcheck: $shellcheck_bin"
bullet "shellcheck version: $("$shellcheck_bin" --version | grep 'version:' | awk '{ print $2 }')"
if [[ ${#static_analysis_tools[@]} -eq 0 ]]; then
    bullet "Static analysis: (none)"
else
    bullet "Static analysis: " "${static_analysis_tools[@]}"
fi
echo ''

do_install_openssl() {
    local openssl_dir=$work_folder/openssl-1.1.1u
    echo "Installing OpenSSL ..."

    $SUDO apt-get install -y build-essential checkinstall zlib1g-dev -y || return
    wget https://www.openssl.org/source/openssl-1.1.1u.tar.gz || return
    mkdir -p $openssl_dir || return
    tar -xf openssl-1.1.1u.tar.gz -C $openssl_dir --strip-components=1 || return
    pushd $openssl_dir > /dev/null || return
    ./config --prefix="$openssl_dir_path" --openssldir="$openssl_dir_path" shared zlib || return
    make || return

    $SUDO make install || return
    export LD_LIBRARY_PATH="$openssl_dir_path/lib:$LD_LIBRARY_PATH" || return
    echo "OpenSSL has been installed in $openssl_dir_path"

    popd > /dev/null || return
}

# Check if the directory exists
if [ ! -d "$openssl_dir_path" ]; then
    echo "OpenSSL directory not found. Invoking installation..."
    do_install_openssl || return
fi

CMAKE_OPTIONS=(
    "-DADUC_BUILD_DOCUMENTATION:BOOL=$build_documentation"
    "-DADUC_BUILD_UNIT_TESTS:BOOL=$build_unittests"
    "-DADUC_BUILD_PACKAGES:BOOL=$build_packages"
    "-DADUC_STEP_HANDLERS:STRING=$step_handlers"
    "-DADUC_LOG_FOLDER:STRING=$adu_log_dir"
    "-DADUC_LOGGING_LIBRARY:STRING=$log_lib"
    "-DADUC_PLATFORM_LAYER:STRING=$platform_layer"
    "-DADUC_TRACE_TARGET_DEPS=$trace_target_deps"
    "-DCMAKE_BUILD_TYPE:STRING=$build_type"
    "-DCMAKE_EXPORT_COMPILE_COMMANDS:BOOL=ON"
    "-DCMAKE_LIBRARY_OUTPUT_DIRECTORY:STRING=$library_dir"
    "-DCMAKE_RUNTIME_OUTPUT_DIRECTORY:STRING=$runtime_dir"
    "-DCMAKE_INSTALL_PREFIX=$install_prefix"
    "-DOPENSSL_ROOT_DIR=$openssl_dir_path"
)

if [[ $major_version != "" ]]; then
    CMAKE_OPTIONS+=("-DADUC_VERSION_MAJOR=$major_version")
fi
if [[ $minor_version != "" ]]; then
    CMAKE_OPTIONS+=("-DADUC_VERSION_MINOR=$minor_version")
fi
if [[ $patch_version != "" ]]; then
    CMAKE_OPTIONS+=("-DADUC_VERSION_PATCH=$patch_version")
fi

for i in "${static_analysis_tools[@]}"; do
    case $i in
    clang-tidy)
        # http://clang.llvm.org/extra/clang-tidy/ (sudo apt install clang-tidy)

        if ! [ -x "$(command -v clang-tidy)" ]; then
            error "Can't run static analysis - clang-tidy is not installed. Try: apt install clang-tidy"
            $ret 1
        fi

        # clang-tidy requires clang to be installed so that it can find clang headers.
        if ! [ -x "$(command -v clang)" ]; then
            error "Can't run static analysis - clang is not installed. Try: apt install clang"
            $ret 1
        fi

        CMAKE_OPTIONS+=('-DCMAKE_C_CLANG_TIDY=/usr/bin/clang-tidy')
        CMAKE_OPTIONS+=('-DCMAKE_CXX_CLANG_TIDY=/usr/bin/clang-tidy')
        ;;
    cppcheck)
        # http://cppcheck.sourceforge.net/ (sudo apt install cppcheck)

        if ! [ -x "$(command -v cppcheck)" ]; then
            error "Can't run static analysis - cppcheck is not installed. Try: apt install cppcheck"
            $ret 1
        fi

        # --verbose;--check-config
        # -I/usr/local/include/azureiot
        # -I/usr/local/include -- catch
        CMAKE_OPTIONS+=('-DCMAKE_CXX_CPPCHECK=/usr/bin/cppcheck;--template=''{file}:{line}: warning: ({severity}) {message}'';--platform=unix64;--inline-suppr;--std=c++11;--enable=all;--suppress=unusedFunction;--suppress=missingIncludeSystem;--suppress=unmatchedSuppression;-I/usr/include;-I/usr/include/openssl')
        CMAKE_OPTIONS+=('-DCMAKE_C_CPPCHECK=/usr/bin/cppcheck;--template=''{file}:{line}: warning: ({severity}) {message}'';--platform=unix64;--inline-suppr;--std=c99;--enable=all;--suppress=unusedFunction;--suppress=missingIncludeSystem;--suppress=unmatchedSuppression;-I/usr/include;-I/usr/include/openssl')
        ;;
    cpplint)
        # https://github.com/cpplint/cpplint (sudo pip install --system cpplint)
        #
        # Filters being applied currently apart from the obvious --whitespace:
        # legal/copyright - All source files need copyright header which will be added if we open source ADU Agent.
        # build/include - Filtering out because CppLint forces header files to be included always with the path which seems unnecessary for ADU Agent.
        # build/c++11 - CppLint calls out certain header files like <chrono> and <future> since Chromium has conflicting implementations.

        if ! [ -x "$(command -v cpplint)" ]; then
            error "Can't run static analysis - cpplint is not installed. Try: pip install --system cpplint"
            $ret 1
        fi

        CMAKE_OPTIONS+=('-DCMAKE_CXX_CPPLINT=/usr/local/bin/cpplint;--filter=-whitespace,-legal/copyright,-build/include,-build/c++11')
        ;;
    iwyu)
        # https://github.com/include-what-you-use/include-what-you-use/blob/master/README.md

        if ! [ -x "$(command -v include-what-you-use)" ]; then
            error "Can't run static analysis - include-what-you-use is not installed. Try: apt install iwyu"
            $ret 1
        fi

        CMAKE_OPTIONS+=('-DCMAKE_CXX_INCLUDE_WHAT_YOU_USE=/usr/bin/include-what-you-use')
        ;;
    lwyu)
        # Built into cmake.
        CMAKE_OPTIONS+=('-DCMAKE_LINK_WHAT_YOU_USE=TRUE')
        ;;
    *)
        warn "Invalid static analysis tool \e[1m'$i'\e[0m. Ignoring."
        ;;
    esac
done

if [[ $build_clean == "true" ]]; then
    rm -rf "$output_directory"
    rm -rf "/tmp/adu/testdata"
fi

mkdir -p "$output_directory"
pushd "$output_directory" > /dev/null || return

# Generate build using cmake with options
if [ ! -f "$cmake_bin" ]; then
    error "No '${cmake_bin}' file."
    ret_val=1
else
    "$cmake_bin" -G Ninja "${CMAKE_OPTIONS[@]}" "$root_dir"
    ret_val=$?
fi

if [ $ret_val -ne 0 ]; then
    error "CMake failed to generate Ninja build with exit code: $ret_val"
else
    # Do the actual building with ninja
    ninja
    ret_val=$?
fi

if [[ $ret_val == 0 && $build_packages == "true" ]]; then
    cpack
    ret_val=$?
fi

popd > /dev/null || return

if [[ $ret_val == 0 && $install_adu == "true" ]]; then
    install_adu_components
fi

$ret $ret_val<|MERGE_RESOLUTION|>--- conflicted
+++ resolved
@@ -80,11 +80,8 @@
     echo ""
     echo "--cmake-path                          Override the cmake path such that CMake binary is at <cmake-path>/bin/cmake"
     echo ""
-<<<<<<< HEAD
-=======
     echo "--openssl-path                        Override the openssl path"
     echo ""
->>>>>>> 362c5649
     echo "--major-version                       Major version of ADU"
     echo ""
     echo "--minor-version                       Minor version of ADU"
@@ -305,13 +302,10 @@
         fi
         cmake_dir_path=$1
         ;;
-<<<<<<< HEAD
-=======
     --openssl-path)
         shift
         openssl_dir_path=$1
         ;;
->>>>>>> 362c5649
     --major-version)
         shift
         major_version=$1
