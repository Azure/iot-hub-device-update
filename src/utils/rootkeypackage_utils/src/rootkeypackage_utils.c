/**
 * @file rootkeypackage_utils.c
 * @brief rootkeypackage_utils implementation.
 *
 * @copyright Copyright (c) Microsoft Corporation.
 * Licensed under the MIT License.
 */

#include "aduc/rootkeypackage_utils.h"
#include "aduc/rootkeypackage_parse.h"
#include <aduc/c_utils.h> // for EXTERN_C_BEGIN, EXTERN_C_END
#include <base64_utils.h>
#include <aduc/string_c_utils.h> // for IsNullOrEmpty
#include <azure_c_shared_utility/strings.h>
#include <azure_c_shared_utility/vector.h>
#include <parson.h>

EXTERN_C_BEGIN

/**
 * @brief Parses JSON string into an ADUC_RootKeyPackage struct.
 *
 * @param jsonString The root key package JSON string to parse.
 * @param outRootKeyPackage parameter for the resultant ADUC_RootKeyPackage.
 *
 * @return ADUC_Result The result of parsing.
 * @details Caller must call ADUC_RootKeyPackageUtils_Cleanup() on the resultant ADUC_RootKeyPackage.
 */
ADUC_Result ADUC_RootKeyPackageUtils_Parse(const char* jsonString, ADUC_RootKeyPackage* outRootKeyPackage)
{
    ADUC_Result result = { .ResultCode = ADUC_GeneralResult_Failure, .ExtendedResultCode = 0 };

    ADUC_RootKeyPackage pkg;
    memset(&pkg, 0, sizeof(pkg));

    JSON_Value* rootValue = NULL;
    JSON_Object* rootObj = NULL;

    if (IsNullOrEmpty(jsonString) || outRootKeyPackage == NULL)
    {
        result.ExtendedResultCode = ADUC_ERC_UTILITIES_ROOTKEYPKG_UTIL_ERROR_BAD_ARG;
        return result;
    }

    rootValue = json_parse_string(jsonString);
    if (rootValue == NULL)
    {
        result.ExtendedResultCode = ADUC_ERC_UTILITIES_ROOTKEYPKG_UTIL_ERROR_BAD_JSON;
        goto done;
    }

    rootObj = json_object(rootValue);
    if (rootObj == NULL)
    {
        result.ExtendedResultCode = ADUC_ERC_UTILITIES_ROOTKEYPKG_UTIL_ERROR_BAD_JSON;
        goto done;
    }

    result = RootKeyPackage_ParseProtectedProperties(rootObj, &pkg);
    if (IsAducResultCodeFailure(result.ResultCode))
    {
        goto done;
    }

    result = RootKeyPackage_ParseProtectedPropertiesString(rootObj,&pkg);
    if (IsAducResultCodeFailure(result.ResultCode))
    {
        goto done;
    }

    result = RootKeyPackage_ParseSignatures(rootObj, &pkg);
    if (IsAducResultCodeFailure(result.ResultCode))
    {
        goto done;
    }

    *outRootKeyPackage = pkg;
    memset(&pkg, 0, sizeof(pkg));

    result.ResultCode = ADUC_GeneralResult_Success;

done:
    json_value_free(rootValue);

    if (IsAducResultCodeFailure(result.ResultCode))
    {
        ADUC_RootKeyPackageUtils_Destroy(&pkg);
    }

    return result;
}

STRING_HANDLE RootKeyPackage_SigningAlgToString(const ADUC_RootKeySigningAlgorithm alg )
{
    STRING_HANDLE algStr = NULL;

    switch(alg)
    {
        case ADUC_RootKeySigningAlgorithm_RS256:
        algStr = STRING_construct("RS256");
        break;
        case ADUC_RootKeySigningAlgorithm_RS384:
        algStr = STRING_construct("RS384");
        break;
        case ADUC_RootKeySigningAlgorithm_RS512:
        algStr = STRING_construct("RS512");
        break;
<<<<<<< HEAD
=======
        case ADUC_RootKeySigningAlgorithm_INVALID:
        default:
        break;
>>>>>>> b94f393e
    }

    return algStr;
}

JSON_Value* ADUC_RootKeyPackageUtils_SignatureToJsonValue(const ADUC_RootKeyPackage_Signature* signature)
{
    _Bool success = true;
    JSON_Value* sigJsonValue = NULL;
    char* encodedSignature = NULL;
    STRING_HANDLE algString = NULL;

    sigJsonValue = json_value_init_object();

    if (sigJsonValue == NULL)
    {
        goto done;
    }

    JSON_Object* sigJsonObj = json_value_get_object(sigJsonValue);

    const CONSTBUFFER* decodedSig = CONSTBUFFER_GetContent(signature->signature);

    if (decodedSig == NULL || decodedSig->size == 0)
    {
        goto done;
    }

    encodedSignature = Base64URLEncode(decodedSig->buffer,decodedSig->size);

    if (encodedSignature == NULL)
    {
        goto done;
    }

    JSON_Status jsonStatus = json_object_set_string(sigJsonObj,"sig",encodedSignature);

    if (jsonStatus != JSONSuccess)
    {
        goto done;
    }

    algString = RootKeyPackage_SigningAlgToString(signature->alg);

    if (algString == NULL)
    {
        goto done;
    }

    jsonStatus = json_object_set_string(sigJsonObj,"alg", STRING_c_str(algString));

done:

    if (! success )
    {
        if (sigJsonValue != NULL)
        {
            json_value_free(sigJsonValue);
            sigJsonValue = NULL;
        }
    }

    if (algString != NULL)
    {
        STRING_delete(algString);
    }

    free(encodedSignature);

    return sigJsonValue;
}
/**
 * @brief Serializes the ADUC_RootKeyPackage's contents to JSON in string form
 * @details it is the duty of the caller to free the returned string
 * @param rootKeyPackage root key package to serialize
 * @return the serialized version of the root key package in string form
 */
char* ADUC_RootKeyPackageUtils_SerializePackageToJsonString(const ADUC_RootKeyPackage* rootKeyPackage)
{
    JSON_Value* rootKeyPackageJsonValue = NULL;

    JSON_Value* rootKeySignatureArrayValue = NULL;

    VECTOR_HANDLE sigJsonValueVector = NULL;

    char* retString = NULL;

    if (rootKeyPackage == NULL)
    {
        goto done;
    }

    if (rootKeyPackage->protectedPropertiesJsonString == NULL || STRING_length(rootKeyPackage->protectedPropertiesJsonString) == 0)
    {
        goto done;
    }

    rootKeyPackageJsonValue = json_parse_string(STRING_c_str(rootKeyPackage->protectedPropertiesJsonString));

    if (rootKeyPackageJsonValue == NULL)
    {
        goto done;
    }

    JSON_Object* rootKeyPackageJsonObject = json_value_get_object(rootKeyPackageJsonValue);

    if (rootKeyPackageJsonObject != NULL)
    {
        goto done;
    }

    // Make the signatures json stuff

    rootKeySignatureArrayValue = json_value_init_array();
    if (rootKeySignatureArrayValue == NULL)
    {
        goto done;
    }

    JSON_Array* signatureArray = json_value_get_array(rootKeySignatureArrayValue);

    if (signatureArray == NULL)
    {
        goto done;
    }

    sigJsonValueVector = VECTOR_create(sizeof(JSON_Value*));

    const size_t numSignatures = VECTOR_size(rootKeyPackage->signatures);

    for (size_t i = 0 ; i < numSignatures ; ++i)
    {
        ADUC_RootKeyPackage_Signature* signature = (ADUC_RootKeyPackage_Signature*)VECTOR_element(rootKeyPackage->signatures,i);

        if (signature == NULL)
        {
            goto done;
        }

        JSON_Value* sigJsonValue = ADUC_RootKeyPackageUtils_SignatureToJsonValue(signature);

        if ( json_array_append_value(signatureArray,sigJsonValue) != JSONSuccess )
        {
            goto done;
        }

        VECTOR_push_back(sigJsonValueVector,sigJsonValue,1);
    }

    if (json_object_set_value(rootKeyPackageJsonObject,"signatures",rootKeySignatureArrayValue) != JSONSuccess)
    {
        goto done;
    }

    retString = json_serialize_to_string(rootKeyPackageJsonValue);

    if (retString == NULL)
    {
        goto done;
    }

done:

    if (rootKeyPackageJsonValue != NULL)
    {
        json_value_free(rootKeyPackageJsonValue);
    }

    if (rootKeySignatureArrayValue != NULL)
    {
<<<<<<< HEAD
        json_value_freE(rootKeySignatureArrayValue);
=======
        json_value_free(rootKeySignatureArrayValue);
>>>>>>> b94f393e
    }

    if (sigJsonValueVector != NULL )
    {
        const size_t numSignatures = VECTOR_size(sigJsonValueVector);

        for (size_t i = 0; i < numSignatures; ++i)
        {
            JSON_Value** sigValuePtr = (JSON_Value**)VECTOR_element(sigJsonValueVector,i);

            json_value_free(*sigValuePtr);
        }
        VECTOR_destroy(sigJsonValueVector);
    }

    return retString;
}


/**
 * @brief Downloads the rootkey package
 *
 * @param outPathToRootKeyPackage The resultant path to the root key package file.
 */
ADUC_Result ADUC_RootKeyPackageUtil_DownloadPackage(char** outPathToRootKeyPackage)
{
    ADUC_Result result = { .ResultCode = ADUC_GeneralResult_Failure, .ExtendedResultCode = 0 };
    return result;
}

/**
 * @brief Cleans up the disabled root keys in the rootkey package.
 *
 * @param rootKeyPackage The root key package.
 */
void ADUC_RootKeyPackageUtils_DisabledRootKeys_Destroy(ADUC_RootKeyPackage* rootKeyPackage)
{
    if (rootKeyPackage == NULL)
    {
        return;
    }

    VECTOR_HANDLE vec = rootKeyPackage->protectedProperties.disabledRootKeys;
    if (vec != NULL)
    {
        size_t cnt = VECTOR_size(vec);
        for (size_t i = 0; i < cnt; ++i)
        {
            STRING_HANDLE* h = (STRING_HANDLE*)VECTOR_element(vec, i);
            if (h != NULL)
            {
                STRING_delete(*h);
            }
        }
        VECTOR_destroy(rootKeyPackage->protectedProperties.disabledRootKeys);
        rootKeyPackage->protectedProperties.disabledRootKeys = NULL;
    }
}

/**
 * @brief Cleans up the disabled signing keys in the rootkey package.
 *
 * @param rootKeyPackage The root key package.
 */
void ADUC_RootKeyPackageUtils_DisabledSigningKeys_Destroy(ADUC_RootKeyPackage* rootKeyPackage)
{
    if (rootKeyPackage == NULL)
    {
        return;
    }

    VECTOR_HANDLE vec = rootKeyPackage->protectedProperties.disabledSigningKeys;
    if (vec != NULL)
    {
        size_t cnt = VECTOR_size(vec);
        for (size_t i = 0; i < cnt; ++i)
        {
            ADUC_RootKeyPackage_Hash* node = (ADUC_RootKeyPackage_Hash*)VECTOR_element(vec, i);
            ADUC_RootKeyPackage_Hash_DeInit(node);
        }

        VECTOR_destroy(rootKeyPackage->protectedProperties.disabledSigningKeys);
        rootKeyPackage->protectedProperties.disabledSigningKeys = NULL;
    }
}

/**
 * @brief Cleans up the root keys in the rootkey package.
 *
 * @param rootKeyPackage The root key package.
 */
void ADUC_RootKeyPackageUtils_RootKeys_Destroy(ADUC_RootKeyPackage* rootKeyPackage)
{
    if (rootKeyPackage == NULL)
    {
        return;
    }

    VECTOR_HANDLE vec = rootKeyPackage->protectedProperties.rootKeys;
    if (vec != NULL)
    {
        size_t cnt = VECTOR_size(vec);
        for (size_t i = 0; i < cnt; ++i)
        {
            ADUC_RootKey* rootKeyEntry = (ADUC_RootKey*)VECTOR_element(vec, i);
            ADUC_RootKey_DeInit(rootKeyEntry);
        }
        VECTOR_destroy(rootKeyPackage->protectedProperties.rootKeys);
        rootKeyPackage->protectedProperties.rootKeys = NULL;
    }
}

/**
 * @brief Cleans up the signatures in the rootkey package.
 *
 * @param rootKeyPackage The root key package.
 */
void ADUC_RootKeyPackageUtils_Signatures_Destroy(ADUC_RootKeyPackage* rootKeyPackage)
{
    if (rootKeyPackage == NULL)
    {
        return;
    }

    VECTOR_HANDLE vec = rootKeyPackage->signatures;
    if (vec != NULL)
    {
        size_t cnt = VECTOR_size(vec);
        for (size_t i = 0; i < cnt; ++i)
        {
            ADUC_RootKeyPackage_Signature* node = (ADUC_RootKeyPackage_Signature*)VECTOR_element(vec, i);
            ADUC_RootKeyPackage_Signature_DeInit(node);
        }

        VECTOR_destroy(rootKeyPackage->signatures);
        rootKeyPackage->signatures = NULL;
    }
}

/**
 * @brief Cleans up an ADUC_RootKeyPackage object.
 *
 * @param rootKeyPackage The root key package object to cleanup.
 */
void ADUC_RootKeyPackageUtils_Destroy(ADUC_RootKeyPackage* rootKeyPackage)
{
    if (rootKeyPackage == NULL)
    {
        return;
    }

    ADUC_RootKeyPackageUtils_DisabledRootKeys_Destroy(rootKeyPackage);
    ADUC_RootKeyPackageUtils_DisabledSigningKeys_Destroy(rootKeyPackage);
    ADUC_RootKeyPackageUtils_RootKeys_Destroy(rootKeyPackage);

    ADUC_RootKeyPackageUtils_Signatures_Destroy(rootKeyPackage);

    memset(rootKeyPackage, 0, sizeof(*rootKeyPackage));
}

EXTERN_C_END<|MERGE_RESOLUTION|>--- conflicted
+++ resolved
@@ -105,12 +105,9 @@
         case ADUC_RootKeySigningAlgorithm_RS512:
         algStr = STRING_construct("RS512");
         break;
-<<<<<<< HEAD
-=======
         case ADUC_RootKeySigningAlgorithm_INVALID:
         default:
         break;
->>>>>>> b94f393e
     }
 
     return algStr;
@@ -281,11 +278,7 @@
 
     if (rootKeySignatureArrayValue != NULL)
     {
-<<<<<<< HEAD
-        json_value_freE(rootKeySignatureArrayValue);
-=======
         json_value_free(rootKeySignatureArrayValue);
->>>>>>> b94f393e
     }
 
     if (sigJsonValueVector != NULL )
