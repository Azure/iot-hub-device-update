--- conflicted
+++ resolved
@@ -92,8 +92,6 @@
 }
 
 /**
-<<<<<<< HEAD
-=======
  * @brief Helper function for comparing two constbuffers
  *
  * @param lConstBuff left constbuffer to compare
@@ -580,18 +578,6 @@
 }
 
 /**
- * @brief Downloads the rootkey package
- *
- * @param outPathToRootKeyPackage The resultant path to the root key package file.
- */
-ADUC_Result ADUC_RootKeyPackageUtil_DownloadPackage(char** outPathToRootKeyPackage)
-{
-    ADUC_Result result = { .ResultCode = ADUC_GeneralResult_Failure, .ExtendedResultCode = 0 };
-    return result;
-}
-
-/**
->>>>>>> 13be1582
  * @brief Cleans up the disabled root keys in the rootkey package.
  *
  * @param rootKeyPackage The root key package.
