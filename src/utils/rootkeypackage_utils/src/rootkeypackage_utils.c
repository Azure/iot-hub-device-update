--- conflicted
+++ resolved
@@ -77,11 +77,7 @@
 
     if (IsAducResultCodeFailure(result.ResultCode))
     {
-<<<<<<< HEAD
-        ADUC_RootKeyPackageUtils_Cleanup(&pkg);
-=======
         ADUC_RootKeyPackageUtils_Destroy(&pkg);
->>>>>>> 8de96c9d
     }
 
     return result;
@@ -92,11 +88,7 @@
  *
  * @param rootKeyPackage The root key package.
  */
-<<<<<<< HEAD
-void ADUC_RootKeyPackageUtils_DisabledRootKeys_Cleanup(ADUC_RootKeyPackage* rootKeyPackage)
-=======
 void ADUC_RootKeyPackageUtils_DisabledRootKeys_Destroy(ADUC_RootKeyPackage* rootKeyPackage)
->>>>>>> 8de96c9d
 {
     if (rootKeyPackage == NULL)
     {
@@ -125,11 +117,7 @@
  *
  * @param rootKeyPackage The root key package.
  */
-<<<<<<< HEAD
-void ADUC_RootKeyPackageUtils_DisabledSigningKeys_Cleanup(ADUC_RootKeyPackage* rootKeyPackage)
-=======
 void ADUC_RootKeyPackageUtils_DisabledSigningKeys_Destroy(ADUC_RootKeyPackage* rootKeyPackage)
->>>>>>> 8de96c9d
 {
     if (rootKeyPackage == NULL)
     {
@@ -143,11 +131,7 @@
         for (size_t i = 0; i < cnt; ++i)
         {
             ADUC_RootKeyPackage_Hash* node = (ADUC_RootKeyPackage_Hash*)VECTOR_element(vec, i);
-<<<<<<< HEAD
-            ADUC_RootKeyPackage_Hash_Free(node);
-=======
             ADUC_RootKeyPackage_Hash_DeInit(node);
->>>>>>> 8de96c9d
         }
 
         VECTOR_destroy(rootKeyPackage->protectedProperties.disabledSigningKeys);
@@ -160,11 +144,7 @@
  *
  * @param rootKeyPackage The root key package.
  */
-<<<<<<< HEAD
-void ADUC_RootKeyPackageUtils_RootKeys_Cleanup(ADUC_RootKeyPackage* rootKeyPackage)
-=======
 void ADUC_RootKeyPackageUtils_RootKeys_Destroy(ADUC_RootKeyPackage* rootKeyPackage)
->>>>>>> 8de96c9d
 {
     if (rootKeyPackage == NULL)
     {
@@ -178,11 +158,7 @@
         for (size_t i = 0; i < cnt; ++i)
         {
             ADUC_RootKey* rootKeyEntry = (ADUC_RootKey*)VECTOR_element(vec, i);
-<<<<<<< HEAD
-            ADUC_RootKey_Free(rootKeyEntry);
-=======
             ADUC_RootKey_DeInit(rootKeyEntry);
->>>>>>> 8de96c9d
         }
         VECTOR_destroy(rootKeyPackage->protectedProperties.rootKeys);
         rootKeyPackage->protectedProperties.rootKeys = NULL;
@@ -194,11 +170,7 @@
  *
  * @param rootKeyPackage The root key package.
  */
-<<<<<<< HEAD
-void ADUC_RootKeyPackageUtils_Signatures_Cleanup(ADUC_RootKeyPackage* rootKeyPackage)
-=======
 void ADUC_RootKeyPackageUtils_Signatures_Destroy(ADUC_RootKeyPackage* rootKeyPackage)
->>>>>>> 8de96c9d
 {
     if (rootKeyPackage == NULL)
     {
@@ -211,13 +183,8 @@
         size_t cnt = VECTOR_size(vec);
         for (size_t i = 0; i < cnt; ++i)
         {
-<<<<<<< HEAD
-            ADUC_RootKeyPackage_Hash* node = (ADUC_RootKeyPackage_Hash*)VECTOR_element(vec, i);
-            ADUC_RootKeyPackage_Hash_Free(node);
-=======
             ADUC_RootKeyPackage_Signature* node = (ADUC_RootKeyPackage_Signature*)VECTOR_element(vec, i);
             ADUC_RootKeyPackage_Signature_DeInit(node);
->>>>>>> 8de96c9d
         }
 
         VECTOR_destroy(rootKeyPackage->signatures);
@@ -237,19 +204,11 @@
         return;
     }
 
-<<<<<<< HEAD
-    ADUC_RootKeyPackageUtils_DisabledRootKeys_Cleanup(rootKeyPackage);
-    ADUC_RootKeyPackageUtils_DisabledSigningKeys_Cleanup(rootKeyPackage);
-    ADUC_RootKeyPackageUtils_RootKeys_Cleanup(rootKeyPackage);
-
-    ADUC_RootKeyPackageUtils_Signatures_Cleanup(rootKeyPackage);
-=======
     ADUC_RootKeyPackageUtils_DisabledRootKeys_Destroy(rootKeyPackage);
     ADUC_RootKeyPackageUtils_DisabledSigningKeys_Destroy(rootKeyPackage);
     ADUC_RootKeyPackageUtils_RootKeys_Destroy(rootKeyPackage);
 
     ADUC_RootKeyPackageUtils_Signatures_Destroy(rootKeyPackage);
->>>>>>> 8de96c9d
 
     memset(rootKeyPackage, 0, sizeof(*rootKeyPackage));
 }
