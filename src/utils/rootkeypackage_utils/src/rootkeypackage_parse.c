
#include "aduc/rootkeypackage_parse.h"
#include "aduc/rootkeypackage_json_properties.h"
#include <aduc/logging.h>
#include <aduc/string_c_utils.h> // for IsNullOrEmpty
#include <azure_c_shared_utility/strings.h>
#include <azure_c_shared_utility/vector.h>
#include <base64_utils.h> // for Base64URLDecode
#include <math.h> // for isnan, isinf

#if defined(isnan) && defined(isinf)
#    define ADUC_IS_NUMBER_INVALID(x) (isnan((x)) || isinf((x)))
#else
#    define ADUC_IS_NUMBER_INVALID(x) (((x)*0.0) != 0.0)
#endif

/*
    Using 0 to indicate invalid RSA exponent since json_object_get_number
    returns 0 when the json property value is not json number type and because 0 is
    not one of the 5 known Fermat primes of 3, 5, 17, 257 and 65537 for base b = 2
    n generalized Fermat primes. The current root keys use the industry standard of
    65537. For reference:
    https://www.quora.com/Why-is-e-65537-used-for-most-RSA-encryption
    https://crypto.stackexchange.com/questions/3110/impacts-of-not-using-rsa-exponent-of-65537
    https://en.wikipedia.org/wiki/65,537
    https://crypto.stanford.edu/~dabo/pubs/papers/RSA-survey.pdf

 */
#define INVALID_EXPONENT 0

EXTERN_C_BEGIN

/**
 * @brief Frees resources for an ADUC_RootKey object.
 *
 * @param node The pointer to the root key object.
 */
void ADUC_RootKey_DeInit(ADUC_RootKey* node)
{
    if (node == NULL)
    {
        return;
    }

    if (node->kid != NULL)
    {
        STRING_delete(node->kid);
        node->kid = NULL;
    }

    node->keyType = ADUC_RootKey_KeyType_INVALID;

    if (node->rsaParameters.n != NULL)
    {
        CONSTBUFFER_DecRef(node->rsaParameters.n);
        node->rsaParameters.n = NULL;
    }

    node->rsaParameters.e = 0;
}

/**
 * @brief Deinitializes members of ADUC_RootKeyPackage_Hash node
 *
 * @param node The node.
 */
void ADUC_RootKeyPackage_Hash_DeInit(ADUC_RootKeyPackage_Hash* node)
{
    if (node == NULL)
    {
        return;
    }

    if (node->hash != NULL)
    {
        CONSTBUFFER_DecRef(node->hash);
        node->hash = NULL;
    }
}

/**
 * @brief Deinitializes members of ADUC_RootKeyPackage_Signature node
 *
 * @param node The node.
 */
void ADUC_RootKeyPackage_Signature_DeInit(ADUC_RootKeyPackage_Signature* node)
{
    if (node == NULL)
    {
        return;
    }

    if (node->signature != NULL)
    {
        CONSTBUFFER_DecRef(node->signature);
        node->signature = NULL;
    }
}

/**
 * @brief Parses the version protected property in accordance with rootkeypackage.schema.json
 *
 * @param protectedPropertiesObj The root JSON object.
 * @param[out] outPackage The root key package object to write parsed version data.
 *
 * @return The result.
 */
ADUC_Result RootKeyPackage_ParseVersion(JSON_Object* protectedPropertiesObj, ADUC_RootKeyPackage* outPackage)
{
    ADUC_Result result = { .ResultCode = ADUC_GeneralResult_Failure, .ExtendedResultCode = 0 };
    unsigned long version = 0;

    if (protectedPropertiesObj == NULL || outPackage == NULL)
    {
        result.ExtendedResultCode = ADUC_ERC_UTILITIES_ROOTKEYPKG_UTIL_ERROR_BAD_ARG;
        goto done;
    }

    version = json_object_get_number(protectedPropertiesObj, ADUC_ROOTKEY_PACKAGE_PROPERTY_VERSION);
    if (version == 0)
    {
        result.ExtendedResultCode = ADUC_ERC_UTILITIES_ROOTKEYPKG_PARSE_MISSING_REQUIRED_PROPERTY_VERSION;
        goto done;
    }

    (outPackage->protectedProperties).version = version;
    result.ResultCode = ADUC_GeneralResult_Success;
done:

    if (IsAducResultCodeFailure(result.ResultCode))
    {
        Log_Error("ERC %d parsing '" ADUC_ROOTKEY_PACKAGE_PROPERTY_VERSION "' property.", result.ResultCode);
    }

    return result;
}

/**
 * @brief Parses the published protected property in accordance with rootkeypackage.schema.json
 *
 * @param protectedPropertiesObj The protected properties JSON object.
 * @param[out] outPackage The root key package object to write parsed published data.
 *
 * @return The result.
 */
ADUC_Result RootKeyPackage_ParsePublished(JSON_Object* protectedPropertiesObj, ADUC_RootKeyPackage* outPackage)
{
    ADUC_Result result = { .ResultCode = ADUC_GeneralResult_Failure, .ExtendedResultCode = 0 };
    time_t published = 0;

    if (protectedPropertiesObj == NULL || outPackage == NULL)
    {
        result.ExtendedResultCode = ADUC_ERC_UTILITIES_ROOTKEYPKG_UTIL_ERROR_BAD_ARG;
        return result;
    }

    published = json_object_get_number(protectedPropertiesObj, ADUC_ROOTKEY_PACKAGE_PROPERTY_PUBLISHED);
    if (published <= 0)
    {
        result.ExtendedResultCode = ADUC_ERC_UTILITIES_ROOTKEYPKG_PARSE_MISSING_REQUIRED_PROPERTY_PUBLISHED;
        goto done;
    }

    (outPackage->protectedProperties).publishedTime = published;
    result.ResultCode = ADUC_GeneralResult_Success;

done:

    if (IsAducResultCodeFailure(result.ResultCode))
    {
        Log_Error("ERC %d parsing '" ADUC_ROOTKEY_PACKAGE_PROPERTY_PUBLISHED "' property.", result.ResultCode);
    }

    return result;
}

/**
 * @brief Parses the disabledRootKeys protected property in accordance with rootkeypackage.schema.json
 *
 * @param protectedPropertiesObj The protected properties JSON object.
 * @param[out] outPackage The root key package object to write parsed disabledRootKeys data.
 *
 * @return The result.
 */
ADUC_Result RootKeyPackage_ParseDisabledRootKeys(JSON_Object* protectedPropertiesObj, ADUC_RootKeyPackage* outPackage)
{
    ADUC_Result result = { .ResultCode = ADUC_GeneralResult_Failure, .ExtendedResultCode = 0 };

    JSON_Array* kidsArray = NULL;
    VECTOR_HANDLE kids = NULL;
    size_t count = 0;

    if (protectedPropertiesObj == NULL || outPackage == NULL)
    {
        result.ExtendedResultCode = ADUC_ERC_UTILITIES_ROOTKEYPKG_UTIL_ERROR_BAD_ARG;
        return result;
    }

    kidsArray = json_object_get_array(protectedPropertiesObj, ADUC_ROOTKEY_PACKAGE_PROPERTY_DISABLED_ROOT_KEYS);
    if (kidsArray == NULL)
    {
        result.ExtendedResultCode = ADUC_ERC_UTILITIES_ROOTKEYPKG_PARSE_MISSING_REQUIRED_PROPERTY_DISABLEDROOTKEYS;
        goto done;
    }

    count = json_array_get_count(kidsArray);
    if (count == 0)
    {
        result.ExtendedResultCode = ADUC_ERC_UTILITIES_ROOTKEYPKG_PARSE_DISABLEDROOTKEYS_EMPTY;
        goto done;
    }

    kids = VECTOR_create(sizeof(STRING_HANDLE));
    if (kids == NULL)
    {
        result.ExtendedResultCode = ADUC_ERC_NOMEM;
        goto done;
    }

    for (size_t i = 0; i < count; ++i)
    {
        const char* kid = NULL;
        STRING_HANDLE kidHandle = NULL;
        if ((kid = json_array_get_string(kidsArray, i)) == NULL || (kidHandle = STRING_construct(kid)) == NULL)
        {
            result.ExtendedResultCode = ADUC_ERC_NOMEM;
            goto done;
        }

        if (VECTOR_push_back(kids, &kidHandle, 1) != 0)
        {
            STRING_delete(kidHandle);
            result.ExtendedResultCode = ADUC_ERC_NOMEM;
            goto done;
        }
        kidHandle = NULL;
    }

    (outPackage->protectedProperties).disabledRootKeys = kids;
    kids = NULL;

    result.ResultCode = ADUC_GeneralResult_Success;

done:
    if (kids != NULL)
    {
        size_t cnt = VECTOR_size(kids);
        for (size_t i = 0; i < cnt; ++i)
        {
            STRING_HANDLE* h = VECTOR_element(kids, i);
            STRING_delete(*h);
        }
        VECTOR_destroy(kids);
    }

    if (IsAducResultCodeFailure(result.ResultCode))
    {
        Log_Error(
            "ERC %d parsing '" ADUC_ROOTKEY_PACKAGE_PROPERTY_DISABLED_ROOT_KEYS "' property.", result.ResultCode);
    }

    return result;
}

/**
 * @brief Parses "alg" hash algorithm property.
 *
 * @param jsonObj The json object with the "alg" property.
 * @param outAlg The output parameter to hold the parsed hash algorithm upon success.
 * @return ADUC_Result The result.
 */
ADUC_Result RootKeyPackage_ParseHashAlg(JSON_Object* jsonObj, SHAversion* outAlg)
{
    ADUC_Result result = { .ResultCode = ADUC_GeneralResult_Failure, .ExtendedResultCode = 0 };
    SHAversion alg = SHA256;
    const char* val = NULL;

    if (jsonObj == NULL || outAlg == NULL)
    {
        result.ExtendedResultCode = ADUC_ERC_UTILITIES_ROOTKEYPKG_UTIL_ERROR_BAD_ARG;
        return result;
    }

    val = json_object_get_string(jsonObj, "alg");
    if (val == NULL)
    {
        result.ExtendedResultCode = ADUC_ERC_UTILITIES_ROOTKEYPKG_PARSE_MISSING_REQUIRED_HASHING_PROPERTY_ALG;
        goto done;
    }

    if (!ADUC_HashUtils_GetShaVersionForTypeString(val, &alg) || !ADUC_HashUtils_IsValidHashAlgorithm(alg))
    {
        result.ExtendedResultCode = ADUC_ERC_UTILITIES_ROOTKEYPKG_PARSE_INVALID_HASH_ALGORITHM;
        goto done;
    }

    *outAlg = alg;
    result.ResultCode = ADUC_GeneralResult_Success;
done:

    if (IsAducResultCodeFailure(result.ResultCode))
    {
        Log_Error("ERC %d parsing hash '" ADUC_ROOTKEY_PACKAGE_PROPERTY_ALG "' property.", result.ResultCode);
    }

    return result;
}

/**
 * @brief Parses "alg" signing algorithm property.
 *
 * @param jsonObj The json object with the "alg" property.
 * @param outAlg The output parameter to hold the parsed signing algorithm upon success.
 * @return ADUC_Result The result.
 */
ADUC_Result RootKeyPackage_ParseSigningAlg(JSON_Object* jsonObj, ADUC_RootKeySigningAlgorithm* outAlg)
{
    ADUC_Result result = { .ResultCode = ADUC_GeneralResult_Failure, .ExtendedResultCode = 0 };
    ADUC_RootKeySigningAlgorithm alg = ADUC_RootKeySigningAlgorithm_INVALID;
    const char* val = NULL;

    if (jsonObj == NULL || outAlg == NULL)
    {
        result.ExtendedResultCode = ADUC_ERC_UTILITIES_ROOTKEYPKG_UTIL_ERROR_BAD_ARG;
        return result;
    }

    val = json_object_get_string(jsonObj, ADUC_ROOTKEY_PACKAGE_PROPERTY_ALG);
    if (val == NULL)
    {
        result.ExtendedResultCode = ADUC_ERC_UTILITIES_ROOTKEYPKG_PARSE_MISSING_REQUIRED_SIGNATURE_PROPERTY_ALG;
        goto done;
    }

    if (strcmp(val, ADUC_ROOTKEY_PACKAGE_PROPERTY_SIGNATURE_ALG_RS256) == 0)
    {
        alg = ADUC_RootKeySigningAlgorithm_RS256;
    }
    else if (strcmp(val, ADUC_ROOTKEY_PACKAGE_PROPERTY_SIGNATURE_ALG_RS384) == 0)
    {
        alg = ADUC_RootKeySigningAlgorithm_RS384;
    }
    else if (strcmp(val, ADUC_ROOTKEY_PACKAGE_PROPERTY_SIGNATURE_ALG_RS512) == 0)
    {
        alg = ADUC_RootKeySigningAlgorithm_RS512;
    }
    else
    {
        result.ExtendedResultCode = ADUC_ERC_UTILITIES_ROOTKEYPKG_PARSE_INVALID_SIGNING_ALGORITHM;
        goto done;
    }

    *outAlg = alg;
    result.ResultCode = ADUC_GeneralResult_Success;
done:

    if (IsAducResultCodeFailure(result.ResultCode))
    {
        Log_Error("ERC %d parsing signing '" ADUC_ROOTKEY_PACKAGE_PROPERTY_ALG "' property.", result.ResultCode);
    }

    return result;
}

/**
 * @brief Parses a base64 URLUInt value from the JSON object.
 *
 * @param jsonObj The JSON object with the property that is the hash value.
 * @param propertyName The property name for the value containing the Base64 URLUInt encoded data.
 * @param outHashBuffer The output parameter const buffer handle for holding the binary data.
 * @return ADUC_Result The result.
 */
ADUC_Result RootKeyPackage_ParseBase64URLUIntJsonString(
    JSON_Object* jsonObj, const char* propertyName, CONSTBUFFER_HANDLE* outHashBuffer)
{
    ADUC_Result result = { .ResultCode = ADUC_GeneralResult_Failure, .ExtendedResultCode = 0 };
    uint8_t* buf = NULL;
    size_t out_len = 0;
    CONSTBUFFER_HANDLE buffer = NULL;
    const char* val = NULL;

    if (jsonObj == NULL || IsNullOrEmpty(propertyName) || outHashBuffer == NULL)
    {
        result.ExtendedResultCode = ADUC_ERC_UTILITIES_ROOTKEYPKG_UTIL_ERROR_BAD_ARG;
        return result;
    }

    val = json_object_get_string(jsonObj, propertyName);
    if (val == NULL)
    {
        result.ExtendedResultCode = ADUC_ERC_UTILITIES_ROOTKEYPKG_PARSE_MISSING_REQUIRED_PROPERTY_HASH_OR_SIG;
        goto done;
    }

    out_len = Base64URLDecode(val, &buf);
    if (out_len == 0)
    {
        result.ExtendedResultCode = ADUC_ERC_UTILITIES_ROOTKEYPKG_PARSE_INVALID_ENCODING;
        goto done;
    }

    buffer = CONSTBUFFER_CreateWithMoveMemory(buf, out_len);
    if (buffer == NULL)
    {
        result.ExtendedResultCode = ADUC_ERC_NOMEM;
        goto done;
    }
    buf = NULL;

    *outHashBuffer = buffer;
    buffer = NULL;

    result.ResultCode = ADUC_GeneralResult_Success;
done:

    if (buf != NULL)
    {
        free(buf);
    }

    if (IsAducResultCodeFailure(result.ResultCode))
    {
        Log_Error("ERC %d parsing '%s' property.", result.ResultCode, propertyName);
    }

    return result;
}

/**
 * @brief Parses the disabledSigningKeys protected property in accordance with rootkeypackage.schema.json
 *
 * @param protectedPropertiesObj The protected properties JSON object.
 * @param[out] outPackage The root key package object to write parsed disabledSigningKeys data.
 *
 * @return The result.
 */
ADUC_Result
RootKeyPackage_ParseDisabledSigningKeys(JSON_Object* protectedPropertiesObj, ADUC_RootKeyPackage* outPackage)
{
    ADUC_Result result = { .ResultCode = ADUC_GeneralResult_Failure, .ExtendedResultCode = 0 };

    JSON_Array* hashesArray = NULL;
    VECTOR_HANDLE hashes = NULL;
    size_t count = 0;

    if (protectedPropertiesObj == NULL || outPackage == NULL)
    {
        result.ExtendedResultCode = ADUC_ERC_UTILITIES_ROOTKEYPKG_UTIL_ERROR_BAD_ARG;
        return result;
    }

    hashesArray = json_object_get_array(protectedPropertiesObj, ADUC_ROOTKEY_PACKAGE_PROPERTY_DISABLED_SIGNING_KEYS);
    if (hashesArray == NULL)
    {
        result.ExtendedResultCode = ADUC_ERC_UTILITIES_ROOTKEYPKG_PARSE_MISSING_REQUIRED_PROPERTY_DISABLEDSIGNINGKEYS;
        goto done;
    }

    count = json_array_get_count(hashesArray);
    if (count == 0)
    {
        result.ExtendedResultCode = ADUC_ERC_UTILITIES_ROOTKEYPKG_PARSE_DISABLEDSIGNINGKEYS_EMPTY;
        goto done;
    }

    hashes = VECTOR_create(sizeof(ADUC_RootKeyPackage_Hash));
    if (hashes == NULL)
    {
        result.ExtendedResultCode = ADUC_ERC_NOMEM;
        goto done;
    }

    for (size_t i = 0; i < count; ++i)
    {
        // These are SHA256 (or stronger) Hash of the public key of signing key.
        ADUC_RootKeyPackage_Hash hashElement = { .alg = SHA256, .hash = NULL };
        SHAversion tmpAlg = SHA256;
        CONSTBUFFER_HANDLE hashBuf = NULL;

        JSON_Object* hashJsonArrayElementObj = json_array_get_object(hashesArray, i);
        if (hashJsonArrayElementObj == NULL)
        {
            result.ExtendedResultCode = ADUC_ERC_UTILITIES_ROOTKEYPKG_PARSE_GETOBJ_DISABLEDSIGNINGKEYS_ELEMENT;
            goto done;
        }

        result = RootKeyPackage_ParseHashAlg(hashJsonArrayElementObj, &tmpAlg);
        if (IsAducResultCodeFailure(result.ResultCode))
        {
            goto done;
        }

<<<<<<< HEAD
        result = RootKeyPackage_ParseBase64URLUIntJsonString(hashJsonArrayElementObj, "hash", &hashBuf);
=======
        result = RootKeyPackage_ParseBase64URLUIntJsonString(
            hashJsonArrayElementObj, ADUC_ROOTKEY_PACKAGE_PROPERTY_HASH, &hashBuf);
        if (IsAducResultCodeFailure(result.ResultCode))
        {
>>>>>>> 8305a5c2
            goto done;

        hashElement.alg = tmpAlg;
        hashElement.hash = hashBuf;

        if (VECTOR_push_back(hashes, &hashElement, 1) != 0)
        {

            ADUC_RootKeyPackage_Hash_DeInit(&hashElement);

            result.ExtendedResultCode = ADUC_ERC_NOMEM;
            goto done;
        }
    }

    (outPackage->protectedProperties).disabledSigningKeys = hashes;
    hashes = NULL;

    result.ResultCode = ADUC_GeneralResult_Success;

done:
    if (hashes != NULL)
    {
        size_t cnt = VECTOR_size(hashes);
        for (size_t i = 0; i < cnt; ++i)
        {
            ADUC_RootKeyPackage_Hash* node = (ADUC_RootKeyPackage_Hash*)VECTOR_element(hashes, i);
            ADUC_RootKeyPackage_Hash_DeInit(node);
        }

        VECTOR_destroy(hashes);
    }

    return result;
}

/**
 * @brief Parses the kid-to-rootKeyDefinition mappings in the rootKeys JSON object.
 *
 * @param rootKeysObj The JSON object with the KIDs that map to root key definition.
 * @param index The index into the JSON array.
 * @param outRootKeys The vector to add ADUC_RootKey elements.
 * @return ADUC_Result The result.
 */
static ADUC_Result ParseRootKey(JSON_Object* rootKeysObj, size_t index, VECTOR_HANDLE* outRootKeys)
{
    ADUC_Result result = { .ResultCode = ADUC_GeneralResult_Failure, .ExtendedResultCode = 0 };

    JSON_Object* rootKeyDefinition = NULL;
    STRING_HANDLE kidStrHandle = NULL;
    ADUC_RootKey_KeyType keyType = ADUC_RootKey_KeyType_INVALID;
    CONSTBUFFER_HANDLE rsa_modulus = NULL;
    unsigned int rsa_exponent = 0;

    ADUC_RootKey rootKey;
    memset(&rootKey, 0, sizeof(rootKey));

    size_t modulus_len = 0;
    uint8_t* modulus_buf = NULL;

    const char* keytypeStr = NULL;
    const char* n_modulusStr = NULL;
    double e_exponent = INVALID_EXPONENT;

    const char* kid = json_object_get_name(rootKeysObj, index);
    if (IsNullOrEmpty(kid))
    {
        result.ExtendedResultCode = ADUC_ERC_UTILITIES_ROOTKEYPKG_PARSE_INVALID_KEY_ID;
        goto done;
    }

    kidStrHandle = STRING_construct(kid);
    if (kidStrHandle == NULL)
    {
        result.ExtendedResultCode = ADUC_ERC_NOMEM;
        goto done;
    }

    rootKeyDefinition = json_object_get_object(rootKeysObj, kid);
    if (rootKeyDefinition == NULL)
    {
        result.ExtendedResultCode = ADUC_ERC_UTILITIES_ROOTKEYPKG_UNEXPECTED;
        goto done;
    }

    keytypeStr = json_object_get_string(rootKeyDefinition, ADUC_ROOTKEY_PACKAGE_PROPERTY_KEY_TYPE);
    if (IsNullOrEmpty(keytypeStr))
    {
        result.ExtendedResultCode = ADUC_ERC_UTILITIES_ROOTKEYPKG_PARSE_MISSING_REQUIRED_PROPERTY_KEYTYPE;
        goto done;
    }

    if (strcmp(keytypeStr, ADUC_ROOTKEY_PACKAGE_PROPERTY_KEY_TYPE_RSA) == 0)
    {
        keyType = ADUC_RootKey_KeyType_RSA;
        n_modulusStr = json_object_get_string(rootKeyDefinition, ADUC_ROOTKEY_PACKAGE_PROPERTY_RSA_MODULUS);

        if (IsNullOrEmpty(n_modulusStr))
        {
            result.ExtendedResultCode = ADUC_ERC_UTILITIES_ROOTKEYPKG_PARSE_INVALID_MODULUS;
            goto done;
        }

        e_exponent = json_object_get_number(rootKeyDefinition, ADUC_ROOTKEY_PACKAGE_PROPERTY_RSA_EXPONENT);
        if (e_exponent == INVALID_EXPONENT || ADUC_IS_NUMBER_INVALID(e_exponent))
        {
            result.ExtendedResultCode = ADUC_ERC_UTILITIES_ROOTKEYPKG_PARSE_INVALID_EXPONENT;
            goto done;
        }

        rsa_exponent = (unsigned int)e_exponent;

        // Base64URLDecode uses malloc when creating the buffers, so using
        // CONSTBUFFER_CreateWithMoveMemory to transfer ownership to the
        // CONSTBUFFER will free correctly when refcount goes to 0 after a
        // CONSTBUFFER DecRef() call.
        modulus_len = Base64URLDecode(n_modulusStr, &modulus_buf);
        if (modulus_len == 0)
        {
            result.ExtendedResultCode = ADUC_ERC_UTILITIES_ROOTKEYPKG_PARSE_INVALID_RSA_PARAMETERS;
            goto done;
        }

        rsa_modulus = CONSTBUFFER_CreateWithMoveMemory(modulus_buf, modulus_len);
        if (rsa_modulus == NULL)
        {
            result.ExtendedResultCode = ADUC_ERC_NOMEM;
            goto done;
        }

        // commit the transfer of ownership
        modulus_buf = NULL;
    }
    else
    {
        result.ExtendedResultCode = ADUC_ERC_UTILITIES_ROOTKEYPKG_PARSE_UNSUPPORTED_KEYTYPE;
        goto done;
    }

    rootKey.kid = kidStrHandle;
    rootKey.keyType = keyType;
    rootKey.rsaParameters.n = rsa_modulus;
    rootKey.rsaParameters.e = rsa_exponent;

    if (VECTOR_push_back(*outRootKeys, &rootKey, 1) != 0)
    {
        result.ExtendedResultCode = ADUC_ERC_NOMEM;
        goto done;
    }

    // commit transfer
    kidStrHandle = NULL;
    rsa_modulus = NULL;
    memset(&rootKey, 0, sizeof(rootKey));
    result.ResultCode = ADUC_GeneralResult_Success;

done:
    if (kidStrHandle != NULL)
    {
        STRING_delete(kidStrHandle);
    }

    if (modulus_buf != NULL)
    {
        free(modulus_buf);
    }

    if (rsa_modulus != NULL)
    {
        CONSTBUFFER_DecRef(rsa_modulus);
    }

    if (IsAducResultCodeFailure(result.ResultCode))
    {
        Log_Error("Failed parse of rootkey, ERC %d", result.ResultCode);
    }

    return result;
}

/**
 * @brief Parses the rootKeys protected property in accordance with rootkeypackage.schema.json
 *
 * @param protectedPropertiesObj The protected properties JSON object.
 * @param[out] outPackage The root key package object to write parsed rootKeys data.
 *
 * @return The result.
 */
ADUC_Result RootKeyPackage_ParseRootKeys(JSON_Object* protectedPropertiesObj, ADUC_RootKeyPackage* outPackage)
{
    ADUC_Result result = { .ResultCode = ADUC_GeneralResult_Failure, .ExtendedResultCode = 0 };
    size_t cnt = 0;

    JSON_Object* rootKeysObj = NULL;
    VECTOR_HANDLE rootKeys = NULL;

    if (protectedPropertiesObj == NULL || outPackage == NULL)
    {
        result.ExtendedResultCode = ADUC_ERC_UTILITIES_ROOTKEYPKG_UTIL_ERROR_BAD_ARG;
        return result;
    }

    rootKeysObj = json_object_get_object(protectedPropertiesObj, ADUC_ROOTKEY_PACKAGE_PROPERTY_ROOTKEYS);
    if (protectedPropertiesObj == NULL)
    {
        result.ExtendedResultCode = ADUC_ERC_UTILITIES_ROOTKEYPKG_PARSE_MISSING_REQUIRED_PROPERTY_ROOTKEYS;
        goto done;
    }

    cnt = json_object_get_count(rootKeysObj);
    if (cnt == 0)
    {
        result.ExtendedResultCode = ADUC_ERC_UTILITIES_ROOTKEYPKG_PARSE_ROOTKEYS_EMPTY;
        goto done;
    }

    rootKeys = VECTOR_create(sizeof(ADUC_RootKey));
    if (rootKeys == NULL)
    {
        result.ExtendedResultCode = ADUC_ERC_NOMEM;
        goto done;
    }

    for (size_t i = 0; i < cnt; ++i)
    {
        result = ParseRootKey(rootKeysObj, i, &rootKeys);
        if (IsAducResultCodeFailure(result.ResultCode))
        {
            goto done;
        }
    }

    outPackage->protectedProperties.rootKeys = rootKeys;
    rootKeys = NULL;
    result.ResultCode = ADUC_GeneralResult_Success;

done:
    if (rootKeys != NULL)
    {
        size_t cnt = VECTOR_size(rootKeys);
        for (size_t i = 0; i < cnt; ++i)
        {
            ADUC_RootKey* node = (ADUC_RootKey*)VECTOR_element(rootKeys, i);
            ADUC_RootKey_DeInit(node);
        }

        VECTOR_destroy(rootKeys);
    }

    if (IsAducResultCodeFailure(result.ResultCode))
    {
        Log_Error("ERC %d parsing 'protected' property.", result.ResultCode);
    }

    return result;
}

/**
 * @brief Parses the protected properties in accordance with rootkeypackage.schema.json
 *
 * @param protectedPropertiesObj The protected properties JSON object.
 * @param[out] outPackage The root key package object to write parsed protected properties data.
 *
 * @return The result.
 */
ADUC_Result RootKeyPackage_ParseProtectedProperties(JSON_Object* rootObj, ADUC_RootKeyPackage* outPackage)
{
    ADUC_Result result = { .ResultCode = ADUC_GeneralResult_Failure, .ExtendedResultCode = 0 };
    JSON_Object* protectedPropertiesObj = NULL;

    if (rootObj == NULL || outPackage == NULL)
    {
        result.ExtendedResultCode = ADUC_ERC_UTILITIES_ROOTKEYPKG_UTIL_ERROR_BAD_ARG;
        return result;
    }

    protectedPropertiesObj = json_object_get_object(rootObj, ADUC_ROOTKEY_PACKAGE_PROPERTY_PROTECTED);
    if (protectedPropertiesObj == NULL)
    {
        result.ExtendedResultCode = ADUC_ERC_UTILITIES_ROOTKEYPKG_PARSE_MISSING_REQUIRED_PROPERTY_PROTECTED;
        goto done;
    }

    result = RootKeyPackage_ParseVersion(protectedPropertiesObj, outPackage);
    if (IsAducResultCodeFailure(result.ResultCode))
    {
        goto done;
    }

    result = RootKeyPackage_ParsePublished(protectedPropertiesObj, outPackage);
    if (IsAducResultCodeFailure(result.ResultCode))
    {
        goto done;
    }

    result = RootKeyPackage_ParseDisabledRootKeys(protectedPropertiesObj, outPackage);
    if (IsAducResultCodeFailure(result.ResultCode))
    {
        goto done;
    }

    result = RootKeyPackage_ParseDisabledSigningKeys(protectedPropertiesObj, outPackage);
    if (IsAducResultCodeFailure(result.ResultCode))
    {
        goto done;
    }

    result = RootKeyPackage_ParseRootKeys(protectedPropertiesObj, outPackage);
    if (IsAducResultCodeFailure(result.ResultCode))
    {
        goto done;
    }

    result.ResultCode = ADUC_GeneralResult_Success;
done:

    if (IsAducResultCodeFailure(result.ResultCode))
    {
        Log_Error("ERC %d parsing 'protected' property.", result.ResultCode);
    }

    return result;
}

/**
 * @brief Parses the signatures properties in accordance with rootkeypackage.schema.json
 *
 * @param rootObj The root JSON object.
 * @param[out] outPackage The root key package object to write parsed signatures data.
 *
 * @return The result.
 */
ADUC_Result RootKeyPackage_ParseSignatures(JSON_Object* rootObj, ADUC_RootKeyPackage* outPackage)
{
    ADUC_Result result = { .ResultCode = ADUC_GeneralResult_Failure, .ExtendedResultCode = 0 };
    VECTOR_HANDLE signatures = NULL;

    JSON_Array* signaturesArray = json_object_get_array(rootObj, ADUC_ROOTKEY_PACKAGE_PROPERTY_SIGNATURES);
    if (signaturesArray == NULL)
    {
        result.ExtendedResultCode = ADUC_ERC_UTILITIES_ROOTKEYPKG_PARSE_MISSING_REQUIRED_PROPERTY_SIGNATURES;
        goto done;
    }

    size_t cnt = json_array_get_count(signaturesArray);
    if (cnt == 0)
    {
        result.ExtendedResultCode = ADUC_ERC_UTILITIES_ROOTKEYPKG_PARSE_SIGNATURES_EMPTY;
        goto done;
    }

    signatures = VECTOR_create(sizeof(ADUC_RootKeyPackage_Signature));
    if (signatures == NULL)
    {
        result.ExtendedResultCode = ADUC_ERC_NOMEM;
        goto done;
    }

    for (size_t i = 0; i < cnt; ++i)
    {
        ADUC_RootKeyPackage_Signature signatureElement = { .alg = ADUC_RootKeySigningAlgorithm_INVALID,
                                                           .signature = NULL };
        ADUC_RootKeySigningAlgorithm tmpAlg = ADUC_RootKeySigningAlgorithm_INVALID;
        CONSTBUFFER_HANDLE signatureBuf = NULL;

        JSON_Object* hashJsonArrayElementObj = json_array_get_object(signaturesArray, i);
        if (hashJsonArrayElementObj == NULL)
        {
            result.ExtendedResultCode = ADUC_ERC_UTILITIES_ROOTKEYPKG_PARSE_GETOBJ_SIGNATURES_ELEMENT;
            goto done;
        }

        result = RootKeyPackage_ParseSigningAlg(hashJsonArrayElementObj, &tmpAlg);
        if (IsAducResultCodeFailure(result.ResultCode))
        {
            goto done;
        }

        result = RootKeyPackage_ParseBase64URLUIntJsonString(
            hashJsonArrayElementObj, ADUC_ROOTKEY_PACKAGE_PROPERTY_SIG, &signatureBuf);
        if (IsAducResultCodeFailure(result.ResultCode))
        {
            goto done;
        }

        signatureElement.alg = tmpAlg;
        signatureElement.signature = signatureBuf;

        if (VECTOR_push_back(signatures, &signatureElement, 1) != 0)
        {
            // can't add to vector, so free it
            CONSTBUFFER_DecRef(signatureElement.signature);
            signatureElement.signature = NULL;

            result.ExtendedResultCode = ADUC_ERC_NOMEM;
            goto done;
        }
        memset(&signatureElement, 0, sizeof(signatureElement));
    }

    outPackage->signatures = signatures;
    signatures = NULL;

    result.ResultCode = ADUC_GeneralResult_Success;
done:

    if (signatures != NULL)
    {
        size_t cnt = VECTOR_size(signatures);
        for (size_t i = 0; i < cnt; ++i)
        {
            ADUC_RootKeyPackage_Signature* node = (ADUC_RootKeyPackage_Signature*)VECTOR_element(signatures, i);
            ADUC_RootKeyPackage_Signature_DeInit(node);
        }

        VECTOR_destroy(signatures);
    }

    return result;
}

EXTERN_C_END<|MERGE_RESOLUTION|>--- conflicted
+++ resolved
@@ -490,16 +490,12 @@
             goto done;
         }
 
-<<<<<<< HEAD
-        result = RootKeyPackage_ParseBase64URLUIntJsonString(hashJsonArrayElementObj, "hash", &hashBuf);
-=======
         result = RootKeyPackage_ParseBase64URLUIntJsonString(
             hashJsonArrayElementObj, ADUC_ROOTKEY_PACKAGE_PROPERTY_HASH, &hashBuf);
         if (IsAducResultCodeFailure(result.ResultCode))
         {
->>>>>>> 8305a5c2
-            goto done;
-
+            goto done;
+        }
         hashElement.alg = tmpAlg;
         hashElement.hash = hashBuf;
 
