--- conflicted
+++ resolved
@@ -15,11 +15,7 @@
 
 target_link_libraries (
     ${target_name}
-<<<<<<< HEAD
-    PUBLIC aduc::c_utils aziotsharedutil
-=======
     PUBLIC aduc::c_utils aduc::hash_utils aziotsharedutil
->>>>>>> 8de96c9d
     PRIVATE aduc::crypto_utils aduc::logging Parson::parson)
 
 if (ADUC_BUILD_UNIT_TESTS)
