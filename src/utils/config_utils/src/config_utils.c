--- conflicted
+++ resolved
@@ -322,11 +322,7 @@
  * @param configFolder The folder of configuration files. If NULL, the default folder (ADUC_CONF_FOLDER) will be used.
  * @returns True if successfully allocated, False if failure
  */
-<<<<<<< HEAD
-bool ADUC_ConfigInfo_Init(ADUC_ConfigInfo* config, const char* configFilePath)
-=======
 bool ADUC_ConfigInfo_Init(ADUC_ConfigInfo* config, const char* configFolder)
->>>>>>> 362c5649
 {
     bool succeeded = false;
 
@@ -393,16 +389,12 @@
         goto done;
     }
 
-<<<<<<< HEAD
-    const JSON_Object* root_object = json_value_get_object(root_value);
-=======
     // Edge gateway certification path is optional.
     config->edgegatewayCertPath = ADUC_JSON_GetStringFieldPtr(config->rootJsonValue, CONFIG_EDGE_GATEWAY_CERT_PATH);
 
     const JSON_Object* root_object = json_value_get_object(config->rootJsonValue);
 
     config->aduShellTrustedUsers = json_object_get_array(root_object, CONFIG_ADU_SHELL_TRUSTED_USERS);
->>>>>>> 362c5649
 
     if (config->aduShellTrustedUsers == NULL)
     {
