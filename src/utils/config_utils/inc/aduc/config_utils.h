/**
 * @file config_utils.h
 * @brief Header file for the Configuration Utility for reading, parsing the ADUC configuration file
 *
 * @copyright Copyright (c) Microsoft Corporation.
 * Licensed under the MIT License.
 */

#ifndef CONFIG_UTILS_H
#define CONFIG_UTILS_H

#ifdef ENABLE_MOCKS

#    undef ENABLE_MOCKS
#    include "azure_c_shared_utility/strings.h"
#    include "azure_c_shared_utility/vector.h"
#    define ENABLE_MOCKS

#else
#    include "azure_c_shared_utility/strings.h"
#    include "azure_c_shared_utility/vector.h"

#endif

#include <aduc/c_utils.h>
#include <parson.h>
#include <stdbool.h>
#include <umock_c/umock_c_prod.h>

#define ADUC_CONFIG_FOLDER_ENV "ADUC_CONF_FOLDER"

EXTERN_C_BEGIN

typedef struct tagADUC_AgentInfo
{
    char* name; /**< The name of the agent. */

    char* runas; /**< Run as a trusted user. */

    char* connectionType; /**< It can be either AIS or string. */

    char* connectionData; /**< the name in AIS principal (AIS); or the connectionString (connectionType string). */

    char* manufacturer; /**< Device property manufacturer. */

    char* model; /**< Device property model. */

    JSON_Object* additionalDeviceProperties; /**< Additional device properties. */

} ADUC_AgentInfo;

/**
 * @brief  ADUC_ConfigInfo that stores all the configuration info from configuration file
 */

typedef struct tagADUC_ConfigInfo
{
    int refCount; /**< A reference count for this object. */

    JSON_Value* rootJsonValue; /**< The root value of the configuration. */

    const char* schemaVersion;

    JSON_Array* aduShellTrustedUsers; /**< All the trusted users for ADU shell. */

    const char* manufacturer; /**< Device info manufacturer. */

<<<<<<< HEAD
    char* edgegatewayCertPath; /**< Edge gateway certificate path */
=======
    const char* model; /**< Device info model. */

    const char* edgegatewayCertPath; /**< Edge gateway certificate path */
>>>>>>> 362c5649

    ADUC_AgentInfo* agents; /**< Array of agents that are configured. */

    unsigned int agentCount; /**< Total number of agents configured. */

    const char* compatPropertyNames; /**< Compat property names. */

    const char* iotHubProtocol; /**< The IotHub transport protocol to use. */

    unsigned int
        downloadTimeoutInMinutes; /**< The timeout for downloading an update payload. A value of zero means to use the default. */

    const char* aduShellFolder; /**< The folder where ADU shell is installed. */

    char* aduShellFilePath; /**< The full path to ADU shell binary. */

    char* configFolder; /**< The folder where ADU stores its configuration. */

    const char* dataFolder; /**< The folder where ADU stores its data. */

    const char* downloadsFolder; /**< The folder where ADU stores downloaded payloads. */

    const char* extensionsFolder; /**< The folder where ADU stores its extensions. */

<<<<<<< HEAD
    char* iotHubProtocol; /**< The IotHub transport protocol to use. */

    unsigned int
        downloadTimeoutInMinutes; /**< The timeout for downloading an update payload. A value of zero means to use the default. */
=======
    char* extensionsComponentEnumeratorFolder; /**< The folder where ADU stores its component enumerator extensions. */

    char* extensionsContentDownloaderFolder; /**< The folder where ADU stores its content downloader extensions. */

    char* extensionsStepHandlerFolder; /**< The folder where ADU stores its step handler extensions. */

    char* extensionsDownloadHandlerFolder; /**< The folder where ADU stores its downloader handler extensions. */
>>>>>>> 362c5649
} ADUC_ConfigInfo;

/**
 * @brief Create the ADUC_ConfigInfo object.
 *
 * @return const ADUC_ConfigInfo* a pointer to ADUC_ConfigInfo object. NULL if failure.
 * Caller must call ADUC_ConfigInfo_Release to free the object.
 */
const ADUC_ConfigInfo* ADUC_ConfigInfo_GetInstance();

/**
 * @brief Release the ADUC_ConfigInfo object.
 *
 * @param configInfo a pointer to ADUC_ConfigInfo object
 * @return int The reference count of the ADUC_ConfigInfo object after released.
 */
int ADUC_ConfigInfo_ReleaseInstance(const ADUC_ConfigInfo* configInfo);

/**
 * @brief Allocates the memory for the ADUC_ConfigInfo struct member values
 * @param config A pointer to an ADUC_ConfigInfo struct whose member values will be allocated
 * @param configFilePath The path of configuration file
 * @returns True if successfully allocated, False if failure
 */
bool ADUC_ConfigInfo_Init(ADUC_ConfigInfo* config, const char* configFilePath);

/**
 * @brief Free members of ADUC_ConfigInfo object.
 *
 * @param config Object to free.
 */
void ADUC_ConfigInfo_UnInit(ADUC_ConfigInfo* config);

/**
 * @brief Get the agent information of the desired index from the ADUC_ConfigInfo object
 *
 * @param config
 * @param index
 * @return const ADUC_AgentInfo*, NULL if failure
 */
const ADUC_AgentInfo* ADUC_ConfigInfo_GetAgent(const ADUC_ConfigInfo* config, unsigned int index);

/**
 * @brief Get the adu trusted user list
 *
 * @param config A pointer to a const ADUC_ConfigInfo struct
 * @return VECTOR_HANDLE
 */
VECTOR_HANDLE ADUC_ConfigInfo_GetAduShellTrustedUsers(const ADUC_ConfigInfo* config);

/**
 * @brief Free the VECTOR_HANDLE (adu shell truster users) and all the elements in it
 *
 * @param users Object to free. The vector (type VECTOR_HANDLE) containing users (type STRING_HANDLE)
 */
void ADUC_ConfigInfo_FreeAduShellTrustedUsers(VECTOR_HANDLE users);

// clang-format off
// NOLINTNEXTLINE: clang-tidy doesn't like UMock macro expansions
MOCKABLE_FUNCTION(, JSON_Value*, Parse_JSON_File, const char*, configFilePath)
// clang-format on

EXTERN_C_END

#endif<|MERGE_RESOLUTION|>--- conflicted
+++ resolved
@@ -65,13 +65,9 @@
 
     const char* manufacturer; /**< Device info manufacturer. */
 
-<<<<<<< HEAD
-    char* edgegatewayCertPath; /**< Edge gateway certificate path */
-=======
     const char* model; /**< Device info model. */
 
     const char* edgegatewayCertPath; /**< Edge gateway certificate path */
->>>>>>> 362c5649
 
     ADUC_AgentInfo* agents; /**< Array of agents that are configured. */
 
@@ -96,12 +92,6 @@
 
     const char* extensionsFolder; /**< The folder where ADU stores its extensions. */
 
-<<<<<<< HEAD
-    char* iotHubProtocol; /**< The IotHub transport protocol to use. */
-
-    unsigned int
-        downloadTimeoutInMinutes; /**< The timeout for downloading an update payload. A value of zero means to use the default. */
-=======
     char* extensionsComponentEnumeratorFolder; /**< The folder where ADU stores its component enumerator extensions. */
 
     char* extensionsContentDownloaderFolder; /**< The folder where ADU stores its content downloader extensions. */
@@ -109,7 +99,6 @@
     char* extensionsStepHandlerFolder; /**< The folder where ADU stores its step handler extensions. */
 
     char* extensionsDownloadHandlerFolder; /**< The folder where ADU stores its downloader handler extensions. */
->>>>>>> 362c5649
 } ADUC_ConfigInfo;
 
 /**
