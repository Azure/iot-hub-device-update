--- conflicted
+++ resolved
@@ -21,19 +21,11 @@
 typedef enum _tagADUC_D2C_Message_Type
 {
     ADUC_D2C_Message_Type_Device_Update_Result = 0, /**< deviceUpdate interface reported property */
-<<<<<<< HEAD
-    ADUC_D2C_Message_Type_Device_Update_ACK, /**< deviceUpdate interface ACK */
-    ADUC_D2C_Message_Type_Device_Information, /**< deviceInformation interface reported property */
-    ADUC_D2C_Message_Type_Diagnostics, /**< diagnostics interface reported property */
-    ADUC_D2C_Message_Type_Diagnostics_ACK, /**< diagnostics interface ACK */
-    ADUC_D2C_Message_Type_Device_Properties, /**< deviceUpdate interface reported property */
-=======
     ADUC_D2C_Message_Type_Device_Update_ACK,        /**< deviceUpdate interface ACK */
     ADUC_D2C_Message_Type_Device_Information,       /**< deviceInformation interface reported property */
     ADUC_D2C_Message_Type_Diagnostics,              /**< diagnostics interface reported property */
     ADUC_D2C_Message_Type_Diagnostics_ACK,          /**< diagnostics interface ACK */
     ADUC_D2C_Message_Type_Device_Properties,        /**< deviceUpdate interface reported property */
->>>>>>> eb29f3c4
     ADUC_D2C_Message_Type_Max
 } ADUC_D2C_Message_Type;
 
