/**
 * @file d2c_messaging.c
 * @brief Implements utilities for the Device Update Agent Device-to-Cloud messaging.
 *
 * @copyright Copyright (c) Microsoft Corporation.
 * Licensed under the MIT License.
 */
#include "aduc/d2c_messaging.h"
#include "aduc/client_handle_helper.h"
#include "aduc/retry_utils.h"

#include <limits.h>
#include <math.h>
#include <stdbool.h>
<<<<<<< HEAD

#include <aducpal/sys_time.h> // clock_gettime

#ifndef MAX
#    define MAX(a, b) (((a) > (b)) ? (a) : (b))
#endif

#ifndef MIN
#    define MIN(a, b) (((a) < (b)) ? (a) : (b))
#endif
=======
#include <sys/param.h> // MIN/MAX
#include <time.h> // clock_gettime
#include <unistd.h>
>>>>>>> 2ef602b6

#define DEFAULT_INITIAL_DELAY_MS 1000 // 1 second
#define DEFAULT_MAX_BACKOFF_TIME_MS (60 * 1000) // 60 seconds
#define DEFAULT_MAX_JITTER_PERCENT 5
#define MAX_RETRY_EXPONENT 9
#define FATAL_ERROR_WAIT_TIME_SEC 10 // 10 seconds
#define ONE_DAY_IN_SECONDS (1 * 24 * 60 * 60)

static pthread_mutex_t s_pendingMessageStoreMutex = PTHREAD_MUTEX_INITIALIZER;
static bool s_core_initialized = false;

<<<<<<< HEAD
// Initialized in ADUC_D2C_Messaging_Init
static ADUC_D2C_Message s_pendingMessageStore[ADUC_D2C_Message_Type_Max];
static ADUC_D2C_Message_Processing_Context s_messageProcessingContext[ADUC_D2C_Message_Type_Max];
=======
static ADUC_D2C_Message s_pendingMessageStore[ADUC_D2C_Message_Type_Max] = {};
static ADUC_D2C_Message_Processing_Context s_messageProcessingContext[ADUC_D2C_Message_Type_Max] = {};
>>>>>>> 2ef602b6

static void ProcessMessage(ADUC_D2C_Message_Processing_Context* context);

static time_t GetTimeSinceEpochInSeconds()
{
    struct timespec timeSinceEpoch;
<<<<<<< HEAD

    ADUCPAL_clock_gettime(CLOCK_REALTIME, &timeSinceEpoch);

=======
    clock_gettime(CLOCK_REALTIME, &timeSinceEpoch);
>>>>>>> 2ef602b6
    return timeSinceEpoch.tv_sec;
}

/**
 * @brief The retry strategy for all each http response status code from the Azure IoT Hub.
 */
static ADUC_D2C_HttpStatus_Retry_Info g_defaultHttpStatusRetryInfo[] = {
    /* Success responses, no retries needed */
    { .httpStatusMin = 200,
      .httpStatusMax = 299,
      .additionalDelaySecs = 0,
      .retryTimestampCalcFunc = NULL,
      .maxRetry = 0 },

    /* Bad Request, no retries needed */
    { .httpStatusMin = 400,
      .httpStatusMax = 400,
      .additionalDelaySecs = 0,
      .retryTimestampCalcFunc = NULL,
      .maxRetry = 0 },

    /* 'Too many requests / Throttled', additional wait 30 secs on top of regular backoff time */
    { .httpStatusMin = 429,
      .httpStatusMax = 429,
      .additionalDelaySecs = 30,
      .retryTimestampCalcFunc = ADUC_Retry_Delay_Calculator,
      .maxRetry = INT_MAX },

    /* Message sent to the IoT Hub exceeds the maximum allowable size for IoT Hub messages. (Not retry) */
    { .httpStatusMin = 413,
      .httpStatusMax = 413,
      .additionalDelaySecs = 30,
      .retryTimestampCalcFunc = ADUC_Retry_Delay_Calculator,
      .maxRetry = 0 },

    /* Catch all for client error responses*/
    { .httpStatusMin = 400,
      .httpStatusMax = 499,
      .additionalDelaySecs = 5,
      .retryTimestampCalcFunc = ADUC_Retry_Delay_Calculator,
      .maxRetry = INT_MAX },

    /* Could be related to throttled, additional wait 30 secs on top of regular backoff time */
    { .httpStatusMin = 503,
      .httpStatusMax = 503,
      .additionalDelaySecs = 30,
      .retryTimestampCalcFunc = ADUC_Retry_Delay_Calculator,
      .maxRetry = INT_MAX },

    /* Catch all for server error responses */
    { .httpStatusMin = 500,
      .httpStatusMax = 599,
      .additionalDelaySecs = 30,
      .retryTimestampCalcFunc = ADUC_Retry_Delay_Calculator,
      .maxRetry = INT_MAX },

    /* Catch all */
    { .httpStatusMin = 0,
      .httpStatusMax = INT_MAX,
      .additionalDelaySecs = 0,
      .retryTimestampCalcFunc = ADUC_Retry_Delay_Calculator,
      .maxRetry = INT_MAX },
};

/**
 * @brief The default retry strategy for all Device-to-Cloud message requests to the Azure IoT Hub.
 */
static ADUC_D2C_RetryStrategy g_defaultRetryStrategy = {
    .httpStatusRetryInfo = g_defaultHttpStatusRetryInfo,
    .httpStatusRetryInfoSize = sizeof(g_defaultHttpStatusRetryInfo) / sizeof(*g_defaultHttpStatusRetryInfo),

    /* By default, all D2C message are important and DU Agent should never give up. */
    .maxRetries = INT_MAX,

    /* Though, we shouldn't wait longer than a day to retry. */
    .maxDelaySecs = ONE_DAY_IN_SECONDS,

    /* backoff factor, 1000 milliseconds */
    .initialDelayUnitMilliSecs = DEFAULT_INITIAL_DELAY_MS,

    /* fallback value when regular calculation failed, 30 seconds */
    .fallbackWaitTimeSec = 30,

    /* maximum jitter percentage used for calculating the jitter, (5 percent)*/
    .maxJitterPercent = DEFAULT_MAX_JITTER_PERCENT,
};

/**
 * Release resources allocated for the @p message and reset all message fields.
*/
static void DestroyMessageData(ADUC_D2C_Message* message)
{
    if (message == NULL)
    {
        return;
    }
    free(message->content);
    memset(message, 0, sizeof(ADUC_D2C_Message));
}

/**
 * @brief Set the message status, then call the message.statusChangedCallback (if supplied).
 *
 * @param message The message object.
 * @param status  Final message status
 */
void SetMessageStatus(ADUC_D2C_Message* message, ADUC_D2C_Message_Status status)
{
    if (message == NULL)
    {
        return;
    }
    message->status = status;
    if (message->statusChangedCallback)
    {
        message->statusChangedCallback(message, status);
    }
}

/**
 * @brief A helper function that is called when the message has reach it terminal state.
 *  This function calls SetMessageStatus() then DestroyMessage().
 *
 * @param message The message object.
 * @param status  The message status
 */
static void OnMessageProcessingCompleted(ADUC_D2C_Message* message, ADUC_D2C_Message_Status status)
{
    if (message == NULL || message->content == NULL)
    {
        return;
    }
    SetMessageStatus(message, status);
    if (message->completedCallback != NULL)
    {
        message->completedCallback(message, status);
    }
    DestroyMessageData(message);
}

/**
 * @brief The function that is called when a 'reported property' patch response is received from the IoT Hub.
 *
 * @param statusCode A HTTP Status Code
 * @param context A pointer to the ADUC_D2C_Message_Processing_Context object.
 *
 * @remark This function calls the ADUC_D2C_Message's responseCallback function to determine whether
 *  we need to retry sending the message.
 *
 *      If responseCallback returns true (a retry is needed), the default 'back off' algorithm will be used to
 *  determine the time for the next retry attempt.
 *
 *      Otherwise, the context.processed will be set to true to indicates that the message has been processed,
 *  thus no further action is required.
 */
static void DefaultIoTHubSendReportedStateCompletedCallback(int http_status_code, void* context)
{
    Log_Debug("context:0x%x", context);
    ADUC_D2C_Message_Processing_Context* message_processing_context = (ADUC_D2C_Message_Processing_Context*)context;
    int computed = false;
    pthread_mutex_lock(&message_processing_context->mutex);
    message_processing_context->message.lastHttpStatus = http_status_code;

    // It's possible that the message has been destroy by ADUC_D2C_Messaging_Uninit().
    // In this case, we just abort here.
    if (message_processing_context->message.content == NULL)
    {
        Log_Debug("Message already been destroy. No op.");
        goto done;
    }

    // Note, stop processing the message if the responseCallback() returned false,
    // or http_status_code is >= 200 and < 300.
    bool success =
        (message_processing_context->message.responseCallback != NULL
         && !message_processing_context->message.responseCallback(http_status_code, message_processing_context))
        || ((http_status_code >= 200 && http_status_code < 300));

    time_t previousRetryTimeStamp = message_processing_context->nextRetryTimeStampEpoch;
    // Call the responseCallback to allow the message owner to make a decision whether
    // to continue trying, and specified the 'nextRetryTimestamp' if needed.
    if (success)
    {
        // The callback indicates that no retries needed.
        // We're done with this message.
        Log_Debug(
            "D2C message processed successfully (t:%d, r:%d, content:0x%x )",
            message_processing_context->type,
            message_processing_context->retries,
            message_processing_context->message.content);
        OnMessageProcessingCompleted(&message_processing_context->message, ADUC_D2C_Message_Status_Success);
        goto done;
    }

    if (message_processing_context->nextRetryTimeStampEpoch != previousRetryTimeStamp)
    {
        // It's possible that the next retry time has been set by the responseCallback(),
        // we don't need to do anything here.
        SetMessageStatus(&message_processing_context->message, ADUC_D2C_Message_Status_In_Progress);
        goto done;
    }

    if (message_processing_context->retries >= message_processing_context->retryStrategy->maxRetries)
    {
        Log_Warn(
            "Maximum attempt reached (t:%d, r:%d)",
            message_processing_context->type,
            message_processing_context->retries);
        OnMessageProcessingCompleted(
            &message_processing_context->message, ADUC_D2C_Message_Status_Max_Retries_Reached);
        goto done;
    }

    for (int i = 0; i < message_processing_context->retryStrategy->httpStatusRetryInfoSize; i++)
    {
        ADUC_D2C_HttpStatus_Retry_Info* info = &message_processing_context->retryStrategy->httpStatusRetryInfo[i];

        if (http_status_code >= info->httpStatusMin && http_status_code <= info->httpStatusMax)
        {
            if (message_processing_context->retries >= info->maxRetry)
            {
                Log_Warn("Max retries reached (httpStatus:%d)", http_status_code);
                OnMessageProcessingCompleted(
                    &message_processing_context->message, ADUC_D2C_Message_Status_Max_Retries_Reached);
                goto done;
            }

            if (info->retryTimestampCalcFunc == NULL)
            {
                Log_Debug("Retry timestamp calculator func is not specified. Skipped. (info #%d)", i);
                continue;
            }

            message_processing_context->retries++;
            time_t newTime = info->retryTimestampCalcFunc(
                info->additionalDelaySecs,
                message_processing_context->retries,
                message_processing_context->retryStrategy->initialDelayUnitMilliSecs,
                message_processing_context->retryStrategy->maxDelaySecs,
                message_processing_context->retryStrategy->maxJitterPercent);

            Log_Debug(
                "Will resend the message in %d second(s) (epoch:%d, t:%d, r:%d, c:0x%x)",
                newTime - message_processing_context->nextRetryTimeStampEpoch,
                newTime,
                message_processing_context->type,
                message_processing_context->retries,
                message_processing_context->message.content);
            message_processing_context->nextRetryTimeStampEpoch = newTime;
            SetMessageStatus(&message_processing_context->message, ADUC_D2C_Message_Status_In_Progress);
            goto done;
        }
    }

    if (!computed)
    {
        message_processing_context->nextRetryTimeStampEpoch +=
            message_processing_context->retryStrategy->fallbackWaitTimeSec;
        Log_Warn(
            "Failed to calculate the next retry timestamp. Next retry in %d seconds.",
            message_processing_context->retryStrategy->fallbackWaitTimeSec);
        SetMessageStatus(&message_processing_context->message, ADUC_D2C_Message_Status_In_Progress);
    }

done:
    pthread_mutex_unlock(&message_processing_context->mutex);
}

/**
 * @brief Performs messages processing tasks.
 *
 * Note: must call this function every 100ms - 200ms to ensure that the Device to Cloud messages
 *       are processed in timely manner.
 *
 **/
void ADUC_D2C_Messaging_DoWork()
{
    for (int i = 0; i < ADUC_D2C_Message_Type_Max; i++)
    {
        ProcessMessage(&s_messageProcessingContext[i]);
    }
}

static void ProcessMessage(ADUC_D2C_Message_Processing_Context* message_processing_context)
{
    bool shouldSend = false;
    time_t now = GetTimeSinceEpochInSeconds();
    pthread_mutex_lock(&s_pendingMessageStoreMutex);
    pthread_mutex_lock(&message_processing_context->mutex);

    if (s_pendingMessageStore[message_processing_context->type].content != NULL)
    {
        if (message_processing_context->message.content != NULL)
        {
            if (message_processing_context->message.status == ADUC_D2C_Message_Status_Waiting_For_Response)
            {
                // Let's wait to see what the response is.
                goto done;
            }

            // Discard old message.
            Log_Info(
                "New D2C message content (t:%d, content:0x%x).",
                message_processing_context->type,
                s_pendingMessageStore[message_processing_context->type].content);
            OnMessageProcessingCompleted(&message_processing_context->message, ADUC_D2C_Message_Status_Replaced);
        }

        // Use new message
        memset(&message_processing_context->message, 0, sizeof(message_processing_context->message));
        message_processing_context->message = s_pendingMessageStore[message_processing_context->type];
        message_processing_context->message.attempts = 0;
        message_processing_context->retries = 0;
        message_processing_context->nextRetryTimeStampEpoch = now;

        // Empty pending message store.
        memset(&s_pendingMessageStore[message_processing_context->type], 0, sizeof(ADUC_D2C_Message));
        shouldSend = message_processing_context->message.content != NULL;

        SetMessageStatus(&message_processing_context->message, ADUC_D2C_Message_Status_In_Progress);
    }
    else if (
        (message_processing_context->message.content != NULL)
        && (message_processing_context->message.status == ADUC_D2C_Message_Status_In_Progress)
        && (now >= message_processing_context->nextRetryTimeStampEpoch))
    {
        shouldSend = true;
    }

    if (shouldSend)
    {
        if (message_processing_context->transportFunc == NULL)
        {
            Log_Error(
                "Cannot send message. Transport function is NULL. Will retry in the next %d seconds. (t:%d)",
                FATAL_ERROR_WAIT_TIME_SEC,
                message_processing_context->type);
            message_processing_context->nextRetryTimeStampEpoch += FATAL_ERROR_WAIT_TIME_SEC;
        }
        else
        {
            message_processing_context->message.attempts++;
            Log_Debug(
                "Sending D2C message (t:%d, retries:%d).",
                message_processing_context->type,
                message_processing_context->retries);
            if (message_processing_context->transportFunc(
                    message_processing_context->message.cloudServiceHandle,
                    message_processing_context,
                    DefaultIoTHubSendReportedStateCompletedCallback)
                != 0)
            {
                message_processing_context->nextRetryTimeStampEpoch += FATAL_ERROR_WAIT_TIME_SEC;
                Log_Error(
                    "Failed to send message. Will retry in the next %d seconds. (t:%d)",
                    FATAL_ERROR_WAIT_TIME_SEC,
                    message_processing_context->type);
            }
        }
    }

done:
    pthread_mutex_unlock(&message_processing_context->mutex);
    pthread_mutex_unlock(&s_pendingMessageStoreMutex);
}

/**
 * @brief Initializes messaging utility.
 *
 * @return Returns true if success.
 */
bool ADUC_D2C_Messaging_Init()
{
    bool success = false;
    int i = 0;
    pthread_mutex_lock(&s_pendingMessageStoreMutex);
    if (!s_core_initialized)
    {
        memset(&s_messageProcessingContext, 0, sizeof(s_messageProcessingContext));
        memset(&s_pendingMessageStore, 0, sizeof(s_pendingMessageStore));
        for (i = 0; i < ADUC_D2C_Message_Type_Max; i++)
        {
            s_messageProcessingContext[i].type = i;
            s_messageProcessingContext[i].transportFunc = ADUC_D2C_Default_Message_Transport_Function;
            s_messageProcessingContext[i].retryStrategy = &g_defaultRetryStrategy;
            int res = pthread_mutex_init(&s_messageProcessingContext[i].mutex, NULL);
            if (res != 0)
            {
                Log_Error("Can't init mutex for type %d. (err:%d)", i, res);
                goto done;
            }
        }
        s_core_initialized = true;
    }
    success = true;
done:
    if (!success)
    {
        ADUC_D2C_Messaging_Uninit();
    }

    pthread_mutex_unlock(&s_pendingMessageStoreMutex);
    return success;
}

void ADUC_D2C_Messaging_Uninit()
{
    pthread_mutex_lock(&s_pendingMessageStoreMutex);
    if (s_core_initialized)
    {
        // Cancel pending messages
        for (int i = 0; i < ADUC_D2C_Message_Type_Max; i++)
        {
            pthread_mutex_lock(&s_messageProcessingContext[i].mutex);
            if (s_pendingMessageStore[i].content != NULL)
            {
                OnMessageProcessingCompleted(&s_pendingMessageStore[i], ADUC_D2C_Message_Status_Canceled);
            }

            if (s_messageProcessingContext[i].message.content != NULL)
            {
                OnMessageProcessingCompleted(&s_messageProcessingContext[i].message, ADUC_D2C_Message_Status_Canceled);
            }
            pthread_mutex_unlock(&s_messageProcessingContext[i].mutex);
            pthread_mutex_destroy(&s_messageProcessingContext[i].mutex);
            s_messageProcessingContext[i].initialized = false;
        }
        s_core_initialized = false;
    }
    pthread_mutex_unlock(&s_pendingMessageStoreMutex);
}

/**
 * @brief Submits the message to pending messages store. If the message for specified @p type already exist, it will be replaced by the new message.
 *
 * @param type The message type.
 * @param cloudServiceHandle An opaque pointer to the underlying cloud service handle.
 *                           By default, this is the handle to an Azure Iot C PnP device client.
 * @param message The required message content. For example, a JSON string containing 'reported' property of the IoT Hub Device Twin.
 * @param responseCallback A optional callback to be called when the device received a http response.
 * @param completedCallback An optional callback to be called when the messages processor stopped processing the message.
 * @param statusChangedCallback A optional callback to be called when the messages status has changed.
 * @param userData An additional user data.
 *
 * @return Returns true if message successfully added to the pending-messages queue.
 */
bool ADUC_D2C_Message_SendAsync(
    ADUC_D2C_Message_Type type,
    void* cloudServiceHandle,
    const char* message,
    ADUC_D2C_MESSAGE_HTTP_RESPONSE_CALLBACK responseCallback,
    ADUC_D2C_MESSAGE_COMPLETED_CALLBACK completedCallback,
    ADUC_D2C_MESSAGE_STATUS_CHANGED_CALLBACK statusChangedCallback,
    void* userData)
{
    if (message == NULL)
    {
        Log_Error("message is NULL");
        return false;
    }

    char* messageToSend = NULL;
    if (mallocAndStrcpy_s(&messageToSend, message) != 0)
    {
        return false;
    }
    pthread_mutex_lock(&s_pendingMessageStoreMutex);

    // Replace pending message if exist.
    if (s_pendingMessageStore[type].content != NULL)
    {
        if (s_pendingMessageStore[type].completedCallback != NULL)
        {
            Log_Debug("Replacing existing pending message. (t:%d, s:%s)", type, s_pendingMessageStore[type].content);
            OnMessageProcessingCompleted(&s_pendingMessageStore[type], ADUC_D2C_Message_Status_Replaced);
        }
    }

    Log_Debug("Queueing message (t:%d, c:0x%x, m:%s)", type, message, message);
    memset(&s_pendingMessageStore[type], 0, sizeof(s_pendingMessageStore[0]));
    s_pendingMessageStore[type].cloudServiceHandle = cloudServiceHandle;
    s_pendingMessageStore[type].originalContent = message;
    s_pendingMessageStore[type].content = messageToSend;
    s_pendingMessageStore[type].responseCallback = responseCallback;
    s_pendingMessageStore[type].completedCallback = completedCallback;
    s_pendingMessageStore[type].statusChangedCallback = statusChangedCallback;
    s_pendingMessageStore[type].contentSubmitTime = GetTimeSinceEpochInSeconds();
    s_pendingMessageStore[type].userData = userData;
    SetMessageStatus(&s_pendingMessageStore[type], ADUC_D2C_Message_Status_Pending);
    pthread_mutex_unlock(&s_pendingMessageStoreMutex);
    return true;
}

/**
 * @brief Sets the messaging transport. By default, the messaging utility will send messages to IoT Hub.
 *
 * @param type The message type.
 * @param transportFunc The message transport function.
 */
void ADUC_D2C_Messaging_Set_Transport(ADUC_D2C_Message_Type type, ADUC_D2C_MESSAGE_TRANSPORT_FUNCTION transportFunc)
{
    pthread_mutex_lock(&s_messageProcessingContext[type].mutex);
    s_messageProcessingContext[type].transportFunc = transportFunc;
    pthread_mutex_unlock(&s_messageProcessingContext[type].mutex);
}

/**
 * @brief The default function used for sending message content to the IoT Hub.
 *
 * @param cloudServiceHandle A pointer to ADUC_ClientHandle
 * @param context A pointer to the ADUC_D2C_Message_Processing_Context.
 * @param handleResponseMessageFunc A callback function to be called when the device received a response from the IoT Hub.
 * @return int Returns 0 if success. Otherwise, return implementation specific error code.
 *         For default fuction, this is equivalent to IOTHUB_CLIENT_RESULT.
 */
int ADUC_D2C_Default_Message_Transport_Function(
    void* cloudServiceHandle, void* context, ADUC_C2D_RESPONSE_HANDLER_FUNCTION c2dResponseHandlerFunc)
{
    UNREFERENCED_PARAMETER(cloudServiceHandle);

    ADUC_D2C_Message_Processing_Context* message_processing_context = (ADUC_D2C_Message_Processing_Context*)context;
    if (message_processing_context->message.cloudServiceHandle == NULL
        || *((ADUC_ClientHandle*)message_processing_context->message.cloudServiceHandle) == NULL)
    {
        Log_Warn(
            "Try to send D2C message but cloudServiceHandle is NULL. Skipped. (content:0x%x)",
            message_processing_context->message.content);
        return 1;
    }
    else
    {
        // Send content.
        Log_Debug("Sending D2C message:\n%s", (const char*)message_processing_context->message.content);

        IOTHUB_CLIENT_RESULT iotHubClientResult = (IOTHUB_CLIENT_RESULT)ClientHandle_SendReportedState(
            *((ADUC_ClientHandle*)message_processing_context->message.cloudServiceHandle),
            (const unsigned char*)message_processing_context->message.content,
            strlen(message_processing_context->message.content),
            c2dResponseHandlerFunc,
            message_processing_context);

        if (iotHubClientResult == IOTHUB_CLIENT_OK)
        {
            SetMessageStatus(&message_processing_context->message, ADUC_D2C_Message_Status_Waiting_For_Response);
        }
        else
        {
            Log_Error("ClientHandle_SendReportedState return %d. Stop processing the message.", iotHubClientResult);
            OnMessageProcessingCompleted(&message_processing_context->message, ADUC_D2C_Message_Status_Failed);
        }

        return iotHubClientResult;
    }
}

/**
 * @brief Sets the retry strategy for the specified @p type
 *
 * @param type The message type.
 * @param strategy The retry strategy information.
 */
void ADUC_D2C_Messaging_Set_Retry_Strategy(ADUC_D2C_Message_Type type, ADUC_D2C_RetryStrategy* strategy)
{
    pthread_mutex_lock(&s_messageProcessingContext[type].mutex);
    s_messageProcessingContext[type].retryStrategy = strategy;
    pthread_mutex_unlock(&s_messageProcessingContext[type].mutex);
}<|MERGE_RESOLUTION|>--- conflicted
+++ resolved
@@ -12,9 +12,9 @@
 #include <limits.h>
 #include <math.h>
 #include <stdbool.h>
-<<<<<<< HEAD
-
-#include <aducpal/sys_time.h> // clock_gettime
+
+#include <aducpal/sys_time.h> // ADUCPAL_clock_gettime
+#include <aducpal/unistd.h>
 
 #ifndef MAX
 #    define MAX(a, b) (((a) > (b)) ? (a) : (b))
@@ -23,11 +23,6 @@
 #ifndef MIN
 #    define MIN(a, b) (((a) < (b)) ? (a) : (b))
 #endif
-=======
-#include <sys/param.h> // MIN/MAX
-#include <time.h> // clock_gettime
-#include <unistd.h>
->>>>>>> 2ef602b6
 
 #define DEFAULT_INITIAL_DELAY_MS 1000 // 1 second
 #define DEFAULT_MAX_BACKOFF_TIME_MS (60 * 1000) // 60 seconds
@@ -39,27 +34,17 @@
 static pthread_mutex_t s_pendingMessageStoreMutex = PTHREAD_MUTEX_INITIALIZER;
 static bool s_core_initialized = false;
 
-<<<<<<< HEAD
-// Initialized in ADUC_D2C_Messaging_Init
 static ADUC_D2C_Message s_pendingMessageStore[ADUC_D2C_Message_Type_Max];
 static ADUC_D2C_Message_Processing_Context s_messageProcessingContext[ADUC_D2C_Message_Type_Max];
-=======
-static ADUC_D2C_Message s_pendingMessageStore[ADUC_D2C_Message_Type_Max] = {};
-static ADUC_D2C_Message_Processing_Context s_messageProcessingContext[ADUC_D2C_Message_Type_Max] = {};
->>>>>>> 2ef602b6
 
 static void ProcessMessage(ADUC_D2C_Message_Processing_Context* context);
 
 static time_t GetTimeSinceEpochInSeconds()
 {
     struct timespec timeSinceEpoch;
-<<<<<<< HEAD
 
     ADUCPAL_clock_gettime(CLOCK_REALTIME, &timeSinceEpoch);
 
-=======
-    clock_gettime(CLOCK_REALTIME, &timeSinceEpoch);
->>>>>>> 2ef602b6
     return timeSinceEpoch.tv_sec;
 }
 
