/**
 * @file workflow_utils.c
 * @brief Utility functions for workflow data.
 *
 * @copyright Copyright (c) Microsoft Corporation.
 * Licensed under the MIT License.
 */
#include "aduc/workflow_utils.h"
#include "aduc/adu_types.h"
#include "aduc/aduc_inode.h" // ADUC_INODE_SENTINEL_VALUE
#include "aduc/extension_manager.h"
#include "aduc/hash_utils.h"
#include "aduc/logging.h"
#include "aduc/parser_utils.h"
#include "aduc/result.h"
#include "aduc/string_c_utils.h"
#include "aduc/system_utils.h"
#include "aduc/types/update_content.h"
#include "aduc/types/workflow.h"
#include "aduc/workflow_internal.h"
#include "jws_utils.h"
#include <aduc/c_utils.h>

#include <azure_c_shared_utility/crt_abstractions.h> // for mallocAndStrcpy_s
#include <azure_c_shared_utility/strings.h> // for STRING_*
#include <parson.h>
#include <stdarg.h> // for va_*
#include <stdlib.h> // for malloc, atoi
#include <string.h>
#include <strings.h> // for strcasecmp

#define DEFAULT_SANDBOX_ROOT_PATH ADUC_DOWNLOADS_FOLDER

#define WORKFLOW_PROPERTY_FIELD_ID "_id"
#define WORKFLOW_PROPERTY_FIELD_RETRYTIMESTAMP "_retryTimestamp"
#define WORKFLOW_PROPERTY_FIELD_WORKFLOW_DOT_ID "workflow.id"
#define WORKFLOW_PROPERTY_FIELD_WORKFLOW_DOT_RETRYTIMESTAMP "workflow.retryTimestamp"
#define WORKFLOW_PROPERTY_FIELD_WORKFLOW_DOT_ACTION "workflow.action"
#define WORKFLOW_PROPERTY_FIELD_SANDBOX_ROOTPATH "_sandboxRootPath"
#define WORKFLOW_PROPERTY_FIELD_WORKFOLDER "_workFolder"
#define WORKFLOW_PROPERTY_FIELD_CANCEL_REQUESTED "_cancelRequested"
#define WORKFLOW_PROPERTY_FIELD_REBOOT_REQUESTED "_rebootRequested"
#define WORKFLOW_PROPERTY_FIELD_IMMEDIATE_REBOOT_REQUESTED "_immediateRebootRequested"
#define WORKFLOW_PROPERTY_FIELD_AGENT_RESTART_REQUESTED "_agentRestartRequested"
#define WORKFLOW_PROPERTY_FIELD_IMMEDIATE_AGENT_RESTART_REQUESTED "_immediateAgentRestartRequested"
#define WORKFLOW_PROPERTY_FIELD_SELECTED_COMPONENTS "_selectedComponents"

// V4 and later.
#define DEFAULT_STEP_TYPE "reference"
#define WORKFLOW_PROPERTY_FIELD_INSTRUCTIONS_DOT_STEPS "instructions.steps"
#define UPDATE_MANIFEST_PROPERTY_FIELD_DETACHED_MANIFEST_FILE_ID "detachedManifestFileId"
#define STEP_PROPERTY_FIELD_DETACHED_MANIFEST_FILE_ID UPDATE_MANIFEST_PROPERTY_FIELD_DETACHED_MANIFEST_FILE_ID
#define STEP_PROPERTY_FIELD_TYPE "type"
#define STEP_PROPERTY_FIELD_HANDLER "handler"
#define STEP_PROPERTY_FIELD_FILES "files"
#define STEP_PROPERTY_FIELD_HANDLER_PROPERTIES "handlerProperties"

#define WORKFLOW_CHILDREN_BLOCK_SIZE 10

/**
 * @brief Maximum length for the 'resultDetails' string.
 */
#define WORKFLOW_RESULT_DETAILS_MAX_LENGTH 1024

EXTERN_C_BEGIN

/* external linkage */
extern ExtensionManager_Download_Options Default_ExtensionManager_Download_Options;

// forward decls
const JSON_Object* _workflow_get_fileurls_map(ADUC_WorkflowHandle handle);

//
// Private functions - this is an adapter for the underlying ADUC_Workflow object.
//

/**
 * @brief Frees an ADUC_Property object.
 * @param property The property to be freed.
 */
static void ADUC_Property_UnInit(ADUC_Property* property)
{
    if (property == NULL)
    {
        return;
    }

    free(property->Name);
    property->Name = NULL;

    free(property->Value);
    property->Value = NULL;
}

/**
 * @brief Allocates the memory for the ADUC_Property struct member values
 * @param outProperty A pointer to an ADUC_Property struct whose member values will be allocated
 * @param name The property name
 * @param value The property value
 * @returns True if successfully allocated, False if failure
 */
static bool ADUC_Property_Init(ADUC_Property* outProperty, const char* name, const char* value)
{
    bool success = false;

    if (outProperty == NULL)
    {
        return false;
    }

    if (name == NULL || value == NULL)
    {
        return false;
    }

    outProperty->Name = NULL;
    outProperty->Value = NULL;

    if (mallocAndStrcpy_s(&(outProperty->Name), name) != 0)
    {
        goto done;
    }

    if (mallocAndStrcpy_s(&(outProperty->Value), value) != 0)
    {
        goto done;
    }

    success = true;

done:

    if (!success)
    {
        ADUC_Property_UnInit(outProperty);
    }

    return success;
}

/**
 * @brief Frees an array of ADUC_Property of size @p propertiesCount
 * @param propertiesCount the size of @p propertiesArray
 * @param propertiesArray a pointer to an array of ADUC_Property structs
 */
static void ADUC_Properties_FreeArray(size_t propertiesCount, ADUC_Property* propertiesArray)
{
    for (size_t i = 0; i < propertiesCount; ++i)
    {
        ADUC_Property_UnInit(&propertiesArray[i]);
    }

    free(propertiesArray);
}

/**
 * @brief Allocates memory and populate with ADUC_Property object from a Parson JSON_Object.
 *
 * Caller MUST assume that this method allocates the memory for the returned ADUC_Property pointer.
 *
 * @param propertiesObj JSON Object that contains the properties to be returned.
 * @param propertiesCount A size_t* where the count of output properties will be stored.
 * @returns If success, a pointer to an array of ADUC_Property object. Otherwise, returns NULL.
 *  Caller must call ADUC_FileEntityArray_Free() to free the array.
 */
ADUC_Property* ADUC_PropertiesArray_AllocAndInit(const JSON_Object* propertiesObj, size_t* propertiesCount)
{
    ADUC_Property* tempPropertyArray = NULL;

    if (propertiesCount == NULL || propertiesObj == NULL)
    {
        return NULL;
    }
    *propertiesCount = 0;

    size_t tempPropertyCount = json_object_get_count(propertiesObj);

    if (tempPropertyCount == 0)
    {
        Log_Error("No properties");
        goto done;
    }

    tempPropertyArray = calloc(tempPropertyCount, sizeof(*tempPropertyArray));

    if (tempPropertyArray == NULL)
    {
        goto done;
    }

    for (size_t properties_index = 0; properties_index < tempPropertyCount; ++properties_index)
    {
        ADUC_Property* currProperty = tempPropertyArray + properties_index;

        const char* propertiesName = json_object_get_name(propertiesObj, properties_index);
        const char* propertiesValue = json_value_get_string(json_object_get_value_at(propertiesObj, properties_index));
        if (!ADUC_Property_Init(currProperty, propertiesName, propertiesValue))
        {
            goto done;
        }
    }

    *propertiesCount = tempPropertyCount;

done:

    if (*propertiesCount == 0 && tempPropertyCount > 0)
    {
        ADUC_Properties_FreeArray(tempPropertyCount, tempPropertyArray);
        tempPropertyArray = NULL;
    }

    return tempPropertyArray;
}

/**
 * @brief Free the ADUC_RelatedFile struct members
 * @param hash a pointer to an ADUC_RelatedFile
 */
static void ADUC_RelatedFile_UnInit(ADUC_RelatedFile* relatedFile)
{
    free(relatedFile->FileId);
    relatedFile->FileId = NULL;

    free(relatedFile->DownloadUri);
    relatedFile->DownloadUri = NULL;

    free(relatedFile->FileName);
    relatedFile->FileName = NULL;

    ADUC_Hash_FreeArray(relatedFile->HashCount, relatedFile->Hash);
    relatedFile->HashCount = 0;
    relatedFile->Hash = NULL;

    ADUC_Properties_FreeArray(relatedFile->PropertiesCount, relatedFile->Properties);
    relatedFile->PropertiesCount = 0;
    relatedFile->Properties = NULL;
}

static bool ADUC_RelatedFile_Init(
    ADUC_RelatedFile* relatedFile,
    const char* fileId,
    const char* downloadUri,
    const char* fileName,
    size_t hashCount,
    ADUC_Hash* hashes,
    size_t propertiesCount,
    ADUC_Property* properties)
{
    bool success = false;
    ADUC_Property* tempPropertiesArray = NULL;

    if (relatedFile == NULL || fileId == NULL || downloadUri == NULL || fileName == NULL || hashes == NULL
        || properties == NULL)
    {
        return false;
    }

    relatedFile->HashCount = hashCount;
    ADUC_Hash* tempHashArray = calloc(hashCount, sizeof(*tempHashArray));
    if (tempHashArray == NULL)
    {
        goto done;
    }

    for (int i = 0; i < hashCount; ++i)
    {
        if (!ADUC_Hash_Init(&tempHashArray[i], hashes[i].value, hashes[i].type))
        {
            goto done;
        }
    }

    relatedFile->PropertiesCount = propertiesCount;
    tempPropertiesArray = (ADUC_Property*)malloc(propertiesCount * sizeof(ADUC_Property));
    if (tempPropertiesArray == NULL)
    {
        goto done;
    }

    for (int i = 0; i < propertiesCount; ++i)
    {
        if (!ADUC_Property_Init(&tempPropertiesArray[i], properties[i].Name, properties[i].Value))
        {
            goto done;
        }
    }

    if (mallocAndStrcpy_s(&(relatedFile->FileId), fileId) != 0)
    {
        goto done;
    }

    if (mallocAndStrcpy_s(&(relatedFile->DownloadUri), downloadUri) != 0)
    {
        goto done;
    }

    if (mallocAndStrcpy_s(&(relatedFile->FileName), fileName) != 0)
    {
        goto done;
    }

    // transfer ownership
    relatedFile->HashCount = hashCount;
    relatedFile->Hash = tempHashArray;
    tempHashArray = NULL;

    relatedFile->PropertiesCount = propertiesCount;
    relatedFile->Properties = tempPropertiesArray;
    tempPropertiesArray = NULL;

    success = true;

done:

    if (!success)
    {
        if (tempHashArray != NULL)
        {
            ADUC_Hash_FreeArray(hashCount, tempHashArray);
            tempHashArray = NULL;
        }

        if (tempPropertiesArray != NULL)
        {
            ADUC_Properties_FreeArray(propertiesCount, tempPropertiesArray);
            tempPropertiesArray = NULL;
        }

        // do not call ADUC_RelatedFile_UnInit(relatedFile) here as it will
        // get cleaned up by caller for the failure.
    }

    return success;
}

static void _workflow_free_update_file_inodes(ADUC_Workflow* wf)
{
    if (wf != NULL)
    {
        free(wf->UpdateFileInodes);
        wf->UpdateFileInodes = NULL;
    }
}

static bool workflow_init_update_file_inodes(ADUC_Workflow* wf)
{
    if (wf == NULL || wf->UpdateFileInodes != NULL)
    {
        return false;
    }

    size_t count = workflow_get_update_files_count((ADUC_WorkflowHandle)wf);
    if (count == 0)
    {
        return false;
    }

    if ((wf->UpdateFileInodes = (ino_t*)malloc(sizeof(ino_t) * count)) == NULL)
    {
        return false;
    }

    for (int i = 0; i < count; ++i)
    {
        wf->UpdateFileInodes[i] = ADUC_INODE_SENTINEL_VALUE;
    }

    return true;
}

/**
 * @brief Frees an array of ADUC_RelatedFile of size @p relatedFileCount
 * @param relatedFileCount the size of @p relatedFileArray
 * @param relatedFileArray a pointer to an array of ADUC_RelatedFile structs
 */
void ADUC_RelatedFile_FreeArray(size_t relatedFileCount, ADUC_RelatedFile* relatedFileArray)
{
    if (relatedFileArray == NULL || relatedFileCount == 0)
    {
        return;
    }

    for (size_t relatedFile_index = 0; relatedFile_index < relatedFileCount; ++relatedFile_index)
    {
        ADUC_RelatedFile* relatedFileEntity = relatedFileArray + relatedFile_index;
        ADUC_RelatedFile_UnInit(relatedFileEntity);
    }
    free(relatedFileArray);
}

/**
 * @brief Allocates memory and populate with ADUC_RelatedFile object from a Parson JSON_Object.
 *
 * Caller MUST assume that this method allocates the memory for the returned ADUC_RelatedFile pointer.
 *
 * @param handle The workflow handle.
 * @param relatedFileObj JSON Object that contains the relatedFiles to be returned.
 * @param relatedFileCount A size_t* where the count of output relatedFiles will be stored.
 * @returns If success, a pointer to an array of ADUC_RelatedFile object. Otherwise, returns NULL.
 * @details Caller must call ADUC_RelatedFileArray_Free() to free the array. On error, this function
 * will set extendedResultCode
 */
ADUC_RelatedFile* ADUC_RelatedFileArray_AllocAndInit(
    ADUC_WorkflowHandle handle, const JSON_Object* relatedFileObj, size_t* relatedFileCount)
{
    bool success = false;

    ADUC_RelatedFile* tempRelatedFileArray = NULL;
    const JSON_Object* fileUrls = NULL;

    if (relatedFileObj == NULL || relatedFileCount == NULL)
    {
        return false;
    }
    *relatedFileCount = 0;

    size_t tempRelatedFileCount = json_object_get_count(relatedFileObj);

    if (tempRelatedFileCount == 0)
    {
        Log_Error("No relatedFiles.");
        goto done;
    }

    tempRelatedFileArray = calloc(tempRelatedFileCount, sizeof(*tempRelatedFileArray));

    if (tempRelatedFileArray == NULL)
    {
        goto done;
    }

    for (size_t relatedFile_index = 0; relatedFile_index < tempRelatedFileCount; ++relatedFile_index)
    {
        const char* fileName = NULL;
        const char* uri = NULL;
        size_t hashCount = 0;
        ADUC_Hash* tempHashes = NULL;
        size_t propertiesCount = 0;
        ADUC_Property* tempProperties = NULL;

        ADUC_RelatedFile* currentRelatedFile = tempRelatedFileArray + relatedFile_index;

        JSON_Object* relatedFileValueObj =
            json_value_get_object(json_object_get_value_at(relatedFileObj, relatedFile_index));
        if (relatedFileValueObj == NULL)
        {
            Log_Error("no relatedFile");
            goto done;
        }

        // fileId
        const char* fileId = json_object_get_name(relatedFileObj, relatedFile_index);
        if (IsNullOrEmpty(fileId))
        {
            Log_Error("empty file id at %d", relatedFile_index);
            goto done;
        }

        // downloadUri
        ADUC_WorkflowHandle h = handle;
        do
        {
            if ((fileUrls = _workflow_get_fileurls_map(h)) != NULL)
            {
                uri = json_object_get_string(fileUrls, fileId);
            }
            h = workflow_get_parent(h);
        } while (uri == NULL && h != NULL);

        if (uri == NULL)
        {
            Log_Error("Cannot find URL for fileId '%s'", fileId);
            goto done;
        }

        // fileName
        fileName = json_object_get_string(relatedFileValueObj, "fileName");

        // hashes
        {
            JSON_Object* hashesObj = json_object_get_object(relatedFileValueObj, "hashes");
            if (hashesObj == NULL)
            {
                Log_Error("'hashes' missing at %d", relatedFile_index);
                goto done;
            }

            tempHashes = ADUC_HashArray_AllocAndInit(hashesObj, &hashCount);
            if (tempHashes == NULL)
            {
                goto done;
            }
        }

        // properties
        {
            JSON_Object* propertiesObj = json_object_get_object(relatedFileValueObj, "properties");
            if (propertiesObj == NULL)
            {
                Log_Error("'properties' missing at %d", relatedFile_index);
                goto done;
            }

            tempProperties = ADUC_PropertiesArray_AllocAndInit(propertiesObj, &propertiesCount);
            if (tempProperties == NULL)
            {
                goto done;
            }
        }

        if (!ADUC_RelatedFile_Init(
                currentRelatedFile, fileId, uri, fileName, hashCount, tempHashes, propertiesCount, tempProperties))
        {
            goto done;
        }
    }

    *relatedFileCount = tempRelatedFileCount;

    success = true;

done:

    if (!success)
    {
        ADUC_RelatedFile_FreeArray(tempRelatedFileCount, tempRelatedFileArray);
        tempRelatedFileArray = NULL;
    }

    return tempRelatedFileArray;
}

/**
 * @brief Parses the related files and assigns the relevant fields on the given ADUC_FileEntity.
 *
 * @param handle The workflow handle.
 * @param file the json object parsed from a file entry in the update metadata.
 * @param entity the file entity.
 * @returns true for success.
 */
static bool ParseFileEntityRelatedFiles(ADUC_WorkflowHandle handle, const JSON_Object* file, ADUC_FileEntity* entity)
{
    bool success = false;

    const JSON_Object* relatedFilesObj = json_object_get_object(file, ADUCITF_FIELDNAME_RELATEDFILES);
    if (relatedFilesObj == NULL)
    {
        // it's not necessarily an error if there are no related files for the file entity as one can
        // have a download handler that does not use/process related files.
        return true;
    }

    size_t tempRelatedFilesCount = 0;
    ADUC_RelatedFile* tempRelatedFiles =
        ADUC_RelatedFileArray_AllocAndInit(handle, relatedFilesObj, &tempRelatedFilesCount);
    if (tempRelatedFiles == NULL)
    {
        goto done;
    }

    entity->RelatedFileCount = tempRelatedFilesCount;
    entity->RelatedFiles = tempRelatedFiles;
    tempRelatedFiles = NULL;
    tempRelatedFilesCount = 0;

    success = true;

done:

    if (tempRelatedFilesCount > 0 && tempRelatedFiles != NULL)
    {
        ADUC_RelatedFile_FreeArray(tempRelatedFilesCount, tempRelatedFiles);
    }

    return success;
}

/**
 * @brief Parses the downloadHandlerId and related files for a file entry in the update metadata json.
 *
 * @param handle The workflow handle.
 * @param file the json object parsed from a file entry in the update metadata.
 * @param entity the file entity.
 * @returns true for success.
 */
static bool
ParseFileEntityDownloadHandler(ADUC_WorkflowHandle handle, const JSON_Object* file, ADUC_FileEntity* entity)
{
    bool success = false;
    const char* downloadHandlerId = NULL;
    const JSON_Object* downloadHandlerObj = NULL;

    if (entity == NULL)
    {
        return false;
    }

    downloadHandlerObj = json_object_get_object(file, ADUCITF_FIELDNAME_DOWNLOADHANDLER);
    if (downloadHandlerObj == NULL)
    {
        // it's ok not to have a download handler json object if there's none associated with the related file.
        return true;
    }

    downloadHandlerId = json_object_get_string(downloadHandlerObj, ADUCITF_FIELDNAME_DOWNLOADHANDLER_ID);
    if (IsNullOrEmpty(downloadHandlerId))
    {
        Log_Error("missing '%s' under '%s'", ADUCITF_FIELDNAME_DOWNLOADHANDLER_ID, ADUCITF_FIELDNAME_DOWNLOADHANDLER);
        goto done;
    }

    if (mallocAndStrcpy_s(&(entity->DownloadHandlerId), downloadHandlerId) != 0)
    {
        goto done;
    }

    if (!ParseFileEntityRelatedFiles(handle, file, entity))
    {
        goto done;
    }

    success = true;
done:

    return success;
}

/**
 * @brief Deep copy string. Caller must call workflow_free_string() when done.
 *
 * @param s Input string.
 * @return A copy of input string if succeeded. Otherwise, return NULL.
 */
char* workflow_copy_string(const char* s)
{
    char* ret = NULL;
    if (mallocAndStrcpy_s(&ret, s) == 0)
    {
        return ret;
    }
    return NULL;
}

/**
 * @brief Convert ADUC_Workflow* to ADUC_WorkflowHandle.
 */
ADUC_WorkflowHandle handle_from_workflow(ADUC_Workflow* workflow)
{
    return (ADUC_WorkflowHandle)(workflow);
}

/**
 * @brief Convert ADUC_WorkflowHandle to ADUC_Workflow*.
 */
ADUC_Workflow* workflow_from_handle(ADUC_WorkflowHandle handle)
{
    return (ADUC_Workflow*)(handle);
}

/**
 * @brief Gets workflow id (properties["_id"]).
 *
 * @param handle A workflow handle object.
 * @return A read-only '_id' string.
 */
const char* _workflow_get_properties_id(ADUC_WorkflowHandle handle)
{
    ADUC_Workflow* wf = workflow_from_handle(handle);
    if (wf == NULL)
    {
        return NULL;
    }

    if (wf->PropertiesObject != NULL && json_object_has_value(wf->PropertiesObject, WORKFLOW_PROPERTY_FIELD_ID))
    {
        return json_object_get_string(wf->PropertiesObject, WORKFLOW_PROPERTY_FIELD_ID);
    }

    return NULL;
}

/**
 * @brief Gets workflow retryTimestamp (properties["_retryTimestamp"]).
 *
 * @param handle A workflow handle object.
 * @return A read-only '_retryTimestamp' string.
 */
const char* _workflow_get_properties_retryTimestamp(ADUC_WorkflowHandle handle)
{
    ADUC_Workflow* wf = workflow_from_handle(handle);
    const char* result = NULL;

    if (wf != NULL && wf->PropertiesObject != NULL
        && json_object_has_value(wf->PropertiesObject, WORKFLOW_PROPERTY_FIELD_RETRYTIMESTAMP))
    {
        result = json_object_get_string(wf->PropertiesObject, WORKFLOW_PROPERTY_FIELD_RETRYTIMESTAMP);
    }

    return result;
}

/**
 * @brief Helper function for checking the hash of the updatemanifest is equal to the
 * hash held within the signature
 * @param updateActionJson JSON value created form an updateActionJsonString and contains
 * both the updateManifest and the updateManifestSignature
 * @returns true on success and false on failure
 */
bool _Json_ValidateManifestHash(const JSON_Value* updateActionJson)
{
    bool success = false;

    JSON_Value* signatureValue = NULL;
    char* jwtPayload = NULL;

    if (updateActionJson == NULL)
    {
        Log_Error("updateActionJson passed to _Json_ValidateManifestHash is NULL");
        goto done;
    }

    JSON_Object* updateActionObject = json_value_get_object(updateActionJson);

    const char* updateManifestStr = json_object_get_string(updateActionObject, ADUCITF_FIELDNAME_UPDATEMANIFEST);

    if (updateManifestStr == NULL)
    {
        Log_Error("No updateManifest field in updateActionJson ");
        goto done;
    }

    const char* updateManifestb64Signature =
        json_object_get_string(updateActionObject, ADUCITF_FIELDNAME_UPDATEMANIFESTSIGNATURE);
    if (updateManifestb64Signature == NULL)
    {
        Log_Error("No updateManifestSignature within the updateActionJson");
        goto done;
    }

    if (!GetPayloadFromJWT(updateManifestb64Signature, &jwtPayload))
    {
        Log_Error("Retrieving the payload from the manifest failed.");
        goto done;
    }

    signatureValue = json_parse_string(jwtPayload);
    if (signatureValue == NULL)
    {
        Log_Error("updateManifestSignature contains an invalid body");
        goto done;
    }

    const char* b64SignatureManifestHash =
        json_object_get_string(json_object(signatureValue), ADUCITF_JWT_FIELDNAME_HASH);
    if (b64SignatureManifestHash == NULL)
    {
        Log_Error("updateManifestSignature does not contain a hash value. Cannot validate the manifest!");
        goto done;
    }

    success = ADUC_HashUtils_IsValidBufferHash(
        (const uint8_t*)updateManifestStr, strlen(updateManifestStr), b64SignatureManifestHash, SHA256);

done:

    json_value_free(signatureValue);

    free(jwtPayload);
    return success;
}

/**
 * @brief A helper function for parsing workflow data from file, or from string.
 *
 * @param isFile A boolean indicates whether @p source is an input file, or an input JSON string.
 * @param source An input file or JSON string.
 * @param validateManifest A boolean indicates whether to validate the manifest.
 * @param handle An output workflow object handle.
 * @return ADUC_Result
 */
ADUC_Result _workflow_parse(bool isFile, const char* source, bool validateManifest, ADUC_WorkflowHandle* handle)
{
    ADUC_Result result = { ADUC_GeneralResult_Failure };
    JSON_Value* updateActionJson = NULL;
    char* workFolder = NULL;
    STRING_HANDLE detachedUpdateManifestFilePath = NULL;
    ADUC_FileEntity fileEntity;
    memset(&fileEntity, 0, sizeof(fileEntity));

    if (handle == NULL)
    {
        result.ExtendedResultCode = ADUC_ERC_UTILITIES_WORKFLOW_UTIL_ERROR_BAD_PARAM;
        return result;
    }

    *handle = NULL;

    ADUC_Workflow* wf = malloc(sizeof(*wf));
    if (wf == NULL)
    {
        result.ExtendedResultCode = ADUC_ERC_NOMEM;
        goto done;
    }

    memset(wf, 0, sizeof(*wf));

    if (isFile)
    {
        updateActionJson = json_parse_file(source);
        if (updateActionJson == NULL)
        {
            Log_Error("Parse json file failed. '%s'", source);
            result.ExtendedResultCode = ADUC_ERC_UTILITIES_WORKFLOW_UTIL_INVALID_ACTION_JSON_FILE;
            goto done;
        }
    }
    else
    {
        updateActionJson = json_parse_string(source);
        if (updateActionJson == NULL)
        {
            Log_Error("Invalid json root.");
            result.ExtendedResultCode = ADUC_ERC_UTILITIES_WORKFLOW_UTIL_INVALID_ACTION_JSON_STRING;
            goto done;
        }
    }

    if (json_value_get_type(updateActionJson) != JSONObject)
    {
        Log_Error("Invalid json root type.");
        result.ExtendedResultCode = ADUC_ERC_UTILITIES_UPDATE_DATA_PARSER_INVALID_ACTION_JSON;
        goto done;
    }

    JSON_Object* updateActionObject = json_value_get_object(updateActionJson);
    ADUCITF_UpdateAction updateAction = ADUCITF_UpdateAction_Undefined;
    if (json_object_dothas_value(updateActionObject, ADUCITF_FIELDNAME_WORKFLOW_DOT_ACTION))
    {
        updateAction = json_object_dotget_number(updateActionObject, ADUCITF_FIELDNAME_WORKFLOW_DOT_ACTION);
    }

    wf->UpdateActionObject = updateActionObject;

    // 'cancel' action doesn't contains UpdateManifest and UpdateSignature.
    // Skip this part.
    if (updateAction != ADUCITF_UpdateAction_Cancel)
    {
        // Skip signature validation if specified.
        // Also, some (partial) action data may not contain an UpdateAction,
        // e.g., Components-Update manifest that delivered as part of Bundle Updates,
        // We will skip the validation for these cases.
        if (validateManifest && (updateAction != ADUCITF_UpdateAction_Undefined))
        {
            const char* manifestSignature =
                json_object_get_string(updateActionObject, ADUCITF_FIELDNAME_UPDATEMANIFESTSIGNATURE);
            if (manifestSignature == NULL)
            {
                Log_Error("Invalid manifest. Does not contain a signature");
                result.ExtendedResultCode = ADUC_ERC_UTILITIES_UPDATE_DATA_PARSER_MANIFEST_VALIDATION_FAILED;
                goto done;
            }

            JWSResult jwsResult = VerifyJWSWithSJWK(manifestSignature);
            if (jwsResult != JWSResult_Success)
            {
                Log_Error("Manifest signature validation failed with result: %u", jwsResult);
                result.ExtendedResultCode = ADUC_ERC_UTILITIES_UPDATE_DATA_PARSER_MANIFEST_VALIDATION_FAILED;
                goto done;
            }

            if (!_Json_ValidateManifestHash(updateActionJson))
            {
                // Handle failed hash case
                Log_Error("_Json_ValidateManifestHash failed");
                result.ExtendedResultCode = ADUC_ERC_UTILITIES_UPDATE_DATA_PARSER_MANIFEST_VALIDATION_FAILED;
                goto done;
            }
        }

        // Parsing Update Manifest in a form of JSON string.
        if (json_object_has_value_of_type(wf->UpdateActionObject, ADUCITF_FIELDNAME_UPDATEMANIFEST, JSONString) == 1)
        {
            // Deserialize update manifest.
            const char* updateManifestString =
                json_object_get_string(wf->UpdateActionObject, ADUCITF_FIELDNAME_UPDATEMANIFEST);
            if (updateManifestString == NULL)
            {
                char* s = json_serialize_to_string(json_object_get_wrapping_value(wf->UpdateActionObject));
                Log_Error("No Update Manifest\n%s", s);
                json_free_serialized_string(s);
                result.ExtendedResultCode = ADUC_ERC_UTILITIES_UPDATE_DATA_PARSER_NO_UPDATE_MANIFEST;
                goto done;
            }

            wf->UpdateManifestObject = json_value_get_object(json_parse_string(updateManifestString));
        }
        // In case the Update Manifest is in a from of JSON object.
        else if (json_object_has_value_of_type(wf->UpdateActionObject, ADUCITF_FIELDNAME_UPDATEMANIFEST, JSONObject))
        {
            JSON_Value* v = json_object_get_value(wf->UpdateActionObject, ADUCITF_FIELDNAME_UPDATEMANIFEST);
            if (v != NULL)
            {
                char* s = json_serialize_to_string(v);
                wf->UpdateManifestObject = json_value_get_object(json_parse_string(s));
            }
        }

        if (wf->UpdateManifestObject == NULL)
        {
            result.ExtendedResultCode = ADUC_ERC_UTILITIES_UPDATE_DATA_PARSER_BAD_UPDATE_MANIFEST;
            goto done;
        }

        int manifestVersion = workflow_get_update_manifest_version(handle_from_workflow(wf));

        // Starting from version 4, the update manifest can contain both embedded manifest,
        // or a downloadable update manifest file (files["manifest"] contains the update manifest file info)
        int sandboxCreateResult = -1;
        const char* detachedManifestFileId =
            json_object_get_string(wf->UpdateManifestObject, UPDATE_MANIFEST_PROPERTY_FIELD_DETACHED_MANIFEST_FILE_ID);
        if (!IsNullOrEmpty(detachedManifestFileId))
        {
            // There's only 1 file entity when the primary update manifest is detached.
            if (!workflow_get_update_file(handle_from_workflow(wf), 0, &fileEntity))
            {
                result.ExtendedResultCode =
                    ADUC_ERC_UTILITIES_UPDATE_DATA_PARSER_MISSING_DETACHED_UPDATE_MANIFEST_ENTITY;
                goto done;
            }

            workFolder = workflow_get_workfolder(handle_from_workflow(wf));

            sandboxCreateResult = ADUC_SystemUtils_MkSandboxDirRecursive(workFolder);
            if (sandboxCreateResult != 0)
            {
                Log_Error("Unable to create folder %s, error %d", workFolder, sandboxCreateResult);
                result.ExtendedResultCode =
                    ADUC_ERC_UTILITIES_UPDATE_DATA_PARSER_DETACHED_UPDATE_MANIFEST_DOWNLOAD_FAILED;
                goto done;
            }

            // Download the detached update manifest file.
            result = ExtensionManager_Download(
                &fileEntity, handle, &Default_ExtensionManager_Download_Options, NULL /* downloadProgressCallback */);
            if (IsAducResultCodeFailure(result.ResultCode))
            {
                workflow_set_result_details(
                    handle_from_workflow(wf), "Cannot download primary detached update manifest file.");
                goto done;
            }
            else
            {
                // Replace existing updateManifest with the one from detached update manifest file.
                detachedUpdateManifestFilePath =
                    STRING_construct_sprintf("%s/%s", workFolder, fileEntity.TargetFilename);
                JSON_Object* rootObj =
                    json_value_get_object(json_parse_file(STRING_c_str(detachedUpdateManifestFilePath)));
                const char* updateManifestString = json_object_get_string(rootObj, ADUCITF_FIELDNAME_UPDATEMANIFEST);
                JSON_Object* detachedManifest = json_value_get_object(json_parse_string(updateManifestString));
                json_value_free(json_object_get_wrapping_value(rootObj));

                if (detachedManifest == NULL)
                {
                    result.ExtendedResultCode = ADUC_ERC_UTILITIES_UPDATE_DATA_PARSER_BAD_DETACHED_UPDATE_MANIFEST;
                    goto done;
                }

                // Free old manifest value.
                json_value_free(json_object_get_wrapping_value(wf->UpdateManifestObject));
                wf->UpdateManifestObject = detachedManifest;
            }
        }

        if (validateManifest)
        {
            if (manifestVersion < SUPPORTED_UPDATE_MANIFEST_VERSION_MIN
                || manifestVersion > SUPPORTED_UPDATE_MANIFEST_VERSION_MAX)
            {
                Log_Error(
                    "Bad update manifest version: %d. (min: %d, max: %d)",
                    manifestVersion,
                    SUPPORTED_UPDATE_MANIFEST_VERSION_MIN,
                    SUPPORTED_UPDATE_MANIFEST_VERSION_MAX);
                result.ExtendedResultCode = ADUC_ERC_UTILITIES_UPDATE_DATA_PARSER_UNSUPPORTED_UPDATE_MANIFEST_VERSION;
                goto done;
            }
        }
    }

    result.ResultCode = ADUC_GeneralResult_Success;
    result.ExtendedResultCode = 0;

done:

    ADUC_FileEntity_Uninit(&fileEntity);

    STRING_delete(detachedUpdateManifestFilePath);

    if (IsAducResultCodeFailure(result.ResultCode))
    {
        if (updateActionJson != NULL)
        {
            json_value_free(updateActionJson);
        }

        free(wf);
        wf = NULL;
    }

    *handle = wf;
    return result;
}

/**
 * @brief Free an UpdateActionObject.
 *
 * @param handle A workflow object handle.
 */
void _workflow_free_updateaction(ADUC_WorkflowHandle handle)
{
    ADUC_Workflow* wf = workflow_from_handle(handle);
    if (wf != NULL && wf->UpdateActionObject != NULL)
    {
        json_value_free(json_object_get_wrapping_value(wf->UpdateActionObject));
        wf->UpdateActionObject = NULL;
    }
}

/**
 * @brief Free an UpdateManifestObject.
 *
 * @param handle A workflow object handle.
 */
void _workflow_free_updatemanifest(ADUC_WorkflowHandle handle)
{
    ADUC_Workflow* wf = workflow_from_handle(handle);
    if (wf != NULL && wf->UpdateManifestObject != NULL)
    {
        json_value_free(json_object_get_wrapping_value(wf->UpdateManifestObject));
        wf->UpdateManifestObject = NULL;
    }
}

/**
 * @brief Free PropertyObject.
 *
 * @param handle A workflow object handle.
 */
void _workflow_free_properties(ADUC_WorkflowHandle handle)
{
    ADUC_Workflow* wf = workflow_from_handle(handle);
    if (wf != NULL && wf->PropertiesObject != NULL)
    {
        json_value_free(json_object_get_wrapping_value(wf->PropertiesObject));
        wf->PropertiesObject = NULL;
    }
}

/**
 * @brief Free an ResultsObject.
 *
 * @param handle A workflow object handle.
 */
void _workflow_free_results_object(ADUC_WorkflowHandle handle)
{
    ADUC_Workflow* wf = workflow_from_handle(handle);
    if (wf != NULL && wf->ResultsObject != NULL)
    {
        json_value_free(json_object_get_wrapping_value(wf->ResultsObject));
        wf->ResultsObject = NULL;
    }
}

/**
 * @brief Get the UpdateManifest property of type Array.
 *
 * @param handle A workflow object handle.
 * @param propertyName A name of the property to get.
 * @return JSON_Array object, if exist.
 */
JSON_Array* _workflow_peek_update_manifest_array(ADUC_WorkflowHandle handle, const char* propertyName)
{
    ADUC_Workflow* wf = workflow_from_handle(handle);
    if (wf == NULL || handle == NULL || propertyName == NULL || *propertyName == 0)
    {
        return NULL;
    }
    return json_object_get_array(wf->UpdateManifestObject, propertyName);
}

//
// Setters and getters.
//

/**
 * @brief Get deserialized 'action' payload JSON_Object.
 * Note: This usually a json document received from the IoT Hub Device/Module Twin.
 */
const JSON_Object* _workflow_get_updateaction(ADUC_WorkflowHandle handle)
{
    if (handle == NULL)
    {
        return NULL;
    }

    ADUC_Workflow* wf = workflow_from_handle(handle);
    return wf->UpdateActionObject;
}

/**
 * @brief Get deserialized 'updateManifest' JSON_Object.
 */
const JSON_Object* _workflow_get_update_manifest(ADUC_WorkflowHandle handle)
{
    if (handle == NULL)
    {
        return NULL;
    }

    ADUC_Workflow* wf = workflow_from_handle(handle);
    return wf->UpdateManifestObject;
}

/**
 * @brief Get update manifest version.
 *
 * @param handle A workflow object handle.
 *
 * @return int The manifest version number. Return -1, if failed.
 */
int workflow_get_update_manifest_version(ADUC_WorkflowHandle handle)
{
    int versionNumber = -1;

    char* version = workflow_get_update_manifest_string_property(handle, "manifestVersion");
    if (IsNullOrEmpty(version))
    {
        goto done;
    }

    // Note: Version number older than 3 are decimal.
    versionNumber = atoi(version);

done:
    workflow_free_string(version);
    return versionNumber;
}

/**
 * @brief Set workflow id property. (PropertiesObject["_id"])
 *
 * @param handle A workflow object handle.
 * @param id A workflow id string.
 * @return True if success.
 */
bool _workflow_set_id(ADUC_WorkflowHandle handle, const char* id)
{
    if (handle == NULL)
    {
        return false;
    }

    ADUC_Workflow* wf = workflow_from_handle(handle);
    JSON_Status status = json_object_set_string(wf->PropertiesObject, WORKFLOW_PROPERTY_FIELD_ID, id);
    return status == JSONSuccess;
}

/**
 * @brief Set workflow level.
 *
 * @param handle A workflow object handle.
 * @param level A workflow level
 */
void workflow_set_level(ADUC_WorkflowHandle handle, int level)
{
    if (handle == NULL)
    {
        return;
    }

    ADUC_Workflow* wf = workflow_from_handle(handle);
    wf->Level = level;
}

/**
 * @brief Set workflow step index.
 *
 * @param handle A workflow object handle.
 * @param step A workflow step index.
 */
void workflow_set_step_index(ADUC_WorkflowHandle handle, int stepIndex)
{
    if (handle == NULL)
    {
        return;
    }

    ADUC_Workflow* wf = workflow_from_handle(handle);
    wf->StepIndex = stepIndex;
}

/**
 * @brief Get workflow level.
 *
 * @param handle A workflow object handle.
 * @return Returns -1 if the specified handle is invalid. Otherwise, return the workflow level.
 */
int workflow_get_level(ADUC_WorkflowHandle handle)
{
    if (handle == NULL)
    {
        return -1;
    }

    ADUC_Workflow* wf = workflow_from_handle(handle);
    return wf->Level;
}

/**
 * @brief Get workflow step index.
 *
 * @param handle A workflow object handle.
 * @return Returns -1 if the specified handle is invalid. Otherwise, return the workflow step index.
 */
int workflow_get_step_index(ADUC_WorkflowHandle handle)
{
    if (handle == NULL)
    {
        return -1;
    }

    ADUC_Workflow* wf = workflow_from_handle(handle);
    return wf->StepIndex;
}

/**
 * @brief Get a read-only string containing 'workflow.id' property
 *
 * @param handle A workflow object handle.
 * @return Workflow id string.
 */
const char* _workflow_peek_workflow_dot_id(ADUC_WorkflowHandle handle)
{
    if (handle == NULL)
    {
        return NULL;
    }

    ADUC_Workflow* wf = workflow_from_handle(handle);
    if (wf->UpdateActionObject != NULL
        && json_object_dothas_value(wf->UpdateActionObject, WORKFLOW_PROPERTY_FIELD_WORKFLOW_DOT_ID))
    {
        return json_object_dotget_string(wf->UpdateActionObject, WORKFLOW_PROPERTY_FIELD_WORKFLOW_DOT_ID);
    }

    return NULL;
}

/**
 * @brief Set workflow retryTimestamp property. (PropertiesObject["_retryTimestamp"])
 *
 * @param handle A workflow object handle.
 * @param id A workflow retryTimestamp string.
 * @return True if success.
 */
bool _workflow_set_retryTimestamp(ADUC_WorkflowHandle handle, const char* retryTimestamp)
{
    if (handle == NULL)
    {
        return false;
    }

    JSON_Status status;

    ADUC_Workflow* wf = workflow_from_handle(handle);

    status = json_object_set_string(wf->PropertiesObject, WORKFLOW_PROPERTY_FIELD_RETRYTIMESTAMP, retryTimestamp);

    return status == JSONSuccess;
}

/**
 * @brief Get a read-only string containing 'workflow.retryTimestamp' property
 *
 * @param handle A workflow object handle.
 * @return Workflow retryTimestamp string, or NULL if it was not specified by the service.
 */
const char* _workflow_peek_workflow_dot_retryTimestamp(ADUC_WorkflowHandle handle)
{
    if (handle == NULL)
    {
        return NULL;
    }

    ADUC_Workflow* wf = workflow_from_handle(handle);

    const char* result = NULL;

    if (wf->UpdateActionObject != NULL
        && json_object_dothas_value(wf->UpdateActionObject, WORKFLOW_PROPERTY_FIELD_WORKFLOW_DOT_RETRYTIMESTAMP))
    {
        result =
            json_object_dotget_string(wf->UpdateActionObject, WORKFLOW_PROPERTY_FIELD_WORKFLOW_DOT_RETRYTIMESTAMP);
    }

    return result;
}

/**
 * @brief Set or add string property to the workflow object.
 *
 * @param handle A workflow object handle.
 * @param property Name of the property.
 * @param value A string value to set.
 *              If @value is NULL, the specified property will be removed from the object.
 * @return bool Returns true of succeeded. Otherwise, return false.
 */
bool workflow_set_string_property(ADUC_WorkflowHandle handle, const char* property, const char* value)
{
    ADUC_Workflow* wf = workflow_from_handle(handle);
    if (wf == NULL)
    {
        return false;
    }

    if (wf->PropertiesObject == NULL)
    {
        wf->PropertiesObject = json_object(json_value_init_object());
    }

    if (wf->PropertiesObject == NULL)
    {
        return false;
    }

    if (value != NULL)
    {
        Log_Debug("set prop '%s' to '%s'", property, value);
        return JSONSuccess == json_object_set_string(wf->PropertiesObject, property, value);
    }

    Log_Debug("set prop '%s' to null", property);
    return JSONSuccess == json_object_set_null(wf->PropertiesObject, property);
}

char* workflow_get_string_property(ADUC_WorkflowHandle handle, const char* property)
{
    if (handle == NULL)
    {
        return NULL;
    }

    ADUC_Workflow* wf = workflow_from_handle(handle);

    if (wf->PropertiesObject == NULL || !json_object_has_value(wf->PropertiesObject, property))
    {
        return NULL;
    }

    const char* value = json_object_get_string(wf->PropertiesObject, property);

    if (value != NULL)
    {
        char* ret;
        if (mallocAndStrcpy_s(&ret, (char*)value) == 0)
        {
            return ret;
        }
    }

    return NULL;
}

bool workflow_set_boolean_property(ADUC_WorkflowHandle handle, const char* property, bool value)
{
    if (handle == NULL)
    {
        return false;
    }

    ADUC_Workflow* wf = workflow_from_handle(handle);

    if (wf->PropertiesObject == NULL)
    {
        return false;
    }

    return JSONSuccess == json_object_set_boolean(wf->PropertiesObject, property, value);
}

bool workflow_get_boolean_property(ADUC_WorkflowHandle handle, const char* property)
{
    if (handle == NULL)
    {
        return false;
    }

    ADUC_Workflow* wf = workflow_from_handle(handle);

    if (wf->PropertiesObject == NULL || !json_object_has_value(wf->PropertiesObject, property))
    {
        return false;
    }

    return json_object_get_boolean(wf->PropertiesObject, property);
}

bool workflow_set_workfolder(ADUC_WorkflowHandle handle, const char* format, ...)
{
    bool success = false;
    ADUC_Workflow* wf = workflow_from_handle(handle);
    if (wf == NULL)
    {
        return false;
    }

    if (format == NULL)
    {
        success = workflow_set_string_property(handle, WORKFLOW_PROPERTY_FIELD_WORKFOLDER, "");
    }
    else
    {
        char buffer[WORKFLOW_RESULT_DETAILS_MAX_LENGTH];
        va_list arg_list;
        va_start(arg_list, format);
        if (vsnprintf(buffer, WORKFLOW_RESULT_DETAILS_MAX_LENGTH, format, arg_list) >= 0)
        {
            success = workflow_set_string_property(handle, WORKFLOW_PROPERTY_FIELD_WORKFOLDER, buffer);
        }
        else
        {
            Log_Error("Cannot set workflow's workfolder.");
            success = false;
        }
        va_end(arg_list);
    }

    return success;
}

bool workflow_set_selected_components(ADUC_WorkflowHandle handle, const char* selectedComponents)
{
    return workflow_set_string_property(handle, WORKFLOW_PROPERTY_FIELD_SELECTED_COMPONENTS, selectedComponents);
}

const char* workflow_peek_selected_components(ADUC_WorkflowHandle handle)
{
    return workflow_get_string_property(handle, WORKFLOW_PROPERTY_FIELD_SELECTED_COMPONENTS);
}

bool workflow_set_sandbox(ADUC_WorkflowHandle handle, const char* sandbox)
{
    if (handle == NULL)
    {
        return false;
    }

    ADUC_WorkflowHandle root = workflow_get_root(handle);

    if (!workflow_set_string_property(root, WORKFLOW_PROPERTY_FIELD_SANDBOX_ROOTPATH, sandbox))
    {
        Log_Error("Cannot set sandbox root path.");
        return false;
    }

    return true;
}

// Workfolder =  [root.sandboxfolder]  "/"  ( [parent.workfolder | parent.id]  "/" )+  [handle.workfolder | handle.id]
char* workflow_get_workfolder(const ADUC_WorkflowHandle handle)
{
    char dir[1024] = { 0 };

    char* pwf = NULL;
    char* ret = NULL;
    char* id = workflow_get_id(handle);

    // If workfolder explicitly specified, use it.
    char* wf = workflow_get_string_property(handle, WORKFLOW_PROPERTY_FIELD_WORKFOLDER);
    if (wf != NULL)
    {
        Log_Debug("Property '%s' not NULL - returning cached workfolder '%s'", WORKFLOW_PROPERTY_FIELD_WORKFOLDER, wf);
        free(id);
        return wf;
    }

    // Return ([parent's workfolder] or [default sandbox folder]) + "/" + [workflow id];
    ADUC_WorkflowHandle p = workflow_get_parent(handle);
    if (p != NULL)
    {
        pwf = workflow_get_workfolder(p);
        sprintf(dir, "%s/%s", pwf, id);

        Log_Debug("Using parent workfolder: '%s/%s'", pwf, id);
    }
    else
    {
        Log_Info("Sandbox root path not set. Use default: '%s'", DEFAULT_SANDBOX_ROOT_PATH);
        sprintf(dir, "%s/%s", DEFAULT_SANDBOX_ROOT_PATH, id);
    }

    free(pwf);
    free(id);

    if (dir[0] != 0)
    {
        mallocAndStrcpy_s(&ret, dir);
    }

    return ret;
}

/**
 * @brief Get 'updateManifest.files' map.
 *
 * @param handle A workflow object handle.
 * @return const JSON_Object* A map containing update files information.
 */
const JSON_Object* _workflow_get_update_manifest_files_map(ADUC_WorkflowHandle handle)
{
    const JSON_Object* o = _workflow_get_update_manifest(handle);
    return json_object_dotget_object(o, "files");
}

/**
 * @brief Get 'fileUrls' map.
 *
 * @param handle A workflow object handle.
 * @return const JSON_Object* A json object (map) containing update files information.
 */
const JSON_Object* _workflow_get_fileurls_map(ADUC_WorkflowHandle handle)
{
    const JSON_Object* o = _workflow_get_updateaction(handle);
    return o == NULL ? NULL : json_object_dotget_object(o, "fileUrls");
}

/**
 * @brief Return an update id of this workflow.
 * This id should be reported to the cloud once the update installed successfully.
 *
 * @param handle A workflow object handle.
 * @param[out] updateId A pointer to the output ADUC_UpdateId struct.
 *                      Must call 'workflow_free_update_id' function to free the memory when done.
 *
 * @return ADUC_Result Return ADUC_GeneralResult_Success if success. Otherwise, return ADUC_GeneralResult_Failure with extendedResultCode.
 */
ADUC_Result workflow_get_expected_update_id(ADUC_WorkflowHandle handle, ADUC_UpdateId** updateId)
{
    ADUC_Result result = { ADUC_GeneralResult_Failure };
    if (!ADUC_Json_GetUpdateId(json_object_get_wrapping_value(_workflow_get_updateaction(handle)), updateId))
    {
        result.ExtendedResultCode = ADUC_ERC_UTILITIES_WORKFLOW_UTIL_INVALID_UPDATE_ID;
    }
    else
    {
        result.ResultCode = ADUC_GeneralResult_Success;
    }
    return result;
}

/**
 * @brief Return an update id of this workflow.
 * This id should be reported to the cloud once the update installed successfully.
 *
 * @param handle A workflow object handle.
 *
 * @return char* Expected update id string.
 *         Caller must call 'workflow_free_string' function to free the memory when done.
 */
char* workflow_get_expected_update_id_string(ADUC_WorkflowHandle handle)
{
    const JSON_Object* manifest = _workflow_get_update_manifest(handle);
    const char* provider = json_object_dotget_string(manifest, "updateId.provider");
    const char* name = json_object_dotget_string(manifest, "updateId.name");
    const char* version = json_object_dotget_string(manifest, "updateId.version");
    char* id = NULL;

    if (provider == NULL || name == NULL || version == NULL)
    {
        goto done;
    }

    id = ADUC_StringFormat("{\"provider\":\"%s\",\"name\":\"%s\",\"version\":\"%s\"}", provider, name, version);

done:
    return id;
}

void workflow_free_update_id(ADUC_UpdateId* updateId)
{
    ADUC_UpdateId_UninitAndFree(updateId);
}

/**
 * @brief Get installed-criteria string from this workflow.
 * @param handle A workflow object handle.
 * @return Returns installed-criteria string.
 *         Caller must call 'workflow_free_string' function to free the memory when done.
 */
char* workflow_get_installed_criteria(ADUC_WorkflowHandle handle)
{
    // For Update Manifest v4, customer can specify installedCriteria in 'handlerProperties' map.
    char* installedCriteria = workflow_copy_string(
        workflow_peek_update_manifest_handler_properties_string(handle, ADUCITF_FIELDNAME_INSTALLEDCRITERIA));

    return installedCriteria;
}

/**
 * @brief Get the Update Manifest 'compatibility' array, in serialized json string format.
 *
 * @param handle A workflow handle.
 * @return char* If success, returns a serialized json string. Otherwise, returns NULL.
 *         Caller must call 'workflow_free_string' function to free the memory when done.
 */
char* workflow_get_compatibility(ADUC_WorkflowHandle handle)
{
    const JSON_Object* manifestObject = _workflow_get_update_manifest(handle);
    if (manifestObject == NULL)
    {
        return NULL;
    }

    JSON_Value* compats = json_object_get_value(manifestObject, "compatibility");
    if (compats != NULL)
    {
        return json_serialize_to_string(compats);
    }

    return NULL;
}

void workflow_set_operation_in_progress(ADUC_WorkflowHandle handle, bool inProgress)
{
    ADUC_Workflow* wf = workflow_from_handle(handle);
    if (wf == NULL)
    {
        Log_Warn("Setting 'OperationInProgress' when there's no active workflow. (value:%d)", inProgress);
        return;
    }

    wf->OperationInProgress = inProgress;
}

bool workflow_get_operation_in_progress(ADUC_WorkflowHandle handle)
{
    bool result = false;

    ADUC_Workflow* wf = workflow_from_handle(handle);

    if (wf != NULL)
    {
        result = wf->OperationInProgress;
    }

    return result;
}

void workflow_set_operation_cancel_requested(ADUC_WorkflowHandle handle, bool cancel)
{
    ADUC_Workflow* wf = workflow_from_handle(handle);
    if (wf == NULL)
    {
        Log_Warn("Setting 'OperationCancelled' when there's no active workflow. (value:%d)", cancel);
        return;
    }

    wf->OperationCancelled = cancel;
}

bool workflow_get_operation_cancel_requested(ADUC_WorkflowHandle handle)
{
    bool result = false;

    ADUC_Workflow* wf = workflow_from_handle(handle);

    if (wf != NULL)
    {
        result = wf->OperationCancelled;
    }

    return result;
}

/**
 * @brief sets both operation in progress and cancel requested to false
 * @param handle The workflow handle
 */
void workflow_clear_inprogress_and_cancelrequested(ADUC_WorkflowHandle handle)
{
    ADUC_Workflow* wf = workflow_from_handle(handle);
    if (wf == NULL)
    {
        Log_Warn("clearing when no active workflow.");
        return;
    }

    wf->OperationInProgress = false;
    wf->OperationCancelled = false;
}

/**
 * @brief Get an Update Action code.
 *
 * @param handle A workflow object handle.
 * @return ADUCITF_UpdateAction Returns ADUCITF_UpdateAction_Undefined if not specified.
 * Otherwise, returns ADUCITF_UpdateAction_*
 * or ADUCITF_UpdateAction_Cancel.
 */
ADUCITF_UpdateAction workflow_get_action(ADUC_WorkflowHandle handle)
{
    const JSON_Object* o = _workflow_get_updateaction(handle);
    if (o == NULL)
    {
        return ADUCITF_UpdateAction_Undefined;
    }

    ADUCITF_UpdateAction action = ADUCITF_UpdateAction_Undefined;
    if (json_object_dothas_value(o, WORKFLOW_PROPERTY_FIELD_WORKFLOW_DOT_ACTION))
    {
        action = (ADUCITF_UpdateAction)json_object_dotget_number(o, WORKFLOW_PROPERTY_FIELD_WORKFLOW_DOT_ACTION);
    }

    return action;
}

// Public functions - always return a copy of value.
size_t workflow_get_update_files_count(ADUC_WorkflowHandle handle)
{
    const JSON_Object* files = _workflow_get_update_manifest_files_map(handle);
    return files == NULL ? 0 : json_object_get_count(files);
}

bool workflow_get_update_file(ADUC_WorkflowHandle handle, size_t index, ADUC_FileEntity* entity)
{
    if (entity == NULL)
    {
        return false;
    }

    size_t count = workflow_get_update_files_count(handle);
    if (index >= count)
    {
        return false;
    }

    bool succeeded = false;
    const JSON_Object* files = NULL;
    const JSON_Object* file = NULL;
    const JSON_Object* fileUrls = NULL;
    const char* uri = NULL;
    const char* fileId = NULL;
    const char* name = NULL;
    const char* arguments = NULL;
    size_t tempHashCount = 0;
    ADUC_Hash* tempHash = NULL;

    if ((files = _workflow_get_update_manifest_files_map(handle)) == NULL)
    {
        goto done;
    }

    fileId = json_object_get_name(files, index);

    if ((file = json_value_get_object(json_object_get_value_at(files, index))) == NULL)
    {
        goto done;
    }

    // Find fileurls map in this workflow, and its enclosing workflow(s).
    ADUC_WorkflowHandle h = handle;

    do
    {
        if ((fileUrls = _workflow_get_fileurls_map(h)) != NULL)
        {
            uri = json_object_get_string(fileUrls, fileId);
        }
        h = workflow_get_parent(h);
    } while (uri == NULL && h != NULL);

    if (uri == NULL)
    {
        Log_Error("Cannot find URL for fileId '%s'", fileId);
        goto done;
    }

    name = json_object_get_string(file, ADUCITF_FIELDNAME_FILENAME);
    arguments = json_object_get_string(file, ADUCITF_FIELDNAME_ARGUMENTS);

    const JSON_Object* hashObj = json_object_get_object(file, ADUCITF_FIELDNAME_HASHES);

    tempHash = ADUC_HashArray_AllocAndInit(hashObj, &tempHashCount);
    if (tempHash == NULL)
    {
        Log_Error("Unable to parse hashes for file @ %zu", index);
        goto done;
    }

    size_t sizeInBytes = 0;
    if (json_object_has_value(file, ADUCITF_FIELDNAME_SIZEINBYTES))
    {
        sizeInBytes = json_object_get_number(file, ADUCITF_FIELDNAME_SIZEINBYTES);
    }

    if (!ADUC_FileEntity_Init(entity, fileId, name, uri, arguments, tempHash, tempHashCount, sizeInBytes))
    {
        Log_Error("Invalid file entity arguments");
        goto done;
    }

    // ADUC_FileEntity_Init makes a deep copy of the hash so must free tempHash to avoid memory leak.
    ADUC_Hash_FreeArray(tempHashCount, tempHash);
    tempHash = NULL;

    if (!ParseFileEntityDownloadHandler(handle, file, entity))
    {
        goto done;
    }

    succeeded = true;

done:
    if (!succeeded)
    {
        entity->Hash = NULL; // Manually free hash array below that is pointed to by tempHash...
        ADUC_FileEntity_Uninit(entity);
    }

    if (tempHash != NULL)
    {
        ADUC_Hash_FreeArray(tempHashCount, tempHash);
    }

    return succeeded;
}

bool workflow_get_update_file_by_name(ADUC_WorkflowHandle handle, const char* fileName, ADUC_FileEntity* entity)
{
    if (entity == NULL)
    {
        return false;
    }

    size_t count = workflow_get_update_files_count(handle);
    if (count == 0)
    {
        return false;
    }

    bool succeeded = false;
    const JSON_Object* files = NULL;
    const JSON_Object* file = NULL;
    const JSON_Object* fileUrls = NULL;
    const char* uri = NULL;
    const char* fileId = NULL;
    const char* name = NULL;
    const char* arguments = NULL;
    size_t tempHashCount = 0;
    ADUC_Hash* tempHash = NULL;

    if ((files = _workflow_get_update_manifest_files_map(handle)) == NULL)
    {
        goto done;
    }

    // Find file by name.
    for (int i = 0; i < count; i++)
    {
        if ((file = json_value_get_object(json_object_get_value_at(files, i))) != NULL
            && strcasecmp(json_object_get_string(file, "fileName"), fileName) == 0)
        {
            fileId = json_object_get_name(files, i);
            break;
        }
    }

    if (fileId == NULL)
    {
        goto done;
    }

    // Find fileurls map in this workflow, and its enclosing workflow(s).
    ADUC_WorkflowHandle h = handle;

    do
    {
        if ((fileUrls = _workflow_get_fileurls_map(h)) != NULL)
        {
            uri = json_object_get_string(fileUrls, fileId);
        }
        h = workflow_get_parent(h);
    } while (uri == NULL && h != NULL);

    if (uri == NULL)
    {
        Log_Error("Cannot find URL for fileId '%s'", fileId);
    }

    name = json_object_get_string(file, ADUCITF_FIELDNAME_FILENAME);
    arguments = json_object_get_string(file, ADUCITF_FIELDNAME_ARGUMENTS);

    const JSON_Object* hashObj = json_object_get_object(file, ADUCITF_FIELDNAME_HASHES);

    tempHash = ADUC_HashArray_AllocAndInit(hashObj, &tempHashCount);
    if (tempHash == NULL)
    {
        Log_Error("Unable to parse hashes for fileId", fileId);
        goto done;
    }

    size_t sizeInBytes = 0;
    if (json_object_has_value(file, ADUCITF_FIELDNAME_SIZEINBYTES))
    {
        sizeInBytes = json_object_get_number(file, ADUCITF_FIELDNAME_SIZEINBYTES);
    }

    if (!ADUC_FileEntity_Init(entity, fileId, name, uri, arguments, tempHash, tempHashCount, sizeInBytes))
    {
        Log_Error("Invalid file entity arguments");
        goto done;
    }

    if (!ParseFileEntityDownloadHandler(handle, file, entity))
    {
        goto done;
    }

    succeeded = true;

done:
    if (!succeeded)
    {
        entity->Hash = NULL; // will be freed with tempHash below
        ADUC_FileEntity_Uninit(entity);

        if (tempHash != NULL)
        {
            ADUC_Hash_FreeArray(tempHashCount, tempHash);
        }
    }

    return succeeded;
}

/**
 * @brief Gets the inode associated with the update file entity at the specified index.
 *
 * @param handle A workflow data object handle.
 * @param index An index of the file to get.
 * @return ino_t The inode, or ADUC_INODE_SENTINEL_VALUE if inode has not been set yet.
 */
ino_t workflow_get_update_file_inode(ADUC_WorkflowHandle handle, size_t index)
{
    ino_t ret = ADUC_INODE_SENTINEL_VALUE;

    ADUC_Workflow* wf = workflow_from_handle(handle);
    if (wf == NULL)
    {
        Log_Warn("bad handle");
    }
    else if ((wf->UpdateFileInodes != NULL) && (index < workflow_get_update_files_count(handle)))
    {
        ret = (wf->UpdateFileInodes)[index];
    }

    return ret;
}

/**
 * @brief Sets the inode associated with the update file entity at the specified index.
 *
 * @param handle A workflow data object handle.
 * @param index An index of the file to get.
 * @param inode The inode.
 * @return bool true on success.
 */
bool workflow_set_update_file_inode(ADUC_WorkflowHandle handle, size_t index, ino_t inode)
{
    ADUC_Workflow* wf = workflow_from_handle(handle);
    if (wf == NULL)
    {
        Log_Warn("bad handle");
        return false;
    }

    size_t count = workflow_get_update_files_count(handle);
    if (index >= count)
    {
        Log_Warn("index %d out of range %d", index, count);
        return false;
    }

    if (wf->UpdateFileInodes == NULL)
    {
        if (!workflow_init_update_file_inodes(wf))
        {
            Log_Warn("init inodes");
            return false;
        }
    }

    wf->UpdateFileInodes[index] = inode;
    return true;
}

/**
 * @brief Get an Update Manifest property (string) without copying the value.
 * Caller must not free the pointer.
 *
 * @param handle A workflow object handle.
 * @param[in] propertyName Name of the property to get.
 * @return const char* A reference to property value. Caller must not free this pointer.
 */
const char* workflow_peek_update_manifest_string(ADUC_WorkflowHandle handle, const char* propertyName)
{
    const JSON_Object* manifest = _workflow_get_update_manifest(handle);
    const char* value = json_object_get_string(manifest, propertyName);
    return value;
}

/**
 * @brief Get a property of type 'string' in the workflow update manifest.
 *
 * @param handle A workflow object handle.
 * @param propertyName The name of a property to get.
 * @return A copy of specified property. Caller must call workflow_free_string when done with the value.
 */
char* workflow_get_update_manifest_string_property(ADUC_WorkflowHandle handle, const char* propertyName)
{
    return workflow_copy_string(workflow_peek_update_manifest_string(handle, propertyName));
}

/**
 * @brief Get a 'Compatibility' entry of the workflow at a specified @p index.
 *
 * @param handle A workflow object handle.
 * @param index Index of the compatibility set to.
 * @return A copy of compatibility entry. Caller must call workflow_free_string when done with the value.
 */
char* workflow_get_update_manifest_compatibility(ADUC_WorkflowHandle handle, size_t index)
{
    JSON_Array* array = _workflow_peek_update_manifest_array(handle, "compatibility");
    JSON_Object* object = json_array_get_object(array, index);
    char* output = NULL;
    if (object != NULL)
    {
        char* s = json_serialize_to_string(json_object_get_wrapping_value(object));
        output = workflow_copy_string(s);
        json_free_serialized_string(s);
    }

    return output;
}

/**
 * @brief Get a string copy of the update type for the specified workflow.
 *
 * @param handle A workflow object handle.
 * @return An UpdateType string. Caller owns it and must free with workflow_free_string.
 */
char* workflow_get_update_type(ADUC_WorkflowHandle handle)
{
    return workflow_get_update_manifest_string_property(handle, ADUCITF_FIELDNAME_UPDATETYPE);
}

/**
 * @brief Gets the update type of the specified workflow.
 *
 * @param handle A workflow object handle.
 * @return An UpdateType string. Caller does not own the string so must not free it.
 */
const char* workflow_peek_update_type(ADUC_WorkflowHandle handle)
{
    return workflow_peek_update_manifest_string(handle, ADUCITF_FIELDNAME_UPDATETYPE);
}

ADUC_Result _workflow_init_helper(ADUC_WorkflowHandle* handle)
{
    ADUC_Result result = { ADUC_GeneralResult_Failure };

    ADUC_Workflow* wf = workflow_from_handle(*handle);
    wf->Parent = NULL;
    wf->ChildCount = 0;
    wf->ChildrenMax = 0;
    wf->Children = 0;
    wf->PropertiesObject = json_value_get_object(json_value_init_object());
    if (wf->PropertiesObject == NULL)
    {
        result.ExtendedResultCode = ADUC_ERC_UTILITIES_WORKFLOW_UTIL_ERROR_NO_MEM;
        goto done;
    }

    wf->ResultsObject = json_value_get_object(json_value_init_object());
    if (wf->ResultsObject == NULL)
    {
        result.ExtendedResultCode = ADUC_ERC_UTILITIES_WORKFLOW_UTIL_ERROR_NO_MEM;
        goto done;
    }

    wf->ResultDetails = STRING_new();
    wf->InstalledUpdateId = STRING_new();
    wf->Result.ResultCode = ADUC_Result_Failure;
    wf->Result.ExtendedResultCode = 0;
    wf->ResultSuccessErc = 0;

    wf->UpdateFileInodes = NULL;

    result.ResultCode = ADUC_GeneralResult_Success;
    result.ExtendedResultCode = 0;

done:

    if (IsAducResultCodeFailure(result.ResultCode))
    {
        Log_Error(
            "Failed to init workflow handle. result:%d (erc:0x%X)", result.ResultCode, result.ExtendedResultCode);
        if (handle != NULL)
        {
            workflow_free(*handle);
            *handle = NULL;
        }
    }

    return result;
}

ADUC_Result workflow_init_from_file(const char* updateManifestFile, bool validateManifest, ADUC_WorkflowHandle* handle)
{
    ADUC_Result result = { ADUC_GeneralResult_Failure };
    if (updateManifestFile == NULL || handle == NULL)
    {
        result.ExtendedResultCode = ADUC_ERC_UTILITIES_WORKFLOW_UTIL_ERROR_BAD_PARAM;
        goto done;
    }

    result = _workflow_parse(true, updateManifestFile, validateManifest, handle);

    if (IsAducResultCodeFailure(result.ResultCode))
    {
        goto done;
    }

    result = _workflow_init_helper(handle);

done:

    if (IsAducResultCodeFailure(result.ResultCode))
    {
        Log_Error(
            "Failed to init workflow handle. result:%d (erc:0x%X)", result.ResultCode, result.ExtendedResultCode);
        if (handle != NULL)
        {
            workflow_free(*handle);
            *handle = NULL;
        }
    }

    return result;
}

/**
 * @brief Get 'updateManifest.instructions.steps' array.
 *
 * @param handle A workflow object handle.
 * @return const JSON_Object* Array containing update instructions steps.
 */
static JSON_Array* workflow_get_instructions_steps_array(ADUC_WorkflowHandle handle)
{
    const JSON_Object* o = _workflow_get_update_manifest(handle);
    return json_object_dotget_array(o, WORKFLOW_PROPERTY_FIELD_INSTRUCTIONS_DOT_STEPS);
}

/**
 * @brief Create a new workflow data handler using specified step data from base workflow.
 * Note: The 'workfolder' of the returned workflow data object will be the same as the base's.
 *
 * Example step data:
 *
 * {
 *   "handler": "microsoft/script:1",
 *   "files": [
 *     "f81347aeb04c14ebf"
 *   ],
 *   "handlerProperties": {
 *     "arguments": "--pre"
 *   }
 * }
 *
 * @param base The base workflow containing valid Update Action and Manifest.
 * @param stepIndex A step index.
 * @param handle An output workflow handle.
 * @return ADUC_Result
 */
ADUC_Result workflow_create_from_inline_step(ADUC_WorkflowHandle base, int stepIndex, ADUC_WorkflowHandle* handle)
{
    ADUC_Result result = { ADUC_GeneralResult_Failure };
    JSON_Status jsonStatus = JSONFailure;
    JSON_Value* updateActionValue = NULL;
    JSON_Value* updateManifestValue = NULL;
    ADUC_Workflow* wf = NULL;
    JSON_Array* steps = workflow_get_instructions_steps_array(base);
    JSON_Value* stepValue = json_array_get_value(steps, stepIndex);

    if (stepValue == NULL)
    {
        result.ExtendedResultCode = ADUC_ERC_UTILITIES_WORKFLOW_UTIL_INVALID_STEP_INDEX;
        goto done;
    }

    *handle = NULL;

    ADUC_Workflow* wfBase = workflow_from_handle(base);

    wf = malloc(sizeof(*wf));
    if (wf == NULL)
    {
        result.ExtendedResultCode = ADUC_ERC_NOMEM;
        goto done;
    }

    memset(wf, 0, sizeof(*wf));

    updateActionValue = json_value_deep_copy(json_object_get_wrapping_value(wfBase->UpdateActionObject));
    if (updateActionValue == NULL)
    {
        Log_Error("Cannot copy Update Action json from base");
        result.ExtendedResultCode = ADUC_ERC_UTILITIES_WORKFLOW_UTIL_COPY_UPDATE_ACTION_FROM_BASE_FAILURE;
        goto done;
    }

    JSON_Object* updateActionObject = json_object(updateActionValue);

    updateManifestValue = json_value_deep_copy(json_object_get_wrapping_value(wfBase->UpdateManifestObject));
    if (updateManifestValue == NULL)
    {
        Log_Error("Cannot copy Update Manifest json from base");
        result.ExtendedResultCode = ADUC_ERC_UTILITIES_WORKFLOW_UTIL_COPY_UPDATE_ACTION_FROM_BASE_FAILURE;
        goto done;
    }

    JSON_Object* updateManifestObject = json_object(updateManifestValue);
    JSON_Object* stepObject = json_object(stepValue);

    char* currentStepData = json_serialize_to_string_pretty(stepValue);
    Log_Debug("Processing current step:\n%s", currentStepData);
    json_free_serialized_string(currentStepData);

    // Replace 'updateType' with step's handler type.
    const char* updateType = json_object_get_string(stepObject, STEP_PROPERTY_FIELD_HANDLER);
    if (updateType == NULL || *updateType == 0)
    {
        Log_Error("Invalid step entry.");
        result.ExtendedResultCode = ADUC_ERC_UTILITIES_WORKFLOW_UTIL_PARSE_STEP_ENTRY_NO_HANDLER_TYPE;
        goto done;
    }
    jsonStatus = json_object_set_string(updateManifestObject, ADUCITF_FIELDNAME_UPDATETYPE, updateType);
    if (jsonStatus == JSONFailure)
    {
        Log_Error("Cannot update step entry updateType.");
        result.ExtendedResultCode = ADUC_ERC_UTILITIES_WORKFLOW_UTIL_COPY_UPDATE_ACTION_SET_UPDATE_TYPE_FAILURE;
        goto done;
    }

    // Copy 'handlerProperties'.
    JSON_Value* handlerProperties =
        json_value_deep_copy(json_object_get_value(stepObject, STEP_PROPERTY_FIELD_HANDLER_PROPERTIES));
    jsonStatus =
        json_object_set_value(updateManifestObject, STEP_PROPERTY_FIELD_HANDLER_PROPERTIES, handlerProperties);
    if (jsonStatus == JSONFailure)
    {
        json_value_free(handlerProperties);
        handlerProperties = NULL;
        Log_Error("Cannot copy 'handlerProperties'.");
        result.ExtendedResultCode = ADUC_ERC_UTILITIES_WORKFLOW_UTIL_COPY_UPDATE_ACTION_COPY_HANDLER_PROPERTIES_FAILED;
        goto done;
    }

    // Keep only file needed by this step entry. Remove the rest.
    JSON_Array* stepFiles = json_object_get_array(stepObject, ADUCITF_FIELDNAME_FILES);
    JSON_Object* baseFiles = json_object_get_object(updateManifestObject, ADUCITF_FIELDNAME_FILES);
    int fileCount = json_object_get_count(baseFiles);
    for (int b = fileCount - 1; b >= 0; b--)
    {
        const char* baseFileId = json_object_get_name(baseFiles, b);

        // If file is in the instruction, merge their properties.
        bool fileRequired = false;
        int stepFilesCount = json_array_get_count(stepFiles);
        for (int i = stepFilesCount - 1; i >= 0; i--)
        {
            // Note: step's files is an array of file ids.
            const char* stepFileId = json_array_get_string(stepFiles, i);

            if (baseFileId != NULL && stepFileId != NULL && strcmp(baseFileId, stepFileId) == 0)
            {
                // Found.
                fileRequired = true;

                // Done with this file, remove it (and free).
                json_array_remove(stepFiles, i);
                break;
            }
        }

        // Remove file from base files list, if no longer needed.
        if (!fileRequired)
        {
            json_object_remove(baseFiles, json_object_get_name(baseFiles, b));
        }
    }

    // Remove 'instructions' list...
    json_object_set_null(updateManifestObject, "instructions");

    wf->UpdateActionObject = updateActionObject;
    wf->UpdateManifestObject = updateManifestObject;

    {
        char* baseWorkfolder = workflow_get_workfolder(base);
        workflow_set_workfolder(wf, baseWorkfolder);
        workflow_free_string(baseWorkfolder);
    }

    *handle = wf;
    result.ResultCode = ADUC_GeneralResult_Success;
    result.ExtendedResultCode = 0;

done:
    if (IsAducResultCodeFailure(result.ResultCode))
    {
        json_value_free(updateActionValue);
        json_value_free(updateManifestValue);
        workflow_free(wf);
    }

    return result;
}

/**
 * @brief Transfer data from @p sourceHandle to @p targetHandle.
 * The sourceHandle will no longer contains transferred action data.
 * Caller should not use sourceHandle for other workflow related purposes.
 *
 * @param targetHandle The target workflow handle
 * @param sourceHandle The source workflow handle
 * @return true if transfer succeeded.
 */
bool workflow_transfer_data(ADUC_WorkflowHandle targetHandle, ADUC_WorkflowHandle sourceHandle)
{
    ADUC_Workflow* wfTarget = workflow_from_handle(targetHandle);
    ADUC_Workflow* wfSource = workflow_from_handle(sourceHandle);

    if (wfSource == NULL || wfSource->UpdateActionObject == NULL)
    {
        return false;
    }

    // Update the cached workfolder to use the source workflow id.
    // Needs to be done before transferring parsed JSON obj below.
    workflow_set_workfolder(targetHandle, "%s/%s", ADUC_DOWNLOADS_FOLDER, workflow_peek_id(sourceHandle));

    // Transfer over the parsed JSON objects
    wfTarget->UpdateActionObject = wfSource->UpdateActionObject;
    wfSource->UpdateActionObject = NULL;

    wfTarget->UpdateManifestObject = wfSource->UpdateManifestObject;
    wfSource->UpdateManifestObject = NULL;

    wfTarget->PropertiesObject = wfSource->PropertiesObject;
    wfSource->PropertiesObject = NULL;

    return true;
}

/**
 * @brief Instantiate and initialize workflow object with info from the given jsonData.
 *
 * @param updateManifestJson A JSON string containing update manifest data.
 * @param validateManifest A boolean indicates whether to validate the update manifest.
 * @param handle An output workflow object handle.
 * @return ADUC_Result
 */
ADUC_Result workflow_init(const char* updateManifestJson, bool validateManifest, ADUC_WorkflowHandle* handle)
{
    ADUC_Result result = { ADUC_GeneralResult_Failure };
    if (updateManifestJson == NULL || handle == NULL)
    {
        result.ExtendedResultCode = ADUC_ERC_UTILITIES_WORKFLOW_UTIL_ERROR_BAD_PARAM;
        goto done;
    }

    memset(handle, 0, sizeof(*handle));

    result = _workflow_parse(false, updateManifestJson, validateManifest, handle);
    if (IsAducResultCodeFailure(result.ResultCode))
    {
        goto done;
    }

    result = _workflow_init_helper(handle);

done:

    if (IsAducResultCodeFailure(result.ResultCode))
    {
        Log_Error(
            "Failed to init workflow handle. result:%d (erc:0x%X)", result.ResultCode, result.ExtendedResultCode);
        if (handle != NULL)
        {
            workflow_free(*handle);
            *handle = NULL;
        }
    }

    return result;
}

/**
 * @brief gets the current workflow step.
 *
 * @param handle A workflow data object handle.
 * @return the workflow step.
 */
ADUCITF_WorkflowStep workflow_get_current_workflowstep(ADUC_WorkflowHandle handle)
{
    ADUCITF_WorkflowStep step = ADUCITF_WorkflowStep_Undefined;

    ADUC_Workflow* wf = workflow_from_handle(handle);
    if (wf != NULL)
    {
        step = wf->CurrentWorkflowStep;
    }

    return step;
}

/**
 * @brief sets the current workflow step.
 *
 * @param handle A workflow data object handle.
 * @param workflowStep The workflow step.
 */
void workflow_set_current_workflowstep(ADUC_WorkflowHandle handle, ADUCITF_WorkflowStep workflowStep)
{
    ADUC_Workflow* wf = workflow_from_handle(handle);
    if (wf != NULL)
    {
        wf->CurrentWorkflowStep = workflowStep;
    }
}

/**
 * @brief Set workflow 'property._id'. This function creates a copy of the input id.
 *
 * @param handle A workflow object handle.
 * @param id A new id of the workflow.
 * @return Return true If succeeded.
 */
bool workflow_set_id(ADUC_WorkflowHandle handle, const char* id)
{
    return _workflow_set_id(handle, id);
}

/**
 * @brief Get a read-only workflow id.
 *
 * @param handle A workflow object handle.
 * @return Return the workflow id.
 */
const char* workflow_peek_id(ADUC_WorkflowHandle handle)
{
    if (handle == NULL)
    {
        return NULL;
    }

    // Return 'properties._id', if set.
    const char* id = _workflow_get_properties_id(handle);
    if (id == NULL)
    {
        // Return 'workflow.id' from Action json data.
        id = _workflow_peek_workflow_dot_id(handle);
    }

    return id;
}

/**
 * @brief Get a workflow id.
 *
 * @param handle A workflow object handle.
 * @return const char* If success, returns pointer to workflow id string. Otherwise, returns NULL.
 * Caller must free the string by calling workflow_free_string() once done with the string.
 */
char* workflow_get_id(ADUC_WorkflowHandle handle)
{
    return workflow_copy_string(workflow_peek_id(handle));
}

/**
 * @brief Explicit set workflow retryTimestamp for this workflow.
 *
 * @param handle A workflow data object handle.
 * @param retryTimestamp The retryTimestamp
 * @return Return true if succeeded.
 */
bool workflow_set_retryTimestamp(ADUC_WorkflowHandle handle, const char* retryTimestamp)
{
    return _workflow_set_retryTimestamp(handle, retryTimestamp);
}

/**
 * @brief Get a read-only workflow retryTimestamp.
 *
 * @param handle A workflow object handle.
 * @return Return the workflow retryTimestamp, if it was in json message.
 */
const char* workflow_peek_retryTimestamp(ADUC_WorkflowHandle handle)
{
    if (handle == NULL)
    {
        return NULL;
    }

    // Return 'properties._retryTimestamp', if set.
    const char* retryTimestamp = _workflow_get_properties_retryTimestamp(handle);
    if (retryTimestamp == NULL)
    {
        // Return 'workflow.retryTimestamp' from Action json data,
        // which could also be null or empty, as it's optional.
        retryTimestamp = _workflow_peek_workflow_dot_retryTimestamp(handle);
    }

    return retryTimestamp;
}

/**
 * @brief Free string buffer returned by workflow_get_* APIs.
 * @param string A string to free.
 */
void workflow_free_string(char* string)
{
    free(string);
}

/**
 * @brief Free workflow content.
 *
 * @param handle A workflow object handle.
 */
void workflow_uninit(ADUC_WorkflowHandle handle)
{
    ADUC_Workflow* wf = workflow_from_handle(handle);
    if (wf != NULL)
    {
        STRING_delete(wf->ResultDetails);
        wf->ResultDetails = NULL;
        STRING_delete(wf->InstalledUpdateId);
        wf->InstalledUpdateId = NULL;
    }

    _workflow_free_updateaction(handle);
    _workflow_free_updatemanifest(handle);
    _workflow_free_properties(handle);
    _workflow_free_results_object(handle);

    _workflow_free_update_file_inodes(wf);

    // This should have been transferred, but free it if it's still around.
    if (wf != NULL && wf->DeferredReplacementWorkflow != NULL)
    {
        workflow_free(wf->DeferredReplacementWorkflow);
        wf->DeferredReplacementWorkflow = NULL;
    }
}

/**
 * @brief Free workflow content and free the workflow object.
 *
 * @param handle A workflow object handle.
 */
void workflow_free(ADUC_WorkflowHandle handle)
{
    if (handle == NULL)
    {
        return;
    }

    // Remove existing child workflow handle(s)
    while (workflow_get_children_count(handle) > 0)
    {
        ADUC_WorkflowHandle child = workflow_remove_child(handle, 0);
        workflow_free(child);
    }

    workflow_uninit(handle);
    free(handle);
}

/**
 * @brief Set workflow parent.
 *
 * @param handle A child workflow object handle.
 * @param parent A parent workflow object handle.
 */
void workflow_set_parent(ADUC_WorkflowHandle handle, ADUC_WorkflowHandle parent)
{
    if (handle == NULL)
    {
        return;
    }

    ADUC_Workflow* wf = workflow_from_handle(handle);
    wf->Parent = workflow_from_handle(parent);
    wf->Level = workflow_get_level(parent) + 1;

    if (parent != NULL && workflow_is_cancel_requested(parent))
    {
        if (!workflow_request_cancel(handle))
        {
            Log_Warn("Workflow cancellation request failed. (workflow level %d)", wf->Level);
        }
    }
}

/**
 * @brief Get the root workflow object linked by the @p handle.
 *
 * @param handle A workflow object handle.
 * @return ADUC_WorkflowHandle
 */
ADUC_WorkflowHandle workflow_get_root(ADUC_WorkflowHandle handle)
{
    if (handle == NULL)
    {
        return NULL;
    }

    ADUC_Workflow* wf = workflow_from_handle(handle);
    while (wf->Parent != NULL)
    {
        wf = wf->Parent;
    }
    return (ADUC_WorkflowHandle)wf;
}

/**
 * @brief Get the parent workflow object linked by the @p handle.
 *
 * @param handle A workflow object handle.
 * @return ADUC_WorkflowHandle
 */
ADUC_WorkflowHandle workflow_get_parent(ADUC_WorkflowHandle handle)
{
    if (handle == NULL)
    {
        return NULL;
    }

    ADUC_Workflow* wf = workflow_from_handle(handle);
    return (ADUC_WorkflowHandle)wf->Parent;
}

/**
 * @brief Get workflow's children count.
 *
 * @param handle A workflow object handle.
 * @return Total child workflow count.
 */
int workflow_get_children_count(ADUC_WorkflowHandle handle)
{
    ADUC_Workflow* wf = workflow_from_handle(handle);
    return wf != NULL ? wf->ChildCount : 0;
}

/**
 * @brief Get child workflow at specified @p index.
 *
 * @param handle A workflow object handle.
 * @param index Index of a child workflow to get.
 * @return A child workflow object handle, or NULL if index out of range.
 */
ADUC_WorkflowHandle workflow_get_child(ADUC_WorkflowHandle handle, int index)
{
    if (handle == NULL)
    {
        return NULL;
    }

    ADUC_Workflow* wf = workflow_from_handle(handle);
    if (index == -1)
    {
        index = wf->ChildCount - 1;
    }

    if (index < 0 || index >= wf->ChildCount)
    {
        return NULL;
    }

    return handle_from_workflow(wf->Children[index]);
}

// To append, pass index (-1).
bool workflow_insert_child(ADUC_WorkflowHandle handle, int index, ADUC_WorkflowHandle childHandle)
{
    bool succeeded = false;
    ADUC_Workflow* wf = workflow_from_handle(handle);

    // Expand array if needed.
    if (wf->ChildCount == wf->ChildrenMax)
    {
        size_t newSize = wf->ChildrenMax + WORKFLOW_CHILDREN_BLOCK_SIZE;
        ADUC_Workflow** newArray = malloc(newSize * sizeof(ADUC_Workflow*));
        if (wf->Children != NULL)
        {
            memcpy(newArray, wf->Children, wf->ChildrenMax * sizeof(ADUC_Workflow*));
            free(wf->Children);
        }
        wf->Children = newArray;
        wf->ChildrenMax = newSize;
    }

    if (index < 0 || index >= wf->ChildCount)
    {
        index = wf->ChildCount;
    }
    else
    {
        // Make room for the new child.
        size_t bytes = (wf->ChildCount - index) * sizeof(ADUC_Workflow*);
        memmove(wf->Children + (index + 1), wf->Children + index, bytes);
    }

    wf->Children[index] = workflow_from_handle(childHandle);
    wf->ChildCount++;
    workflow_set_parent(childHandle, handle);

    succeeded = true;
    return succeeded;
}

/**
 * @brief Remove child workflow at specified @p index
 *
 * @param handle
 * @param index An index of the child workflow to be remove.
 * @return ADUC_WorkflowHandle Returns removed child, if succeeded.
 */
ADUC_WorkflowHandle workflow_remove_child(ADUC_WorkflowHandle handle, int index)
{
    ADUC_Workflow* wf = workflow_from_handle(handle);

    // Remove last?
    if (index == -1)
    {
        index = wf->ChildCount - 1;
    }

    if (index < 0 || index >= wf->ChildCount)
    {
        return NULL;
    }

    ADUC_WorkflowHandle child = wf->Children[index];

    if (index < wf->ChildCount - 1)
    {
        int bytes = sizeof(ADUC_Workflow*) * wf->ChildCount - (index + 1);
        memmove(wf->Children + index, wf->Children + (index + 1), bytes);
    }

    wf->ChildCount--;

    workflow_set_parent(child, NULL);
    return child;
}

//
// Workflow state.
//
ADUCITF_State workflow_get_root_state(ADUC_WorkflowHandle handle)
{
    return workflow_get_state(workflow_get_root(handle));
}

ADUCITF_State workflow_get_state(ADUC_WorkflowHandle handle)
{
    ADUC_Workflow* wf = workflow_from_handle(handle);
    if (wf == NULL)
    {
        return ADUCITF_State_None;
    }

    return wf->State;
}

// Save this workflow's state at the root.
bool workflow_set_state(ADUC_WorkflowHandle handle, ADUCITF_State state)
{
    ADUC_Workflow* wf = workflow_from_handle(handle);
    if (wf == NULL)
    {
        return false;
    }

    wf->State = state;

    return true;
}

void workflow_set_result_details(ADUC_WorkflowHandle handle, const char* format, ...)
{
    ADUC_Workflow* wf = workflow_from_handle(handle);
    if (wf == NULL)
    {
        return;
    }

    if (format == NULL)
    {
        STRING_empty(wf->ResultDetails);
    }
    else
    {
        char buffer[WORKFLOW_RESULT_DETAILS_MAX_LENGTH];
        va_list arg_list;
        va_start(arg_list, format);
        vsnprintf(buffer, WORKFLOW_RESULT_DETAILS_MAX_LENGTH, format, arg_list);
        va_end(arg_list);

        STRING_delete(wf->ResultDetails);
        wf->ResultDetails = STRING_construct(buffer);
    }
}

void workflow_set_installed_update_id(ADUC_WorkflowHandle handle, const char* installedUpdateId)
{
    ADUC_Workflow* wf = workflow_from_handle(handle);
    if (wf == NULL)
    {
        return;
    }

    if (installedUpdateId == NULL)
    {
        STRING_empty(wf->InstalledUpdateId);
    }
    else
    {
        wf->InstalledUpdateId = STRING_construct(installedUpdateId);
    }
}

// The status either stored in the workflow object itself, or in root object.
JSON_Object* _workflow_find_state(ADUC_WorkflowHandle handle, const char* workflowId)
{
    if (handle == NULL || workflowId == NULL || *workflowId == 0)
    {
        return NULL;
    }

    ADUC_Workflow* wf = workflow_from_handle(handle);
    if (wf->ResultsObject != NULL && json_object_has_value(wf->ResultsObject, workflowId))
    {
        return json_object_get_object(wf->ResultsObject, workflowId);
    }

    ADUC_Workflow* wfRoot = workflow_from_handle(workflow_get_root(handle));
    if (wfRoot->ResultsObject != NULL && json_object_has_value(wfRoot->ResultsObject, workflowId))
    {
        return json_object_get_object(wfRoot->ResultsObject, workflowId);
    }

    return NULL;
}

void workflow_set_result(ADUC_WorkflowHandle handle, ADUC_Result result)
{
    ADUC_Workflow* wf = workflow_from_handle(handle);
    if (wf != NULL)
    {
        wf->Result = result;
    }
}

ADUC_Result workflow_get_result(ADUC_WorkflowHandle handle)
{
    ADUC_Workflow* wf = workflow_from_handle(handle);
    if (wf == NULL)
    {
        ADUC_Result result = {};
        return result;
    }

    return wf->Result;
}

void workflow_set_success_erc(ADUC_WorkflowHandle handle, ADUC_Result_t erc)
{
    ADUC_Workflow* wf = workflow_from_handle(handle);
    if (wf != NULL)
    {
        wf->ResultSuccessErc = erc;
    }
}

ADUC_Result_t workflow_get_success_erc(ADUC_WorkflowHandle handle)
{
    ADUC_Workflow* wf = workflow_from_handle(handle);
    if (wf == NULL)
    {
        return 0;
    }

    return wf->ResultSuccessErc;
}

const char* workflow_peek_result_details(ADUC_WorkflowHandle handle)
{
    ADUC_Workflow* wf = workflow_from_handle(handle);
    if (wf == NULL)
    {
        return NULL;
    }

    return STRING_c_str(wf->ResultDetails);
}

const char* workflow_peek_installed_update_id(ADUC_WorkflowHandle handle)
{
    ADUC_Workflow* wf = workflow_from_handle(handle);
    if (wf == NULL)
    {
        return NULL;
    }

    return STRING_c_str(wf->InstalledUpdateId);
}

void workflow_set_cancellation_type(ADUC_WorkflowHandle handle, ADUC_WorkflowCancellationType cancellationType)
{
    ADUC_Workflow* wf = workflow_from_handle(handle);
    if (wf != NULL)
    {
        wf->CancellationType = cancellationType;
    }
}

ADUC_WorkflowCancellationType workflow_get_cancellation_type(ADUC_WorkflowHandle handle)
{
    ADUC_WorkflowCancellationType result;

    ADUC_Workflow* wf = workflow_from_handle(handle);
    if (wf == NULL)
    {
        result = ADUC_WorkflowCancellationType_Normal;
    }
    else
    {
        result = wf->CancellationType;
    }

    return result;
}

/**
 * @brief sets both cancellation type to retry and retry timestamp.
 * @param handle the workflow handle
 * @param retryToken the retry token with which to update
 * @return true if succeeded.
 */
bool workflow_update_retry_deployment(ADUC_WorkflowHandle handle, const char* retryToken)
{
    ADUC_Workflow* wf = workflow_from_handle(handle);
    bool result = false;

    if (wf != NULL)
    {
        wf->CancellationType = ADUC_WorkflowCancellationType_Retry;
        result = _workflow_set_retryTimestamp(handle, retryToken);
    }

    return result;
}

/**
 * @brief if operation is in progress on the current workflow, it will set the next workflow as a deferred workflow on the current workflow and set cancellation type to Replacement.
 * @remark The caller must not free the next workflow handle when true is returned as it is owned by the current workflow as a deferred field. Conversely, if false is returned, then
 *             the caller must free the current workflow handle and set the next workflow handle as the current in the workflow data.
 * @param currentWorkflowHandle The workflow handle on the current workflow Data.
 * @param nextWorkflowHandle The workflow handle for the next workflow update deployment.
 * @return true if there was an operation in progress and the next workflow handle got deferred until workCompletionCallback processing.
 */
bool workflow_update_replacement_deployment(
    ADUC_WorkflowHandle currentWorkflowHandle, ADUC_WorkflowHandle nextWorkflowHandle)
{
    bool wasDeferred = false;

    ADUC_Workflow* currentWorkflow = workflow_from_handle(currentWorkflowHandle);

    if (currentWorkflow->OperationInProgress)
    {
        currentWorkflow->CancellationType = ADUC_WorkflowCancellationType_Replacement;
        currentWorkflow->OperationCancelled = true;
        currentWorkflow->DeferredReplacementWorkflow =
            nextWorkflowHandle; // upon return, caller must release ownership as it's owned by current workflow now
        wasDeferred = true;
    }

    return wasDeferred;
}

/**
 * @brief Resets state for retry and replacement deployment processing.
 * @param wf The ADUC workflow state internal representation of a handle.
 */
static void reset_state_for_processing_deployment(ADUC_Workflow* wf)
{
    wf->CurrentWorkflowStep = ADUCITF_WorkflowStep_ProcessDeployment;
    wf->OperationInProgress = false;
    wf->OperationCancelled = false;
    wf->CancellationType = ADUC_WorkflowCancellationType_None;
}

/**
 * @brief Resets state to process the deferred workflow deployment, which is also transferred to the current.
 * @param handle The workflow handle on the current workflow Data.
 */
void workflow_update_for_replacement(ADUC_WorkflowHandle handle)
{
    ADUC_Workflow* wf = workflow_from_handle(handle);

    ADUC_Workflow* deferredWorkflow = wf->DeferredReplacementWorkflow;
    wf->DeferredReplacementWorkflow = NULL;
    workflow_transfer_data(handle /* wfTarget */, deferredWorkflow /* wfSource */);

    reset_state_for_processing_deployment(wf);
}

/**
 * @brief Resets state to reprocess the current workflow deployment.
 * @param handle The workflow handle on the current workflow Data.
 */
void workflow_update_for_retry(ADUC_WorkflowHandle handle)
{
    ADUC_Workflow* wf = workflow_from_handle(handle);

    reset_state_for_processing_deployment(wf);
}

// If succeeded, free existing install state data and replace with a new one.
// If failed, no changes to the handle.
bool workflow_read_state_from_file(ADUC_WorkflowHandle handle, const char* stateFilename)
{
    if (handle == NULL || stateFilename == NULL || *stateFilename == 0)
    {
        return false;
    }

    JSON_Value* rootValue = json_parse_file(stateFilename);
    if (rootValue == NULL)
    {
        return 0;
    }

    ADUC_Workflow* wf = workflow_from_handle(handle);
    if (wf->ResultsObject != NULL)
    {
        json_value_free(json_object_get_wrapping_value(wf->ResultsObject));
    }

    wf->ResultsObject = json_value_get_object(rootValue);
    return true;
}

bool workflow_request_cancel(ADUC_WorkflowHandle handle)
{
    if (handle == NULL)
    {
        return false;
    }

    bool success = workflow_set_boolean_property(handle, WORKFLOW_PROPERTY_FIELD_CANCEL_REQUESTED, true);
    int childCount = workflow_get_children_count(handle);
    for (int i = 0; i < childCount; i++)
    {
        success = success && workflow_request_cancel(workflow_get_child(handle, i));
    }
    return success;
}

bool workflow_is_cancel_requested(ADUC_WorkflowHandle handle)
{
    return workflow_get_boolean_property(handle, WORKFLOW_PROPERTY_FIELD_CANCEL_REQUESTED);
}

bool workflow_is_agent_restart_requested(ADUC_WorkflowHandle handle)
{
    return workflow_get_boolean_property(workflow_get_root(handle), WORKFLOW_PROPERTY_FIELD_AGENT_RESTART_REQUESTED);
}

bool workflow_is_immediate_agent_restart_requested(ADUC_WorkflowHandle handle)
{
    return workflow_get_boolean_property(
        workflow_get_root(handle), WORKFLOW_PROPERTY_FIELD_IMMEDIATE_AGENT_RESTART_REQUESTED);
}

bool workflow_is_reboot_requested(ADUC_WorkflowHandle handle)
{
    return workflow_get_boolean_property(workflow_get_root(handle), WORKFLOW_PROPERTY_FIELD_REBOOT_REQUESTED);
}

bool workflow_is_immediate_reboot_requested(ADUC_WorkflowHandle handle)
{
    return workflow_get_boolean_property(
        workflow_get_root(handle), WORKFLOW_PROPERTY_FIELD_IMMEDIATE_REBOOT_REQUESTED);
}

bool workflow_request_reboot(ADUC_WorkflowHandle handle)
{
    return workflow_set_boolean_property(workflow_get_root(handle), WORKFLOW_PROPERTY_FIELD_REBOOT_REQUESTED, true);
}

bool workflow_request_immediate_reboot(ADUC_WorkflowHandle handle)
{
    return workflow_set_boolean_property(
        workflow_get_root(handle), WORKFLOW_PROPERTY_FIELD_IMMEDIATE_REBOOT_REQUESTED, true);
}

bool workflow_request_agent_restart(ADUC_WorkflowHandle handle)
{
    return workflow_set_boolean_property(
        workflow_get_root(handle), WORKFLOW_PROPERTY_FIELD_AGENT_RESTART_REQUESTED, true);
}

bool workflow_request_immediate_agent_restart(ADUC_WorkflowHandle handle)
{
    return workflow_set_boolean_property(
        workflow_get_root(handle), WORKFLOW_PROPERTY_FIELD_IMMEDIATE_AGENT_RESTART_REQUESTED, true);
}

/**
 * @brief Compare id of @p handle0 and @p handle1
 *
 * @param handle0
 * @param handle1
 * @return 0 if ids are equal.
 */
int workflow_id_compare(ADUC_WorkflowHandle handle0, ADUC_WorkflowHandle handle1)
{
    char* id0 = workflow_get_id(handle0);
    char* id1 = workflow_get_id(handle1);
    int result = -1;

    if (id0 == NULL || id1 == NULL)
    {
        Log_Error("Missing workflow id (id0:%s, id1:%s)", id0, id1);
        goto done;
    }

    result = strcmp(id0, id1);

done:
    workflow_free_string(id0);
    workflow_free_string(id1);
    return result;
}

/**
 * @brief Compare id of @p handle and @p workflowId. No memory is allocated or freed by this function.
 *
 * @param handle The handle for first workflow id.
 * @param workflowId The c-string for the second workflow id.
 * @return int Returns 0 if ids are equal.
 */
bool workflow_isequal_id(ADUC_WorkflowHandle handle, const char* workflowId)
{
    const char* id = workflow_peek_id(handle);
    if (id == NULL)
    {
        Log_Error("invalid handle: null id");
        return false;
    }

    return workflowId != NULL && strcmp(id, workflowId) == 0;
}

/**
 * @brief Create a new workflow data handler using base workflow and serialized 'instruction' json string.
 * Note: The 'workfolder' of the returned workflow data object will be the same as the base's.
 *
 * @param base The base workflow containing valid Update Action and Manifest.
 * @param instruction A serialized json string containing single 'installItem' from an instruction file.
 * @param handle An output workflow handle.
 * @return ADUC_Result
 */
ADUC_Result
workflow_create_from_instruction(ADUC_WorkflowHandle base, const char* instruction, ADUC_WorkflowHandle* handle)
{
    ADUC_Result result;

    // Parse instruction json.
    JSON_Value* instructionValue = json_parse_string(instruction);
    if (instructionValue == NULL)
    {
        Log_Error("Invalid intruction entry.");
        result.ExtendedResultCode = ADUC_ERC_UTILITIES_WORKFLOW_UTIL_PARSE_INSTRUCTION_ENTRY_FAILURE;
        goto done;
    }

    result = workflow_create_from_instruction_value(base, instructionValue, handle);

done:
    json_value_free(instructionValue);
    return result;
}

/**
 * @brief Create a new workflow data handler using base workflow and serialized 'instruction' json string.
 * Note: The 'workfolder' of the returned workflow data object will be the same as the base's.
 *
 * @param base The base workflow containing valid Update Action and Manifest.
 * @param instruction A JSON_Value object contain install-item data.
 * @param handle An output workflow handle.
 * @return ADUC_Result
 */
ADUC_Result
workflow_create_from_instruction_value(ADUC_WorkflowHandle base, JSON_Value* instruction, ADUC_WorkflowHandle* handle)
{
    ADUC_Result result = { ADUC_GeneralResult_Failure };
    JSON_Status jsonStatus = JSONFailure;
    JSON_Value* updateActionValue = NULL;
    JSON_Value* updateManifestValue = NULL;
    ADUC_Workflow* wf = NULL;

    if (base == NULL || instruction == NULL || handle == NULL)
    {
        goto done;
    }

    *handle = NULL;

    ADUC_Workflow* wfBase = workflow_from_handle(base);

    wf = malloc(sizeof(*wf));
    if (wf == NULL)
    {
        result.ExtendedResultCode = ADUC_ERC_NOMEM;
        goto done;
    }

    memset(wf, 0, sizeof(*wf));

    updateActionValue = json_value_deep_copy(json_object_get_wrapping_value(wfBase->UpdateActionObject));
    if (updateActionValue == NULL)
    {
        Log_Error("Cannot copy Update Action json from base");
        result.ExtendedResultCode = ADUC_ERC_UTILITIES_WORKFLOW_UTIL_COPY_UPDATE_ACTION_FROM_BASE_FAILURE;
        goto done;
    }

    JSON_Object* updateActionObject = json_object(updateActionValue);

    updateManifestValue = json_value_deep_copy(json_object_get_wrapping_value(wfBase->UpdateManifestObject));
    if (updateManifestValue == NULL)
    {
        Log_Error("Cannot copy Update Manifest json from base");
        result.ExtendedResultCode = ADUC_ERC_UTILITIES_WORKFLOW_UTIL_COPY_UPDATE_ACTION_FROM_BASE_FAILURE;
        goto done;
    }

    JSON_Object* updateManifestObject = json_object(updateManifestValue);
    JSON_Object* instructionObject = json_object(instruction);

    char* currentInstructionData = json_serialize_to_string_pretty(instruction);
    Log_Debug("Processing current instruction:\n%s", currentInstructionData);
    json_free_serialized_string(currentInstructionData);

    // Replace 'updateType'.
    const char* updateType = json_object_get_string(instructionObject, ADUCITF_FIELDNAME_UPDATETYPE);
    if (updateType == NULL || *updateType == 0)
    {
        Log_Error("Invalid instruction entry.");
        result.ExtendedResultCode = ADUC_ERC_UTILITIES_WORKFLOW_UTIL_PARSE_INSTRUCTION_ENTRY_NO_UPDATE_TYPE;
        goto done;
    }
    jsonStatus = json_object_set_string(updateManifestObject, ADUCITF_FIELDNAME_UPDATETYPE, updateType);
    if (jsonStatus == JSONFailure)
    {
        Log_Error("Cannot update instruction entry updateType.");
        result.ExtendedResultCode = ADUC_ERC_UTILITIES_WORKFLOW_UTIL_COPY_UPDATE_ACTION_SET_UPDATE_TYPE_FAILURE;
        goto done;
    }

    // Keep only file needed by this entry. Remove the rest.
    JSON_Array* instFiles = json_object_get_array(instructionObject, ADUCITF_FIELDNAME_FILES);
    JSON_Object* baseFiles = json_object_get_object(updateManifestObject, ADUCITF_FIELDNAME_FILES);
    int fileCount = json_object_get_count(baseFiles);
    for (int b = fileCount - 1; b >= 0; b--)
    {
        JSON_Object* baseFile = json_object(json_object_get_value_at(baseFiles, b));

        // If file is in the instruction, merge their properties.
        bool fileRequired = false;
        int instFilesCount = json_array_get_count(instFiles);
        for (int i = instFilesCount - 1; i >= 0; i--)
        {
            const char* baseFilename = json_object_get_string(baseFile, ADUCITF_FIELDNAME_FILENAME);

            JSON_Object* instFile = json_array_get_object(instFiles, i);
            const char* instFilename = json_object_get_string(instFile, ADUCITF_FIELDNAME_FILENAME);

            if (baseFilename != NULL && instFilename != NULL && strcmp(baseFilename, instFilename) == 0)
            {
                // Found.
                fileRequired = true;
                int valuesCount = json_object_get_count(instFile);
                for (int v = valuesCount - 1; v >= 0; v--)
                {
                    const char* key = json_object_get_name(instFile, v);
                    JSON_Value* val = json_value_deep_copy(json_object_get_value_at(instFile, v));
                    json_object_set_value(baseFile, key, val);
                }
                // Done with this file, remove it (and free).
                json_array_remove(instFiles, i);
                break;
            }
        }

        // Remove file from base files list, if no longer needed.
        if (!fileRequired)
        {
            json_object_remove(baseFiles, json_object_get_name(baseFiles, b));
        }
    }

    wf->UpdateActionObject = updateActionObject;
    wf->UpdateManifestObject = updateManifestObject;

    {
        char* baseWorkfolder = workflow_get_workfolder(base);
        workflow_set_workfolder(wf, baseWorkfolder);
        workflow_free_string(baseWorkfolder);
    }

    *handle = wf;
    result.ResultCode = ADUC_GeneralResult_Success;
    result.ExtendedResultCode = 0;

done:
    if (IsAducResultCodeFailure(result.ResultCode))
    {
        json_value_free(updateActionValue);
        json_value_free(updateManifestValue);
        workflow_free(wf);
    }

    return result;
}

/**
 * @brief Get update manifest instructions steps count.
 *
 * @param handle A workflow object handle.
 *
 * @return Total count of the update instruction steps.
 */
size_t workflow_get_instructions_steps_count(ADUC_WorkflowHandle handle)
{
    return json_array_get_count(workflow_get_instructions_steps_array(handle));
}

/**
 * @brief Get a read-only update manifest step type
 *
 * @param handle A workflow object handle.
 * @param stepIndex A step index.
 *
 * @return const char* Read-only step type string, or NULL if specified step or step 'type' property doesn't exist.
 */
const char* workflow_peek_step_type(ADUC_WorkflowHandle handle, size_t stepIndex)
{
    JSON_Object* step = json_array_get_object(workflow_get_instructions_steps_array(handle), stepIndex);
    if (step == NULL)
    {
        return NULL;
    }

    const char* stepType = json_object_get_string(step, STEP_PROPERTY_FIELD_TYPE);
    if (stepType == NULL)
    {
        return DEFAULT_STEP_TYPE;
    }

    return stepType;
}

/**
 * @brief Get a read-only handlerProperties string value.
 *
 * @param handle A workflow object handle.
 * @param propertyName
 *
 * @return A read-only string value of specified property in handlerProperties map.
 */
const char*
workflow_peek_update_manifest_handler_properties_string(ADUC_WorkflowHandle handle, const char* propertyName)
{
    const JSON_Object* manifest = _workflow_get_update_manifest(handle);
    const JSON_Object* properties = json_object_get_object(manifest, STEP_PROPERTY_FIELD_HANDLER_PROPERTIES);
    return json_object_get_string(properties, propertyName);
}

/**
 * @brief Returns whether the specified step is an 'inline' step.
 *
 * @param handle A workflow object handle.
 * @param stepIndex A step index.
 *
 * @return bool Return true if the specified step exists, and is inline step.
 * Otherwise, return false.
 *
 */
bool workflow_is_inline_step(ADUC_WorkflowHandle handle, size_t stepIndex)
{
    JSON_Object* step = json_array_get_object(workflow_get_instructions_steps_array(handle), stepIndex);
    if (step == NULL)
    {
        return false;
    }

    const char* stepType = json_object_get_string(step, STEP_PROPERTY_FIELD_TYPE);
    if (stepType != NULL && strcmp(stepType, "reference") == 0)
    {
        return false;
    }

    return true;
}

/**
 * @brief
 *
 * @param handle A workflow object handle.
 * @param stepIndex A step index.
 * @return const char* Read-only step handler name, or NULL for a 'reference' step.
 */
const char* workflow_peek_update_manifest_step_handler(ADUC_WorkflowHandle handle, size_t stepIndex)
{
    JSON_Object* step = json_array_get_object(workflow_get_instructions_steps_array(handle), stepIndex);
    if (step == NULL)
    {
        return false;
    }

    const char* stepHandler = json_object_get_string(step, STEP_PROPERTY_FIELD_HANDLER);
    return stepHandler;
}

/**
 * @brief Gets a reference step update manifest file at specified index.
 *
 * @param handle[in] A workflow data object handle.
 * @param stepIndex[in] A step index.
 * @param entity[out] An output reference step update manifest file entity object.
 * @return true on success.
 */
bool workflow_get_step_detached_manifest_file(ADUC_WorkflowHandle handle, size_t stepIndex, ADUC_FileEntity* entity)
{
    size_t count = workflow_get_instructions_steps_count(handle);
    if (stepIndex >= count)
    {
        return false;
    }

    bool succeeded = false;
<<<<<<< HEAD
=======
    bool fileEntityInited = false;
>>>>>>> 963ab486
    JSON_Object* step = json_array_get_object(workflow_get_instructions_steps_array(handle), stepIndex);
    const char* fileId = json_object_get_string(step, STEP_PROPERTY_FIELD_DETACHED_MANIFEST_FILE_ID);
    const JSON_Object* files = _workflow_get_update_manifest_files_map(handle);
    const JSON_Object* file = json_object_get_object(files, fileId);
    const JSON_Object* fileUrls = NULL;
    const char* uri = NULL;
    const char* name = NULL;
    size_t tempHashCount = 0;
    ADUC_Hash* tempHash = NULL;

    // Find fileurls map in this workflow, and its enclosing workflow(s).
    ADUC_WorkflowHandle h = handle;

    do
    {
        if ((fileUrls = _workflow_get_fileurls_map(h)) == NULL)
        {
            Log_Warn("'fileUrls' property not found.");
        }
        else
        {
            uri = json_object_get_string(fileUrls, fileId);
        }
        h = workflow_get_parent(h);
    } while (uri == NULL && h != NULL);

    if (uri == NULL)
    {
        goto done;
    }

    name = json_object_get_string(file, ADUCITF_FIELDNAME_FILENAME);
    const JSON_Object* hashObj = json_object_get_object(file, ADUCITF_FIELDNAME_HASHES);

    tempHash = ADUC_HashArray_AllocAndInit(hashObj, &tempHashCount);
    if (tempHash == NULL)
    {
        Log_Error("Unable to parse hashes for file @ %zu", stepIndex);
        goto done;
    }

    size_t sizeInBytes = 0;
    if (json_object_has_value(file, ADUCITF_FIELDNAME_SIZEINBYTES))
    {
        sizeInBytes = json_object_get_number(file, ADUCITF_FIELDNAME_SIZEINBYTES);
    }

    if (!ADUC_FileEntity_Init(entity, fileId, name, uri, NULL /*arguments*/, tempHash, tempHashCount, sizeInBytes))
    {
        Log_Error("Invalid file entity arguments");
        goto done;
    }

    fileEntityInited = true;

    if (!ParseFileEntityDownloadHandler(handle, file, entity))
    {
        goto done;
    }

    succeeded = true;

done:

    if (!succeeded && fileEntityInited)
    {
        ADUC_FileEntity_Uninit(entity);
    }

    return succeeded;
}

/**
 * @brief Gets a serialized json string of the specified workflow's Update Manifest.
 *
 * @param handle A workflow data object handle.
 * @param pretty Whether to format the output string.
 * @return char* An output json string. Caller must free the string with workflow_free_string().
 */
char* workflow_get_serialized_update_manifest(ADUC_WorkflowHandle handle, bool pretty)
{
    const JSON_Object* o = _workflow_get_update_manifest(handle);
    if (pretty)
    {
        return json_serialize_to_string_pretty(json_object_get_wrapping_value(o));
    }

    return json_serialize_to_string(json_object_get_wrapping_value(o));
}

/**
 * @brief Gets the file path of the entity target update under the download work folder sandbox.
 *
 * @param workflowHandle The workflow handle.
 * @param entity The file entity.
 * @param outFilePath The resultant work folder file path to the file entity.
 * @return bool true if success
 * @remark Caller will own the STRING_HANDLE outFilePath and must call STRING_delete on it.
 */
bool workflow_get_entity_workfolder_filepath(
    ADUC_WorkflowHandle workflowHandle, const ADUC_FileEntity* entity, STRING_HANDLE* outFilePath)
{
    bool result = false;
    char dir[1024] = { 0 };
    char* workFolder = workflow_get_workfolder(workflowHandle);
    if (workFolder == NULL)
    {
        goto done;
    }

    sprintf(dir, "%s/%s", workFolder, entity->TargetFilename);

    if (dir[0] != 0)
    {
        STRING_HANDLE temp = STRING_construct(dir);

        if (temp == NULL)
        {
            goto done;
        }

        *outFilePath = temp;
    }

    result = true;

done:
    workflow_free_string(workFolder);

    return result;
}

bool workflow_get_force_update(ADUC_WorkflowHandle workflowHandle)
{
    ADUC_Workflow* wf = workflow_from_handle(workflowHandle);
    if (wf == NULL)
    {
        return false;
    }

    return wf->ForceUpdate;
}

void workflow_set_force_update(ADUC_WorkflowHandle handle, bool forceUpdate)
{
    ADUC_Workflow* wf = workflow_from_handle(handle);
    if (wf != NULL)
    {
        wf->ForceUpdate = forceUpdate;
    }
}

EXTERN_C_END<|MERGE_RESOLUTION|>--- conflicted
+++ resolved
@@ -3478,10 +3478,7 @@
     }
 
     bool succeeded = false;
-<<<<<<< HEAD
-=======
     bool fileEntityInited = false;
->>>>>>> 963ab486
     JSON_Object* step = json_array_get_object(workflow_get_instructions_steps_array(handle), stepIndex);
     const char* fileId = json_object_get_string(step, STEP_PROPERTY_FIELD_DETACHED_MANIFEST_FILE_ID);
     const JSON_Object* files = _workflow_get_update_manifest_files_map(handle);
