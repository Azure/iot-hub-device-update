/**
 * @file root_key_result.h
 * @brief Defines results for the RootKeyUtility
 *
 * @copyright Copyright (c) Microsoft Corporation.
 * Licensed under the MIT License.
 */
#include "aduc/c_utils.h"

#ifndef ROOT_KEY_RESULT_H
#define ROOT_KEY_RESULT_H

EXTERN_C_BEGIN
/**
 * @brief Structure that declares
 *
 */
typedef enum _RootKeyUtility_ValidationResult
{
    RootKeyUtility_ValidationResult_Success = 0,
    /**
     * Specialized results for validation should go here
     *
     */
    RootKeyUtility_ValidationResult_Failure = 1,
    RootKeyUtility_ValidationResult_HardcodedRootKeyLoadFailed = 2,
    RootKeyUtility_ValidationResult_SignatureForKeyNotFound = 3,
    RootKeyUtility_ValidationResult_SignatureValidationFailed = 4,
} RootKeyUtility_ValidationResult;

<<<<<<< HEAD
typedef enum _RootKeyUtility_InstallationResult
{
    RootKeyUtility_InstallationResult_Success = 0,
    RootKeyUtility_InstallationResult_Failure = 1,
    RootKeyUtility_InstallationResult_OutOfDiskSpace = 2,
    // etc
}RootKeyUtility_InstallationResult;
=======
EXTERN_C_END
>>>>>>> e02f62a9

#endif // ROOT_KEY_RESULT_H<|MERGE_RESOLUTION|>--- conflicted
+++ resolved
@@ -28,16 +28,6 @@
     RootKeyUtility_ValidationResult_SignatureValidationFailed = 4,
 } RootKeyUtility_ValidationResult;
 
-<<<<<<< HEAD
-typedef enum _RootKeyUtility_InstallationResult
-{
-    RootKeyUtility_InstallationResult_Success = 0,
-    RootKeyUtility_InstallationResult_Failure = 1,
-    RootKeyUtility_InstallationResult_OutOfDiskSpace = 2,
-    // etc
-}RootKeyUtility_InstallationResult;
-=======
 EXTERN_C_END
->>>>>>> e02f62a9
 
 #endif // ROOT_KEY_RESULT_H