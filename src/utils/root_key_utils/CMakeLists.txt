cmake_minimum_required (VERSION 3.5)

set (target_name root_key_utils)

include (agentRules)
compileasc99 ()


add_library (${target_name} STATIC)
add_library (aduc::${target_name} ALIAS ${target_name})

target_sources (${target_name} PRIVATE src/root_key_util.c src/root_key_list.c)

target_include_directories (${target_name} PUBLIC inc)

find_package (azure_c_shared_utility REQUIRED)

#
# Turn -fPIC on, in order to use this library in another shared library.
#
set_property (TARGET ${target_name} PROPERTY POSITION_INDEPENDENT_CODE ON)

target_link_libraries (
    ${target_name}
    PUBLIC aduc::c_utils aduc::crypto_utils aduc::rootkeypackage_utils
<<<<<<< HEAD
    PRIVATE
           aduc::logging aduc::system_utils aziotsharedutil)
=======
    PRIVATE aduc::logging aziotsharedutil)
>>>>>>> e01f1863

include (aduc_security)
embed_test_root_keys_if_applicable (${target_name})

target_compile_definitions (
    ${target_name} PRIVATE ADUC_ROOTKEY_STORE_PACKAGE_PATH="${ADUC_ROOTKEY_STORE_PACKAGE_PATH}")

if (ADUC_BUILD_UNIT_TESTS)
    find_package (umock_c REQUIRED CONFIG)
    target_link_libraries (${target_name} PRIVATE umock_c)

    add_subdirectory (tests)
endif ()<|MERGE_RESOLUTION|>--- conflicted
+++ resolved
@@ -23,12 +23,8 @@
 target_link_libraries (
     ${target_name}
     PUBLIC aduc::c_utils aduc::crypto_utils aduc::rootkeypackage_utils
-<<<<<<< HEAD
     PRIVATE
            aduc::logging aduc::system_utils aziotsharedutil)
-=======
-    PRIVATE aduc::logging aziotsharedutil)
->>>>>>> e01f1863
 
 include (aduc_security)
 embed_test_root_keys_if_applicable (${target_name})
