project (test_utils)

include (agentRules)

compileasc99 ()
disablertti ()

add_library (${PROJECT_NAME} STATIC "")
add_library (aduc::${PROJECT_NAME} ALIAS ${PROJECT_NAME})

target_include_directories (${PROJECT_NAME} PUBLIC inc)

target_sources (${PROJECT_NAME} PRIVATE src/auto_dir.cpp src/file_test_utils.cpp)

<<<<<<< HEAD
target_link_libraries (${PROJECT_NAME} PRIVATE aduc::system_utils aduc::workflow_utils)

target_link_libraries (${PROJECT_NAME} PRIVATE libaducpal)
=======
target_link_libraries (
    ${PROJECT_NAME}
    PRIVATE aduc::system_utils
    PUBLIC aduc::workflow_utils)
>>>>>>> 362c5649
<|MERGE_RESOLUTION|>--- conflicted
+++ resolved
@@ -12,13 +12,9 @@
 
 target_sources (${PROJECT_NAME} PRIVATE src/auto_dir.cpp src/file_test_utils.cpp)
 
-<<<<<<< HEAD
-target_link_libraries (${PROJECT_NAME} PRIVATE aduc::system_utils aduc::workflow_utils)
-
-target_link_libraries (${PROJECT_NAME} PRIVATE libaducpal)
-=======
 target_link_libraries (
     ${PROJECT_NAME}
     PRIVATE aduc::system_utils
     PUBLIC aduc::workflow_utils)
->>>>>>> 362c5649
+
+target_link_libraries (${PROJECT_NAME} PRIVATE libaducpal)