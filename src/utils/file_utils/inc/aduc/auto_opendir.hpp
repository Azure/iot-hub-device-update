/**
 * @file auto_opendir.hpp
 * @brief header for AutoOpenDir. On scope exit, deletes directory if exists and is a directory.
 *
 * @copyright Copyright (c) Microsoft Corporation.
 * Licensed under the MIT License.
 */

#ifndef AUTO_OPENDIR_HPP
#define AUTO_OPENDIR_HPP

#include <string>

#include <aducpal/dirent.h>

namespace aduc
{
/**
 * @brief AutoOpenDir class wraps handling the openning / closing of a directory
 */
class AutoOpenDir 
{
public:
    /**
     * @brief Default constructor for AutoOpenDir class
     * @param dirPath the path to the directory to set the member value dirEntry to
    */
    AutoOpenDir(const std::string& dirPath);
    /** @brief default destructor for AutoOpenDir
     */
    ~AutoOpenDir();

<<<<<<< HEAD
    /** 
    * @brief Returns the directory in stream handle form
    * @returns a value of dirEntry in the form of a DIR*
    */
    DIR* GetDirectoryStreamHandle();
    /**
     * @brief returns the next directory entry under dirEntry
     * @returns a value of struct dirent*
    */
=======
    DIR* GetDirectoryStreamHandle();
>>>>>>> f9b180de
    struct dirent* NextDirEntry();

private:
    DIR* dirEntry; //!< Local member value pointing to the first dirEntry under the path
};

} // namespace aduc

#endif // AUTO_OPENDIR_HPP<|MERGE_RESOLUTION|>--- conflicted
+++ resolved
@@ -18,7 +18,7 @@
 /**
  * @brief AutoOpenDir class wraps handling the openning / closing of a directory
  */
-class AutoOpenDir 
+class AutoOpenDir
 {
 public:
     /**
@@ -30,8 +30,7 @@
      */
     ~AutoOpenDir();
 
-<<<<<<< HEAD
-    /** 
+    /**
     * @brief Returns the directory in stream handle form
     * @returns a value of dirEntry in the form of a DIR*
     */
@@ -40,9 +39,6 @@
      * @brief returns the next directory entry under dirEntry
      * @returns a value of struct dirent*
     */
-=======
-    DIR* GetDirectoryStreamHandle();
->>>>>>> f9b180de
     struct dirent* NextDirEntry();
 
 private:
