cmake_minimum_required (VERSION 3.5)

set (target_name retry_utils)
add_library (${target_name} STATIC src/retry_utils.c)
add_library (aduc::${target_name} ALIAS ${target_name})

target_include_directories (${target_name} PUBLIC ./inc ${ADUC_TYPES_INCLUDES}
                                                  ${ADUC_EXPORT_INCLUDES})

#
# Turn -fPIC on, in order to use this library in another shared library.
#
set_property (TARGET ${target_name} PROPERTY POSITION_INDEPENDENT_CODE ON)

find_package (azure_c_shared_utility REQUIRED)

target_link_libraries (
    ${target_name}
    PUBLIC aduc::adu_types
<<<<<<< HEAD
    PRIVATE aduc::communication_abstraction aduc::logging)
=======
    PRIVATE aduc::communication_abstraction
            aduc::logging)

target_link_libraries (${PROJECT_NAME} PUBLIC libaducpal)
>>>>>>> e5e41f8a
<|MERGE_RESOLUTION|>--- conflicted
+++ resolved
@@ -17,11 +17,7 @@
 target_link_libraries (
     ${target_name}
     PUBLIC aduc::adu_types
-<<<<<<< HEAD
-    PRIVATE aduc::communication_abstraction aduc::logging)
-=======
     PRIVATE aduc::communication_abstraction
             aduc::logging)
 
-target_link_libraries (${PROJECT_NAME} PUBLIC libaducpal)
->>>>>>> e5e41f8a
+target_link_libraries (${target_name} PUBLIC libaducpal)