--- conflicted
+++ resolved
@@ -28,14 +28,10 @@
 #include <chrono>
 #include <functional> // for std::function
 #include <string>
-<<<<<<< HEAD
 #ifndef WIN32 // Note: Only included when not in windows since a different wait signal is used.
 #    include <sys/wait.h>
 #    include <unistd.h>
 #endif
-=======
-
->>>>>>> 22deadaa
 #include <fcntl.h>
 #include <sys/types.h>
 
