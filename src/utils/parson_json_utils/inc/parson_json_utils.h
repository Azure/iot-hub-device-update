--- conflicted
+++ resolved
@@ -11,11 +11,7 @@
 
 #include <aduc/c_utils.h>
 #include <parson.h>
-<<<<<<< HEAD
 #include <stdbool.h> // bool
-=======
-#include <stdbool.h>
->>>>>>> 362c5649
 
 EXTERN_C_BEGIN
 
@@ -24,19 +20,12 @@
 //
 const char* ADUC_JSON_GetStringFieldPtr(const JSON_Value* jsonValue, const char* jsonFieldName);
 
-<<<<<<< HEAD
-bool ADUC_JSON_GetStringField(const JSON_Value* jsonValue, const char* jsonFieldName, char** value);
-
-bool ADUC_JSON_GetBooleanField(const JSON_Value* jsonValue, const char* jsonFieldName);
-
-=======
 bool ADUC_JSON_SetStringField(const JSON_Value* jsonValue, const char* jsonFieldName, const char* value);
 
 bool ADUC_JSON_GetStringField(const JSON_Value* jsonValue, const char* jsonFieldName, char** value);
 
 bool ADUC_JSON_GetBooleanField(const JSON_Value* jsonValue, const char* jsonFieldName);
 
->>>>>>> 362c5649
 bool ADUC_JSON_GetUnsignedIntegerField(const JSON_Value* jsonValue, const char* jsonFieldName, unsigned int* value);
 
 //
