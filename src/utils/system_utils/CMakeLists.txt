cmake_minimum_required (VERSION 3.5)

set (target_name system_utils)
include (agentRules)

compileasc99 ()

add_library (${target_name} STATIC src/system_utils.c)
add_library (aduc::${target_name} ALIAS ${target_name})

target_include_directories (${target_name} PUBLIC inc)

#
# Turn -fPIC on, in order to use this library in another shared library.
#
<<<<<<< HEAD
find_package (azure_c_shared_utility REQUIRED)
set_property (TARGET ${target_name} PROPERTY POSITION_INDEPENDENT_CODE ON)
target_link_libraries (
    ${target_name}
    PUBLIC aduc::c_utils aziotsharedutil
    PRIVATE aduc::logging)

target_compile_definitions (${target_name} PRIVATE ADUC_FILE_GROUP="${ADUC_FILE_GROUP}"
                                                   ADUC_FILE_USER="${ADUC_FILE_USER}")
=======
set_property (TARGET ${PROJECT_NAME} PROPERTY POSITION_INDEPENDENT_CODE ON)

target_link_aziotsharedutil (${PROJECT_NAME} PUBLIC)

target_link_libraries (
    ${PROJECT_NAME}
    PUBLIC aduc::c_utils
    PRIVATE aduc::logging)

target_link_libraries (${PROJECT_NAME} PUBLIC libaducpal)

target_compile_definitions (${PROJECT_NAME} PRIVATE ADUC_FILE_GROUP="${ADUC_FILE_GROUP}"
                                                    ADUC_FILE_USER="${ADUC_FILE_USER}")
>>>>>>> e5e41f8a

if (ADUC_BUILD_UNIT_TESTS)
    add_subdirectory (tests)
endif ()<|MERGE_RESOLUTION|>--- conflicted
+++ resolved
@@ -13,31 +13,19 @@
 #
 # Turn -fPIC on, in order to use this library in another shared library.
 #
-<<<<<<< HEAD
-find_package (azure_c_shared_utility REQUIRED)
 set_property (TARGET ${target_name} PROPERTY POSITION_INDEPENDENT_CODE ON)
+
+target_link_aziotsharedutil (${target_name} PUBLIC)
+
 target_link_libraries (
     ${target_name}
-    PUBLIC aduc::c_utils aziotsharedutil
-    PRIVATE aduc::logging)
-
-target_compile_definitions (${target_name} PRIVATE ADUC_FILE_GROUP="${ADUC_FILE_GROUP}"
-                                                   ADUC_FILE_USER="${ADUC_FILE_USER}")
-=======
-set_property (TARGET ${PROJECT_NAME} PROPERTY POSITION_INDEPENDENT_CODE ON)
-
-target_link_aziotsharedutil (${PROJECT_NAME} PUBLIC)
-
-target_link_libraries (
-    ${PROJECT_NAME}
     PUBLIC aduc::c_utils
     PRIVATE aduc::logging)
 
-target_link_libraries (${PROJECT_NAME} PUBLIC libaducpal)
+target_link_libraries (${target_name} PUBLIC libaducpal)
 
-target_compile_definitions (${PROJECT_NAME} PRIVATE ADUC_FILE_GROUP="${ADUC_FILE_GROUP}"
+target_compile_definitions (${target_name} PRIVATE ADUC_FILE_GROUP="${ADUC_FILE_GROUP}"
                                                     ADUC_FILE_USER="${ADUC_FILE_USER}")
->>>>>>> e5e41f8a
 
 if (ADUC_BUILD_UNIT_TESTS)
     add_subdirectory (tests)
