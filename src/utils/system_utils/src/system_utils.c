--- conflicted
+++ resolved
@@ -28,19 +28,8 @@
 #include <sys/stat.h>
 #include <sys/types.h>
 
-<<<<<<< HEAD
 // keep this last to avoid interfering with system headers
 #include "aduc/aduc_banned.h"
-=======
-#ifndef O_CLOEXEC
-/**
- * @brief Enable the close-on-exec flag for the new file descriptor. Specifying this flag permits a program to avoid additional
- * fcntl(2) F_SETFD operations to set the FD_CLOEXEC flag.
- * @details Included here because not all linux kernels include O_CLOEXEC by default in fcntl.h
- */
-#    define O_CLOEXEC __O_CLOEXEC
-#endif
->>>>>>> f9b180de
 
 #ifndef ALL_PERMS
 /**
@@ -416,11 +405,7 @@
     STRING_HANDLE tempHandle = STRING_new();
 
     bool needForwardSlash = false;
-<<<<<<< HEAD
     if (dirPath[dirPathSize - 1] != '/')
-=======
-    if (dirPath[dirPathSize - 2] != '/')
->>>>>>> f9b180de
     {
         needForwardSlash = true;
     }
@@ -586,11 +571,7 @@
 }
 
 /**
-<<<<<<< HEAD
  * @brief Writes @p buff to file at @p path
-=======
- * @brief Writes @p buff to file at @p path using
->>>>>>> f9b180de
  * @details This function overwrites the current data in @p path with @p buff
  *
  * @param path the path to the file to write data
@@ -790,11 +771,7 @@
         goto done;
     }
 
-<<<<<<< HEAD
     dir = ADUCPAL_opendir(baseDir);
-=======
-    dir = opendir(baseDir);
->>>>>>> f9b180de
     if (dir == NULL)
     {
         err_ret = errno;
@@ -805,11 +782,7 @@
     do
     {
         errno = 0;
-<<<<<<< HEAD
         if ((dir_entry = ADUCPAL_readdir(dir)) != NULL)
-=======
-        if ((dir_entry = readdir(dir)) != NULL)
->>>>>>> f9b180de
         {
             if (strcmp(dir_entry->d_name, ".") == 0 || strcmp(dir_entry->d_name, "..") == 0)
             {
@@ -839,11 +812,7 @@
 done:
     if (dir != NULL)
     {
-<<<<<<< HEAD
         ADUCPAL_closedir(dir);
-=======
-        closedir(dir);
->>>>>>> f9b180de
         dir = NULL;
     }
 
