--- conflicted
+++ resolved
@@ -441,15 +441,7 @@
             free(tgt);
             return NULL;
         }
-<<<<<<< HEAD
-        else
-        {
-            tgt[i] = (char)(0xFF & ret);
-        }
-=======
-
         tgt[i] = (char) ( ret & 0xFF);
->>>>>>> 26bcb326
     }
 
     return tgt;
