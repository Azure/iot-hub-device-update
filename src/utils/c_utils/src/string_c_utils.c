/**
 * @file string_c_utils.c
 * @brief Implementation of string utilities for C code.
 *
 * @copyright Copyright (c) Microsoft Corporation.
 * Licensed under the MIT License.
 */
#include "aduc/string_c_utils.h"
#include "aduc/c_utils.h"

#include <azure_c_shared_utility/crt_abstractions.h>
#include <ctype.h>
#include <fcntl.h>
#include <limits.h>
#include <stdarg.h>
#include <stdio.h>
#include <string.h>
#include <sys/stat.h>

#include <aducpal/unistd.h> // open, read, close

// keep this last to avoid interfering with system headers
#include "aduc/aduc_banned.h"

/**
 * @brief Maximum length for the output string of ADUC_StringFormat()
 */
#define ADUC_STRING_FORMAT_MAX_LENGTH 512

/**
 * @brief Function that sets @p strBuffers to the contents of the file at @p filePath if the contents are smaller in size than the buffer
 * @param filePath path to the file who's contents will be read
 * @param strBuffer buffer which will be loaded with the contents of @p filePath
 * @param strBuffSize the size of the buffer
 * @returns false on failure, true on success
 */
bool LoadBufferWithFileContents(const char* filePath, char* strBuffer, const size_t strBuffSize)
{
    if (filePath == NULL || strBuffer == NULL || strBuffSize == 0)
    {
        return false;
    }

    bool success = false;
    FILE* fp = NULL;

    struct stat bS;
    if (stat(filePath, &bS) != 0)
    {
        goto done;
    }

    const long fileSize = bS.st_size;
    if (fileSize == 0 || fileSize > strBuffSize)
    {
        goto done;
    }

    fp = fopen(filePath, "rt");
    if (fp == NULL)
    {
        goto done;
    }

    char* readBuff = strBuffer;
    size_t buffSize = strBuffSize;

    while (true)
    {
        const char* line = fgets(readBuff, (int)buffSize, fp);
        if (line == NULL)
        {
            if (feof(fp))
            {
                break;
            }

            // Error
            goto done;
        }

        const size_t readSize = strlen(readBuff);
        readBuff += readSize;
        buffSize -= readSize;
    }

    *readBuff = '\0';

    success = true;

done:
    if (fp != NULL)
    {
        fclose(fp);
    }

    if (!success)
    {
        strBuffer[0] = '\0';
    }

    return success;
}
/**
 * @brief Trim leading and trailing white-spaces. This function modifies the input buffer.
 *
 * @param str Input string to trim.
 * @return Input pointer.
 */
char* ADUC_StringUtils_Trim(char* str)
{
    char* begin = str;
    char* current = str;

    if (IsNullOrEmpty(str))
    {
        return str;
    }

    // Find first non white-spaces.
    while (isspace((unsigned char)*current))
    {
        current++;
    }

    char* end = current;

    // Find the end of the string
    while (*end != '\0')
    {
        end++;
    }

    // back up to the last non-null character
    end--;

    // Find the last non-space character
    while (isspace((unsigned char)*end))
    {
        end--;
    }

    // Shift non-white-space character(s), if needed.
    while (current != end + 1)
    {
        *str++ = *current++;
    }

    *str = '\0';

    return begin;
}

/**
 * @brief Converts string to unsigned long
 * Returns false if an input string cannot be converted to unsigned long
 * @param[in] string that needs to be converted
 * @param[out] converted unsigned long
 */
bool atoul(const char* str, unsigned long* converted)
{
    if (IsNullOrEmpty(str))
    {
        return false;
    }

    unsigned long res = 0;
    while (*str != '\0')
    {
        if (*str < '0' || *str > '9')
        {
            // Not a digit.
            return false;
        }

        const unsigned long previous = res;
        res = (res * 10) + (unsigned long)(*str - '0');

        if (res < previous)
        {
            // overflow.
            return false;
        }

        ++str;
    }

    *converted = res;
    return true;
}

/**
 * @brief Converts string to unsigned integer.
 * @details Valid range 0 - 4294967295.
 * Returns false if string contains invalid char or out of range
 * @param[in] string that needs to be converted
 * @param[out] converted integer
 */
bool atoui(const char* str, unsigned int* ui)
{
    if (IsNullOrEmpty(str))
    {
        return false;
    }

    unsigned int res = 0;
    while (*str != '\0')
    {
        if (*str < '0' || *str > '9')
        {
            // Not a digit.
            return false;
        }

        const unsigned int previous = res;
        res = (res * 10) + (unsigned int)(*str - '0');

        if (res < previous)
        {
            // overflow.
            return false;
        }

        ++str;
    }

    *ui = res;
    return true;
}

/**
 * @brief  Finds the length in bytes of the given string, not including the final null character. Only the first maxsize characters are inspected: if the null character is not found, maxsize is returned.
 * @param str  string whose length is to be computed
 * @param maxsize the limit up to which to check @p str's length
 * @return Length of the string "str", exclusive of the final null byte, or maxsize if the null character is not found, 0 if str is NULL.
 */
size_t ADUC_StrNLen(const char* str, size_t maxsize)
{
    if (str == NULL)
    {
        return 0;
    }

    size_t length;

    /* Note that we do not check if s == NULL, because we do not
    * return errno_t...
    */
    for (length = 0; length < maxsize && *str; length++, str++)
    {
    }

    return length;
}
/**
 * @brief Split updateType string by ':' to return updateTypeName and updateTypeVersion
 * @param[in] updateType - expected "Provider/Name:Version"
 * @param[out] updateTypeName - Caller must call free(), can pass NULL if not desired.
 * @param[out] updateTypeVersion
 */
bool ADUC_ParseUpdateType(const char* updateType, char** updateTypeName, unsigned int* updateTypeVersion)
{
    bool succeeded = false;
    char* name = NULL;

    if (updateTypeName != NULL)
    {
        *updateTypeName = NULL;
    }

    *updateTypeVersion = 0;

    if (updateType == NULL)
    {
        goto done;
    }

    const char* delimiter = strchr(updateType, ':');

    //delimiter doesn't exist
    if (delimiter == NULL)
    {
        goto done;
    }

    const size_t nameLength = (size_t)(delimiter - updateType);

    //name is empty
    if (nameLength == 0)
    {
        goto done;
    }

    if (updateTypeName != NULL)
    {
        name = malloc(nameLength + 1);
        if (name == NULL)
        {
            goto done;
        }

        memcpy(name, updateType, nameLength);
        name[nameLength] = '\0';
    }

    // convert version string to unsigned int
    if (!atoui(delimiter + 1, updateTypeVersion))
    {
        // conversion failed
        goto done;
    }

    succeeded = true;

done:
    if (succeeded)
    {
        if (updateTypeName != NULL)
        {
            *updateTypeName = name;
        }
    }
    else
    {
        if (name != NULL)
        {
            free(name);
        }
    }

    return succeeded;
}

/**
 * @brief Returns string created by formatting a variable number of string arguments with @p fmt
 * @details Caller must free returned string, any formatted string above 512 characters in length will result in a failed call
 * @param fmt format string to be used on parameters
 * @returns in case of string > 512 characters or other failure NULL, otherwise a pointer to a null-terminated string
 */
char* ADUC_StringFormat(const char* fmt, ...)
{
    if (fmt == NULL)
    {
        return NULL;
    }

    char buffer[ADUC_STRING_FORMAT_MAX_LENGTH];

    va_list args;

    va_start(args, fmt);

    const int result = vsnprintf(buffer, ADUC_STRING_FORMAT_MAX_LENGTH, fmt, args);

    va_end(args);

    if (result <= 0 || result >= ADUC_STRING_FORMAT_MAX_LENGTH)
    {
        return NULL;
    }

    char* outputStr = NULL;

    if (mallocAndStrcpy_s(&outputStr, buffer) != 0)
    {
        return NULL;
    }

    return outputStr;
}

/**
 * @brief Check whether @p str is NULL or empty.
 *
 * @param str A string to check.
 * @return Returns true if @p str is NULL or empty.
 */
bool IsNullOrEmpty(const char* str)
{
    return str == NULL || *str == '\0';
}

/**
 * @brief Allocates memory for @p target and copy @p len characters of @p source into @p target buffer.
 *
 * @param[out] target Output string
 * @param source Source string
 * @param len Length of string to copy.
 * @return bool Returns true is success.
 */
bool MallocAndSubstr(char** target, const char* source, size_t len)
{
    if (target == NULL || source == NULL)
    {
        return false;
    }
    *target = NULL;

    char* t = malloc((len + 1) * sizeof(*t));
    if (t == NULL)
    {
        return false;
    }
    memset(t, 0, (len + 1) * sizeof(*t));
<<<<<<< HEAD
    if (!ADUC_Safe_StrCopyN(t, source, len + 1, len))
    {
=======

    if (len > ADUC_Safe_StrCopyN(t, source, len + 1, len))
    {
        free(t);
>>>>>>> aa0f584e
        return false;
    }

    *target = t;
    return true;
}

/**
 * @brief Safely copies a source string to a destination buffer.
 *
 * This function is a safer alternative to strncpy. It ensures that the
 * destination buffer is always null-terminated and won't cause buffer
 * overflow if src is large enough to cause truncation.
 *
 * @param dest The destination buffer.
 * @param src The source string to be copied.
 * @param destByteLen The size of the destination buffer in bytes, including plus 1 for the null terminator.
 * @param numSrcCharsToCopy The number of source chars to copy. It will be truncated and null-terminated if >= destByteLen.
 * @return true on success.
 */
bool ADUC_Safe_StrCopyN(char* dest, const char* src, size_t destByteLen, size_t numSrcCharsToCopy)
{
    size_t srcLen = 0;

    if (dest == NULL || src == NULL || destByteLen == 0)
    {
        return false;
    }
    *dest = '\0';

    if (numSrcCharsToCopy >= destByteLen)
    {
        return false;
    }

    srcLen = ADUC_StrNLen(src, numSrcCharsToCopy);
    if (numSrcCharsToCopy > srcLen)
    {
        return false;
    }

    memcpy(dest, src, numSrcCharsToCopy);
    dest[numSrcCharsToCopy] = '\0';

    return true;
}

/**
* @brief Allocate a new str that is a copy of the src string with given max number of char.
* @param dest The addr of ptr that will point to newly allocated string copy.
* @param src The source string.
* @param srcLen The char length of source string (not including null terminator)
* @return true on success
*/
bool ADUC_AllocAndStrCopyN(char** dest, const char* src, size_t srcLen)
{
    bool res = false;
    char* tmpDest = NULL;

    if (dest == NULL || src == NULL || srcLen == 0)
    {
        return false;
    }

    tmpDest = calloc(srcLen + 1, sizeof(char)); // incl. null term
    if (tmpDest == NULL)
    {
        goto done;
    }

    if (!ADUC_Safe_StrCopyN(tmpDest, src, (srcLen + 1) * sizeof(char) /* destByteLen */, srcLen /* numSrcCharsToCopy */))
    {
        goto done;
    }

    *dest = tmpDest;
    tmpDest = NULL;
    res = true;
done:
    free(tmpDest);

    return res;
}<|MERGE_RESOLUTION|>--- conflicted
+++ resolved
@@ -397,20 +397,17 @@
     *target = NULL;
 
     char* t = malloc((len + 1) * sizeof(*t));
+
     if (t == NULL)
     {
         return false;
     }
+
     memset(t, 0, (len + 1) * sizeof(*t));
-<<<<<<< HEAD
+
     if (!ADUC_Safe_StrCopyN(t, source, len + 1, len))
     {
-=======
-
-    if (len > ADUC_Safe_StrCopyN(t, source, len + 1, len))
-    {
         free(t);
->>>>>>> aa0f584e
         return false;
     }
 
