/**
 * @file string_c_utils.c
 * @brief Implementation of string utilities for C code.
 *
 * @copyright Copyright (c) Microsoft Corporation.
 * Licensed under the MIT License.
 */
#include "aduc/string_c_utils.h"
#include "aduc/c_utils.h"

#include <azure_c_shared_utility/crt_abstractions.h>
#include <ctype.h>
#include <fcntl.h>
#include <limits.h>
#include <stdarg.h>
#include <stdio.h>
#include <string.h>
#include <sys/stat.h>

#include <aducpal/unistd.h> // open, read, close

// keep this last to avoid interfering with system headers
#include "aduc/aduc_banned.h"

/**
 * @brief Maximum length for the output string of ADUC_StringFormat()
 */
#define ADUC_STRING_FORMAT_MAX_LENGTH 512

/**
 * @brief Function that sets @p strBuffers to the contents of the file at @p filePath if the contents are smaller in size than the buffer
 * @param filePath path to the file who's contents will be read
 * @param strBuffer buffer which will be loaded with the contents of @p filePath
 * @param strBuffSize the size of the buffer
 * @returns false on failure, true on success
 */
bool LoadBufferWithFileContents(const char* filePath, char* strBuffer, const size_t strBuffSize)
{
    if (filePath == NULL || strBuffer == NULL || strBuffSize == 0)
    {
        return false;
    }

    bool success = false;
    FILE* fp = NULL;

    struct stat bS;
    if (stat(filePath, &bS) != 0)
    {
        goto done;
    }

    const long fileSize = bS.st_size;
    if (fileSize == 0 || fileSize > strBuffSize)
    {
        goto done;
    }

    fp = fopen(filePath, "rt");
    if (fp == NULL)
    {
        goto done;
    }

    char* readBuff = strBuffer;
    size_t buffSize = strBuffSize;

    while (true)
    {
        const char* line = fgets(readBuff, (int)buffSize, fp);
        if (line == NULL)
        {
            if (feof(fp))
            {
                break;
            }

            // Error
            goto done;
        }

        const size_t readSize = strlen(readBuff);
        readBuff += readSize;
        buffSize -= readSize;
    }

    *readBuff = '\0';

    success = true;

done:
    if (fp != NULL)
    {
        fclose(fp);
    }

    if (!success)
    {
        strBuffer[0] = '\0';
    }

    return success;
}
/**
 * @brief Trim leading and trailing white-spaces. This function modifies the input buffer.
 *
 * @param str Input string to trim.
 * @return Input pointer.
 */
char* ADUC_StringUtils_Trim(char* str)
{
    char* begin = str;
    char* current = str;

    if (IsNullOrEmpty(str))
    {
        return str;
    }

    // Find first non white-spaces.
    while (isspace((unsigned char)*current))
    {
        current++;
    }

    char* end = current;

    // Find the end of the string
    while (*end != '\0')
    {
        end++;
    }

    // back up to the last non-null character
    end--;

    // Find the last non-space character
    while (isspace((unsigned char)*end))
    {
        end--;
    }

    // Shift non-white-space character(s), if needed.
    while (current != end + 1)
    {
        *str++ = *current++;
    }

    *str = '\0';

    return begin;
}

/**
 * @brief Converts string to unsigned long
 * Returns false if an input string cannot be converted to unsigned long
 * @param[in] string that needs to be converted
 * @param[out] converted unsigned long
 */
bool atoul(const char* str, unsigned long* converted)
{
    if (IsNullOrEmpty(str))
    {
        return false;
    }

    unsigned long res = 0;
    while (*str != '\0')
    {
        if (*str < '0' || *str > '9')
        {
            // Not a digit.
            return false;
        }

        const unsigned long previous = res;
        res = (res * 10) + (unsigned long)(*str - '0');

        if (res < previous)
        {
            // overflow.
            return false;
        }

        ++str;
    }

    *converted = res;
    return true;
}

/**
 * @brief Converts string to unsigned integer.
 * @details Valid range 0 - 4294967295.
 * Returns false if string contains invalid char or out of range
 * @param[in] string that needs to be converted
 * @param[out] converted integer
 */
bool atoui(const char* str, unsigned int* ui)
{
    if (IsNullOrEmpty(str))
    {
        return false;
    }

    unsigned int res = 0;
    while (*str != '\0')
    {
        if (*str < '0' || *str > '9')
        {
            // Not a digit.
            return false;
        }

        const unsigned int previous = res;
        res = (res * 10) + (unsigned int)(*str - '0');

        if (res < previous)
        {
            // overflow.
            return false;
        }

        ++str;
    }

    *ui = res;
    return true;
}

/**
 * @brief  Finds the length in bytes of the given string, not including the final null character. Only the first maxsize characters are inspected: if the null character is not found, maxsize is returned.
 * @param str  string whose length is to be computed
 * @param maxsize the limit up to which to check @p str's length
 * @return Length of the string "str", exclusive of the final null byte, or maxsize if the null character is not found, 0 if str is NULL.
 */
size_t ADUC_StrNLen(const char* str, size_t maxsize)
{
    if (str == NULL)
    {
        return 0;
    }

    size_t length;

    /* Note that we do not check if s == NULL, because we do not
    * return errno_t...
    */
    for (length = 0; length < maxsize && *str; length++, str++)
    {
    }

    return length;
}
/**
 * @brief Split updateType string by ':' to return updateTypeName and updateTypeVersion
 * @param[in] updateType - expected "Provider/Name:Version"
 * @param[out] updateTypeName - Caller must call free(), can pass NULL if not desired.
 * @param[out] updateTypeVersion
 */
bool ADUC_ParseUpdateType(const char* updateType, char** updateTypeName, unsigned int* updateTypeVersion)
{
    bool succeeded = false;
    char* name = NULL;

    if (updateTypeName != NULL)
    {
        *updateTypeName = NULL;
    }

    *updateTypeVersion = 0;

    if (updateType == NULL)
    {
        goto done;
    }

    const char* delimiter = strchr(updateType, ':');

    //delimiter doesn't exist
    if (delimiter == NULL)
    {
        goto done;
    }

    const size_t nameLength = (size_t)(delimiter - updateType);

    //name is empty
    if (nameLength == 0)
    {
        goto done;
    }

    if (updateTypeName != NULL)
    {
        name = malloc(nameLength + 1);
        if (name == NULL)
        {
            goto done;
        }

        memcpy(name, updateType, nameLength);
        name[nameLength] = '\0';
    }

    // convert version string to unsigned int
    if (!atoui(delimiter + 1, updateTypeVersion))
    {
        // conversion failed
        goto done;
    }

    succeeded = true;

done:
    if (succeeded)
    {
        if (updateTypeName != NULL)
        {
            *updateTypeName = name;
        }
    }
    else
    {
        if (name != NULL)
        {
            free(name);
        }
    }

    return succeeded;
}

/**
 * @brief Returns string created by formatting a variable number of string arguments with @p fmt
 * @details Caller must free returned string, any formatted string above 512 characters in length will result in a failed call
 * @param fmt format string to be used on parameters
 * @returns in case of string > 512 characters or other failure NULL, otherwise a pointer to a null-terminated string
 */
char* ADUC_StringFormat(const char* fmt, ...)
{
    if (fmt == NULL)
    {
        return NULL;
    }

    char buffer[ADUC_STRING_FORMAT_MAX_LENGTH];

    va_list args;

    va_start(args, fmt);

    const int result = vsnprintf(buffer, ADUC_STRING_FORMAT_MAX_LENGTH, fmt, args);

    va_end(args);

    if (result <= 0 || result >= ADUC_STRING_FORMAT_MAX_LENGTH)
    {
        return NULL;
    }

    char* outputStr = NULL;

    if (mallocAndStrcpy_s(&outputStr, buffer) != 0)
    {
        return NULL;
    }

    return outputStr;
}

/**
 * @brief Check whether @p str is NULL or empty.
 *
 * @param str A string to check.
 * @return Returns true if @p str is NULL or empty.
 */
bool IsNullOrEmpty(const char* str)
{
    return str == NULL || *str == '\0';
}

/**
 * @brief Allocates memory for @p target and copy @p len characters of @p source into @p target buffer.
 *
 * @param[out] target Output string
 * @param source Source string
 * @param len Length of string to copy.
 * @return bool Returns true is success.
 */
bool MallocAndSubstr(char** target, char* source, size_t len)
{
    if (target == NULL || source == NULL)
    {
        return false;
    }
    *target = NULL;

    char* t = malloc((len + 1) * sizeof(*t));
    if (t == NULL)
    {
        return false;
    }
    memset(t, 0, (len + 1) * sizeof(*t));
    ADUC_Safe_StrCopyN(t, source, len + 1, len);

    *target = t;
    return true;
}

/**
<<<<<<< HEAD
 * @brief Produces a new string where each character is replaced with output of @p mapFn call.
 *
 * @param src The source string (will not be mutated).
 * @param mapFn The mapping function.
 * @return char* The new string with characters mapped. Caller owns and must call free(). NULL is returned on failures.
 * @details returns NULL if string is null or empty. e.g. char* mapped = ADUC_StringUtils_Map(str, tolower);
 */
char* ADUC_StringUtils_Map(const char* src, int (*mapFn)(int))
{
    char* tgt = NULL;
    size_t len = strlen(src);

    if (src == NULL || len == 0)
    {
        return NULL;
    }

    tgt = (char*)calloc(1, len + 1);
    if (tgt == NULL)
    {
        return NULL;
    }

    for (int i = 0; i <= len; ++i)
    {
        int ret = mapFn(src[i]);

        if (ret == EOF)
        {
            free(tgt);
            return NULL;
        }

        tgt[i] = (char) ( ret & 0xFF);
    }

    return tgt;
=======
 * @brief Safely copies a source string to a destination buffer.
 *
 * This function is a safer alternative to strncpy. It ensures that the
 * destination buffer is always null-terminated and won't cause buffer
 * overflow if src is large enough to cause truncation.
 *
 * @param dest The destination buffer.
 * @param src The source string to be copied.
 * @param destByteLen The size of the destination buffer in bytes.
 * @param numSrcCharsToCopy The number of source chars to copy. It will be truncated and null-terminated if >= destByteLen.
 * @return size_t The number of src chars copied. If < numSrcCharsToCopy, then it was truncated.
 */
size_t ADUC_Safe_StrCopyN(char* dest, const char* src, size_t destByteLen, size_t numSrcCharsToCopy)
{
    if (dest == NULL || src == NULL || destByteLen == 0)
    {
        return 0;
    }

    if(numSrcCharsToCopy >= destByteLen)
    {
        numSrcCharsToCopy = destByteLen - 1;
    }

    memcpy(dest, src, numSrcCharsToCopy);
    dest[numSrcCharsToCopy] = '\0';

    return numSrcCharsToCopy;
>>>>>>> 0fb456a8
}<|MERGE_RESOLUTION|>--- conflicted
+++ resolved
@@ -409,7 +409,6 @@
 }
 
 /**
-<<<<<<< HEAD
  * @brief Produces a new string where each character is replaced with output of @p mapFn call.
  *
  * @param src The source string (will not be mutated).
@@ -447,8 +446,9 @@
     }
 
     return tgt;
-=======
- * @brief Safely copies a source string to a destination buffer.
+}
+
+/** @brief Safely copies a source string to a destination buffer.
  *
  * This function is a safer alternative to strncpy. It ensures that the
  * destination buffer is always null-terminated and won't cause buffer
@@ -476,5 +476,4 @@
     dest[numSrcCharsToCopy] = '\0';
 
     return numSrcCharsToCopy;
->>>>>>> 0fb456a8
 }