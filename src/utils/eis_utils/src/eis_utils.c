--- conflicted
+++ resolved
@@ -20,14 +20,11 @@
 #include <stdio.h>
 #include <stdlib.h>
 #include <string.h>
-<<<<<<< HEAD
 #include <sys/stat.h>
 #include <sys/wait.h>
 #include <unistd.h>
-=======
 #include <time.h> // time_t
 
->>>>>>> 10791ac6
 //
 // IdentityService Response FieldNames
 //
@@ -480,7 +477,7 @@
 
 /**
  * @brief Reads EIS Identities information from a EIS data file
- * @details Reads EIS Identity from a file, first line being the identity response, 
+ * @details Reads EIS Identity from a file, first line being the identity response,
  * and the second line being the EIS Error Code.
  * @param[in,out] identityResponseBuffer the pointer to Identity response string
  * @returns a value of EISErr
