--- conflicted
+++ resolved
@@ -20,20 +20,12 @@
 /**
  * @brief The timeout for the Edge Identity Service HTTP requests
  */
-<<<<<<< HEAD
-#    define EIS_PROVISIONING_TIMEOUT 2000
-=======
 #   define EIS_PROVISIONING_TIMEOUT 2000
->>>>>>> 362c5649
 
 /**
  * @brief Time after startup the connection string will be provisioned for by the Edge Identity Service
  */
-<<<<<<< HEAD
-#    define EIS_TOKEN_EXPIRY_TIME_IN_SECONDS (12 /* hr */ * 60 /* min/hr */ * 60 /*sec/min */)
-=======
 #   define EIS_TOKEN_EXPIRY_TIME_IN_SECONDS (12 /* hr */ * 60 /* min/hr */ * 60 /*sec/min */)
->>>>>>> 362c5649
 
 /**
  * @brief OpenSSL Key Engine ID to be set within the IotHub connection if using EIS to provision with a cert
