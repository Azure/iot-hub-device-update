--- conflicted
+++ resolved
@@ -1183,11 +1183,7 @@
         }
 
         // NOTE: do not free the handle as it is owned by the DownloadHandlerFactory.
-<<<<<<< HEAD
-        DownloadHandlerHandle* handle = ADUC_DownloadHandlerFactory_LoadDownloadHandler(fileEntity->DownloadHandlerId);
-=======
         DownloadHandlerHandle* handle = ADUC_DownloadHandlerFactory_LoadDownloadHandler(fileEntity.DownloadHandlerId);
->>>>>>> 963ab486
         if (handle == NULL)
         {
             Log_Error("Failed to load download handler.");
