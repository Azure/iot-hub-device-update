/**
 * @file agent_workflow.c
 * @brief Handles workflow requests coming in from the hub.
 *
 * The cloud-based orchestrator (CBO) holds the state machine, so the best we can do in this agent
 * is to react to the CBO update actions, and see if we think we're in the correct state.
 * If we are, we'll call an upper-level method to do the work.
 * If not, we'll fail the request.
 *
 * @copyright Copyright (c) Microsoft Corporation.
 * Licensed under the MIT License.
 */
#include "aduc/agent_workflow.h"

#define __STDC_FORMAT_MACROS
#include <inttypes.h> // PRIu64
#include <stdlib.h>

#include <time.h>

#include "aduc/adu_core_export_helpers.h" // ADUC_MethodCall_RestartAgent
#include "aduc/agent_orchestration.h"
#include "aduc/config_utils.h"
#include "aduc/download_handler_factory.h" // ADUC_DownloadHandlerFactory_LoadDownloadHandler
#include "aduc/download_handler_plugin.h" // ADUC_DownloadHandlerPlugin_OnUpdateWorkflowCompleted
#include "aduc/logging.h"
#include "aduc/parser_utils.h" // ADUC_FileEntity_Uninit
#include "aduc/result.h"
#include "aduc/string_c_utils.h"
#include "aduc/system_utils.h"
#include "aduc/types/workflow.h"
#include "aduc/workflow_data_utils.h"
#include "aduc/workflow_utils.h"

#include <pthread.h>

// fwd decl
void ADUC_Workflow_WorkCompletionCallback(const void* workCompletionToken, ADUC_Result result, bool isAsync);

// This lock is used for critical sections where main and worker thread could read/write to ADUC_workflowData
// It is used only at the top-level coarse granularity operations:
//     * (main thread) ADUC_Workflow_HandlePropertyUpdate
//     * (main thread and worker thread) ADUC_Workflow_WorkCompletionCallback
//         - when asynchronously called (worker thread) it takes the lock
static pthread_mutex_t s_workflow_mutex = PTHREAD_MUTEX_INITIALIZER;

static inline void s_workflow_lock(void)
{
    pthread_mutex_lock(&s_workflow_mutex);
}

static inline void s_workflow_unlock(void)
{
    pthread_mutex_unlock(&s_workflow_mutex);
}

static const char* ADUC_Workflow_CancellationTypeToString(ADUC_WorkflowCancellationType cancellationType)
{
    switch (cancellationType)
    {
    case ADUC_WorkflowCancellationType_None:
        return "None";
    case ADUC_WorkflowCancellationType_Normal:
        return "Normal";
    case ADUC_WorkflowCancellationType_Replacement:
        return "Replacement";
    case ADUC_WorkflowCancellationType_Retry:
        return "Retry";
    case ADUC_WorkflowCancellationType_ComponentChanged:
        return "ComponentChanged";
    }

    return "<Unknown>";
}

/**
 * @brief Convert WorkflowStep to string representation.
 *
 * @param workflowStep WorkflowStep to convert.
 * @return const char* String representation.
 */
static const char* ADUCITF_WorkflowStepToString(ADUCITF_WorkflowStep workflowStep)
{
    switch (workflowStep)
    {
    case ADUCITF_WorkflowStep_ProcessDeployment:
        return "ProcessDeployment";
    case ADUCITF_WorkflowStep_Download:
        return "Download";
    case ADUCITF_WorkflowStep_Backup:
        return "Backup";
    case ADUCITF_WorkflowStep_Install:
        return "Install";
    case ADUCITF_WorkflowStep_Apply:
        return "Apply";
    case ADUCITF_WorkflowStep_Restore:
        return "Restore";
    case ADUCITF_WorkflowStep_Undefined:
        return "Undefined";
    }

    return "<Unknown>";
}

/**
 * @brief Cleans up previously created sandboxes, excluding the current workflowId.
 *
 * @param context The context that is workflow data.
 * @param baseDir The base of the workflowId work folders, e.g. /var/lib/adu/downloads
 * @param workflowId The workflow id.
 */
static void CleanupSandbox(void* context, const char* baseDir, const char* workflowId)
{
    Log_Debug("begin cleanup for wf %s under %s", workflowId, baseDir);

    ADUC_WorkflowData* workflowData = (ADUC_WorkflowData*)context;
    if (!IsNullOrEmpty(baseDir) && !IsNullOrEmpty(workflowId) && workflowData != NULL)
    {
        char* workDirPath = ADUC_StringFormat("%s/%s", baseDir, workflowId);
        if (workDirPath == NULL)
        {
            Log_Error("workDirPath failed.");
        }
        else
        {
            const ADUC_UpdateActionCallbacks* updateActionCallbacks = &(workflowData->UpdateActionCallbacks);

            updateActionCallbacks->SandboxDestroyCallback(
                updateActionCallbacks->PlatformLayerHandle, workflowId, workDirPath);

            free(workDirPath);
        }
    }
    Log_Debug("end cleanup for wf %s under %s", workflowId, baseDir);
}

/**
 * @brief Cleans up previously created sandboxes, excluding the current workflowId.
 *
 * @param workflowData The workflow data.
 */
static void Cleanup_Previous_Sandboxes(ADUC_WorkflowData* workflowData)
{
    const char* current_workflowId = workflow_peek_id(workflowData->WorkflowHandle);
    char* workFolder = workflow_get_workfolder(workflowData->WorkflowHandle);
    int err = 0;

    ADUC_SystemUtils_ForEachDirFunctor functor = { .context = workflowData, .callbackFn = CleanupSandbox };

    Log_Debug("begin clean previous sandboxes");

    if (IsNullOrEmpty(workFolder))
    {
        Log_Error("Failed getting workFolder.");
        goto done;
    }

    // remove the "/<workflowId>" suffix because we want to remove other workflowId dirs
    char* lastSlash = strrchr(workFolder, '/');
    if (lastSlash == NULL)
    {
        err = -1;
        goto done;
    }

    *lastSlash = '\0';

    if (!SystemUtils_IsDir(workFolder, &err) || err != 0)
    {
        Log_Error("%s is not a dir", workFolder);
        goto done;
    }

    Log_Debug("Cleaning dirs under %s except %s", workFolder, current_workflowId);
    err = SystemUtils_ForEachDir(
        workFolder /* baseDir */, current_workflowId /* excludedDir */, &functor /* perDirActionFunctor */);
    if (err != 0)
    {
        Log_Error("foreach CleanupSandbox failed with: %d", err);
        goto done;
    }

done:
    workflow_free_string(workFolder);

    Log_Debug("end clean previous sandboxes");
}

/**
 * @brief Signature of method to perform an update action.
 */
typedef ADUC_Result (*ADUC_Workflow_OperationFunc)(ADUC_MethodCall_Data* methodCallData);

/**
 * @brief Signature of method called when OperationFunc completes synch, or after it calls completion callback.
 */
typedef void (*ADUC_Workflow_OperationCompleteFunc)(ADUC_MethodCall_Data* methodCallData, ADUC_Result result);

/**
 * @brief Map from a workflow step to a method that performs that step of the workflow, and the UpdateState to transition to
 * if that method is successful.
 */
// NOLINTNEXTLINE(clang-analyzer-optin.performance.Padding)
typedef struct tagADUC_WorkflowHandlerMapEntry
{
    const ADUCITF_WorkflowStep WorkflowStep; /**< Requested workflow step. */

    const ADUC_Workflow_OperationFunc OperationFunc; /**< Calls upper-level operation */

    const ADUC_Workflow_OperationCompleteFunc OperationCompleteFunc;

    const ADUCITF_State NextStateOnSuccess; /**< State to transition to on successful operation */

    /**< The next workflow step input to transition workflow after transitioning to above NextStateOnSuccess when current
     *     workflow step is above WorkflowStep. Using ADUCITF_WorkflowStep_Undefined means it ends the workflow.
     */
    const ADUCITF_WorkflowStep AutoTransitionWorkflowStepOnSuccess;

    const ADUCITF_State NextStateOnFailure; /**< State to transition to on failed operation */

    /**< The next workflow step input to transition workflow after transitioning to above NextStateOnFailure when current
     *     workflow step is above WorkflowStep. Using ADUCITF_WorkflowStep_Undefined means it ends the workflow.
     */
    const ADUCITF_WorkflowStep AutoTransitionWorkflowStepOnFailure;
} ADUC_WorkflowHandlerMapEntry;

// clang-format off
/**
 * @brief Workflow action table.
 *
 * Algorithm:
 *
 * - Find the Action (e.g. download) in the map.
 * - Call the OperationFunc, passing ADUC_WorkflowData and ADUC_MethodCall_Data objects.
 * - If OperationFunc is complete, i.e. result code NOT AducResultCodeIndicatesInProgress(result.ResultCode)
 *     OR IsAducResultCodeFailure(result.ResultCode), then call OperationCompleteFunc.
 * - Otherwise, assume an async operation is in progress. Set OperationInProgress to true.
 *     OperationFunc will call back asynchronously via WorkCompletionCallback when work is complete.
 * - OperationFunc and WorkCompletionCallback will both move to the NextState on success.
 * - After transition to the next state, then it will auto-transition to the next step
 *     of the workflow specified by NextWorkflowStepAfterNextState, but only if
 *     AutoTransitionApplicableUpdateAction is equal to the current update action of the workflow data.
 */
const ADUC_WorkflowHandlerMapEntry workflowHandlerMap[] = {
    { ADUCITF_WorkflowStep_ProcessDeployment,
        /* calls operation */                               ADUC_Workflow_MethodCall_ProcessDeployment,
        /* and on completion calls */                       ADUC_Workflow_MethodCall_ProcessDeployment_Complete,
        /* on success, transitions to state */              ADUCITF_State_DeploymentInProgress,
        /* on success auto-transitions to workflow step */  ADUCITF_WorkflowStep_Download,
        /* on failure, transitions to state */              ADUCITF_State_Failed,
        /* on failure auto-transitions to workflow step */  ADUCITF_WorkflowStep_Undefined,
    },

    { ADUCITF_WorkflowStep_Download,
        /* calls operation */                               ADUC_Workflow_MethodCall_Download,
        /* and on completion calls */                       ADUC_Workflow_MethodCall_Download_Complete,
        /* on success, transitions to state */              ADUCITF_State_DownloadSucceeded,
        /* on success auto-transitions to workflow step */  ADUCITF_WorkflowStep_Backup,
        /* on failure, transitions to state */              ADUCITF_State_Failed,
        /* on failure auto-transitions to workflow step */  ADUCITF_WorkflowStep_Undefined,
    },

    { ADUCITF_WorkflowStep_Backup,
        /* calls operation */                               ADUC_Workflow_MethodCall_Backup,
        /* and on completion calls */                       ADUC_Workflow_MethodCall_Backup_Complete,
        /* on success, transitions to state */              ADUCITF_State_BackupSucceeded,
        /* on success auto-transitions to workflow step */  ADUCITF_WorkflowStep_Install,
        /* Note: The default behavior of backup is that if Backup fails,
        the workflow will end and report failure immediately.
        To opt out of this design, in the step handler, the owner of the step handler
        will need to persist the result of ADUC_Workflow_MethodCall_Backup and return
        ADUC_Result_Backup_Success to let the workflow continue. */
        /* on failure, transitions to state */              ADUCITF_State_Failed,
        /* on failure auto-transitions to workflow step */  ADUCITF_WorkflowStep_Undefined,
    },

    { ADUCITF_WorkflowStep_Install,
        /* calls operation */                               ADUC_Workflow_MethodCall_Install,
        /* and on completion calls */                       ADUC_Workflow_MethodCall_Install_Complete,
        /* on success, transitions to state */              ADUCITF_State_InstallSucceeded,
        /* on success auto-transitions to workflow step */  ADUCITF_WorkflowStep_Apply,
        /* on failure, transitions to state */              ADUCITF_State_Failed,
        /* on failure auto-transitions to workflow step */  ADUCITF_WorkflowStep_Restore,
    },

    // Note: There's no "ApplySucceeded" state.  On success, we should return to Idle state.
    { ADUCITF_WorkflowStep_Apply,
        /* calls operation */                               ADUC_Workflow_MethodCall_Apply,
        /* and on completion calls */                       ADUC_Workflow_MethodCall_Apply_Complete,
        /* on success, transition to state */               ADUCITF_State_Idle,
        /* on success auto-transitions to workflow step */  ADUCITF_WorkflowStep_Undefined, // Undefined means end of workflow
        /* on failure, transitions to state */              ADUCITF_State_Failed,
        /* on failure auto-transitions to workflow step */  ADUCITF_WorkflowStep_Restore,
    },

    { ADUCITF_WorkflowStep_Restore,
        /* calls operation */                               ADUC_Workflow_MethodCall_Restore,
        /* and on completion calls */                       ADUC_Workflow_MethodCall_Restore_Complete,
        /* on success, transition to state */               ADUCITF_State_Idle,
        /* on success auto-transitions to workflow step */  ADUCITF_WorkflowStep_Undefined, // Undefined means end of workflow
        /* on failure, transitions to state */              ADUCITF_State_Failed,
        /* on failure auto-transitions to workflow step */  ADUCITF_WorkflowStep_Undefined,
    },
};

// clang-format on

/**
 * @brief Get the Workflow Handler Map Entry for a workflow step
 *
 * @param workflowStep The workflow step to find.
 * @return ADUC_WorkflowHandlerMapEntry* NULL if @p workflowStep not found.
 */
const ADUC_WorkflowHandlerMapEntry* GetWorkflowHandlerMapEntryForAction(ADUCITF_WorkflowStep workflowStep)
{
    const ADUC_WorkflowHandlerMapEntry* entry;
    const unsigned int map_count = ARRAY_SIZE(workflowHandlerMap);
    unsigned index;
    for (index = 0; index < map_count; ++index)
    {
        entry = workflowHandlerMap + index;
        if (entry->WorkflowStep == workflowStep)
        {
            break;
        }
    }
    if (index == map_count)
    {
        entry = NULL;
    }

    return entry;
}

/**
 * @brief Called regularly to allow for cooperative multitasking during work.
 *
 * @param workflowData Workflow metadata.
 */
void ADUC_Workflow_DoWork(ADUC_WorkflowData* workflowData)
{
    // As this method will be called many times, rather than call into adu_core_export_helpers to call into upper-layer,
    // just call directly into upper-layer here.
    const ADUC_UpdateActionCallbacks* updateActionCallbacks = &(workflowData->UpdateActionCallbacks);

    updateActionCallbacks->DoWorkCallback(updateActionCallbacks->PlatformLayerHandle, workflowData);
}

void ADUC_Workflow_HandleStartupWorkflowData(ADUC_WorkflowData* currentWorkflowData)
{
    if (currentWorkflowData == NULL)
    {
        Log_Info("No update content. Ignoring.");
        return;
    }

    if (currentWorkflowData->StartupIdleCallSent)
    {
        Log_Debug("StartupIdleCallSent true. Skipping.");
        return;
    }

    Log_Info("Perform startup tasks.");

    // NOTE: WorkflowHandle can be NULL when device first connected to the hub (no desired property).
    if (currentWorkflowData->WorkflowHandle == NULL)
    {
        Log_Info("There's no update actions in current workflow (first time connected to IoT Hub).");
    }
    else
    {
        int desiredAction = workflow_get_action(currentWorkflowData->WorkflowHandle);
        if (desiredAction == ADUCITF_UpdateAction_Undefined)
        {
            goto done;
        }

        if (desiredAction == ADUCITF_UpdateAction_Cancel)
        {
            Log_Info("Received 'cancel' action on startup, reporting Idle state.");

            // The default result for Idle state.
            // This will reset twin status code to 200 to indicate that we're successful (so far).
            ADUC_Result result;
            result.ResultCode = ADUC_Result_Idle_Success;
            result.ExtendedResultCode = 0;

            ADUC_WorkflowData_SetCurrentAction(desiredAction, currentWorkflowData);

            ADUC_Workflow_SetUpdateStateWithResult(currentWorkflowData, ADUCITF_State_Idle, result);

            goto done;
        }
        else if (desiredAction == ADUCITF_UpdateAction_ProcessDeployment)
        {
            ADUC_Result isInstalledResult = ADUC_Workflow_MethodCall_IsInstalled(currentWorkflowData);
            if (isInstalledResult.ResultCode == ADUC_Result_IsInstalled_Installed)
            {
                char* updateId = workflow_get_expected_update_id_string(currentWorkflowData->WorkflowHandle);
                ADUC_Workflow_SetInstalledUpdateIdAndGoToIdle(currentWorkflowData, updateId);
                free(updateId);
                goto done;
            }
        }

        Log_Info("There's a pending '%s' action", ADUCITF_UpdateActionToString(desiredAction));
    }

    // There's a pending ProcessDeployment action in the twin.
    // We need to make sure we don't report an 'idle' state, if we can resume or retry the action.
    // In this case, we will set last reportedState to 'idle', so that we can continue.
    ADUC_WorkflowData_SetLastReportedState(ADUCITF_State_Idle, currentWorkflowData);

    ADUC_Workflow_HandleUpdateAction(currentWorkflowData);

done:

    // Once we set Idle state to the orchestrator we can start receiving update actions.
    currentWorkflowData->StartupIdleCallSent = true;
}

/**
 * @brief Handles updates to a 1 or more PnP Properties in the ADU Core interface.
 *
 * @param[in,out] currentWorkflowData The current ADUC_WorkflowData object.
 * @param[in] propertyUpdateValue The updated property value.
 * @param[in] forceUpdate Ensures that specifed @p propertyUpdateValue will be processed by force deferral if there is ongoing workflow processing.
 */
void ADUC_Workflow_HandlePropertyUpdate(
    ADUC_WorkflowData* currentWorkflowData, const unsigned char* propertyUpdateValue, bool forceUpdate)
{
    ADUC_WorkflowHandle nextWorkflow;

    ADUC_Result result = workflow_init((const char*)propertyUpdateValue, true /* shouldValidate */, &nextWorkflow);

    workflow_set_force_update(nextWorkflow, forceUpdate);

    if (IsAducResultCodeFailure(result.ResultCode))
    {
        Log_Error("Invalid desired update action data. Update data: (%s)", propertyUpdateValue);

        ADUC_Workflow_SetUpdateStateWithResult(currentWorkflowData, ADUCITF_State_Failed, result);
        return;
    }

    ADUCITF_UpdateAction nextUpdateAction = workflow_get_action(nextWorkflow);

    //
    // Take lock until goto done.
    //
    // N.B.
    // Lock must *NOT* be taken in HandleStartupWorkflowData and HandleUpdateAction or any functions they call
    //
    s_workflow_lock();

    if (currentWorkflowData->WorkflowHandle != NULL)
    {
        if (nextUpdateAction == ADUCITF_UpdateAction_Cancel)
        {
            ADUC_WorkflowCancellationType currentCancellationType =
                workflow_get_cancellation_type(currentWorkflowData->WorkflowHandle);
            if (currentCancellationType == ADUC_WorkflowCancellationType_None)
            {
                workflow_set_cancellation_type(
                    currentWorkflowData->WorkflowHandle, ADUC_WorkflowCancellationType_Normal);

                // call into handle update action for cancellation logic to invoke ADUC_Workflow_MethodCall_Cancel
                ADUC_Workflow_HandleUpdateAction(currentWorkflowData);

                goto done;
            }
            else
            {
                Log_Info(
                    "Ignoring duplicate '%s' action. Current cancellation type is already '%s'.",
                    ADUCITF_UpdateActionToString(nextUpdateAction),
                    ADUC_Workflow_CancellationTypeToString(currentCancellationType));
                goto done;
            }
        }
        else if (nextUpdateAction == ADUCITF_UpdateAction_ProcessDeployment)
        {
            if (!forceUpdate && workflow_id_compare(currentWorkflowData->WorkflowHandle, nextWorkflow) == 0)
            {
                // Possible retry of the current workflow.
                const char* currentRetryToken = workflow_peek_retryTimestamp(currentWorkflowData->WorkflowHandle);
                const char* newRetryToken = workflow_peek_retryTimestamp(nextWorkflow);

                if (!AgentOrchestration_IsRetryApplicable(currentRetryToken, newRetryToken))
                {
                    Log_Warn(
                        "Ignoring Retry. currentRetryToken '%s', nextRetryToken '%s'.",
                        newRetryToken ? newRetryToken : "(NULL)",
                        currentRetryToken ? currentRetryToken : "(NULL)");
                    goto done;
                }

                Log_Debug("Retry %s is applicable", newRetryToken);

                // Sets both cancellation type to Retry and updates the current retry token
                workflow_update_retry_deployment(currentWorkflowData->WorkflowHandle, newRetryToken);

                // call into handle update action for cancellation logic to invoke ADUC_Workflow_MethodCall_Cancel
                ADUC_Workflow_HandleUpdateAction(currentWorkflowData);
                goto done;
            }
            else
            {
                // Possible replacement with a new workflow.
                ADUCITF_State currentState = ADUC_WorkflowData_GetLastReportedState(currentWorkflowData);
                ADUCITF_WorkflowStep currentWorkflowStep =
                    workflow_get_current_workflowstep(currentWorkflowData->WorkflowHandle);

                if (currentState != ADUCITF_State_Idle && currentState != ADUCITF_State_Failed
                    && currentWorkflowStep != ADUCITF_WorkflowStep_Undefined)
                {
                    Log_Info(
                        "Replacement. workflow '%s' is being replaced with workflow '%s'.",
                        workflow_peek_id(currentWorkflowData->WorkflowHandle),
                        workflow_peek_id(nextWorkflow));

                    // If operation is in progress, then in the same critical section we set cancellation type to replacement
                    // and set the pending workflow on the handle for use by WorkCompletionCallback to continue on with the
                    // replacement deployment instead of going to idle and reporting the results as a cancel failure.
                    // Otherwise, if the operation is not in progress, in the same critical section it transfers the
                    // workflow handle of the new deployment into the current workflow data, so that we can handle the update action.
                    bool deferredReplacement =
                        workflow_update_replacement_deployment(currentWorkflowData->WorkflowHandle, nextWorkflow);

                    if (deferredReplacement)
                    {
                        Log_Info(
                            "Deferred Replacement workflow id [%s] since current workflow id [%s] was still in progress.",
                            workflow_peek_id(nextWorkflow),
                            workflow_peek_id(currentWorkflowData->WorkflowHandle));

                        // Ownership was transferred to current workflow so ensure it doesn't get freed.
                        nextWorkflow = NULL;

                        // call into handle update action for cancellation logic to invoke ADUC_Workflow_MethodCall_Cancel
                        ADUC_Workflow_HandleUpdateAction(currentWorkflowData);
                        goto done;
                    }

                    Log_Debug("deferral not needed. Processing '%s' now", workflow_peek_id(nextWorkflow));

                    workflow_transfer_data(
                        currentWorkflowData->WorkflowHandle /* wfTarget */, nextWorkflow /* wfSource */);

                    ADUC_Workflow_HandleUpdateAction(currentWorkflowData);
                    goto done;
                }

                // Fall through to handle new workflow
            }
        }
    }
    else
    {
        // This is a top level workflow, make sure that we set the working folder correctly.
        const ADUC_ConfigInfo* config = ADUC_ConfigInfo_GetInstance();
        if (config != NULL)
        {
            workflow_set_workfolder(nextWorkflow, "%s/%s", config->downloadsFolder, workflow_peek_id(nextWorkflow));
            ADUC_ConfigInfo_ReleaseInstance(config);
        }
        else
        {
            Log_Error("Cannot set workfolder. Config is NULL.");
            goto done;
        }
    }

    // Continue with the new workflow.
    workflow_free(currentWorkflowData->WorkflowHandle);
    currentWorkflowData->WorkflowHandle = nextWorkflow;

    nextWorkflow = NULL;

    workflow_set_cancellation_type(
        currentWorkflowData->WorkflowHandle,
        nextUpdateAction == ADUCITF_UpdateAction_Cancel ? ADUC_WorkflowCancellationType_Normal
                                                        : ADUC_WorkflowCancellationType_None);

    // If the agent has just started up but we have yet to report the installedUpdateId along with a state of 'Idle'
    // we want to ignore any further action received so we don't confuse the workflow which would interpret a state of 'Idle'
    // not accompanied with an installedUpdateId as a failed end state in some cases.
    // In this case we will go through our startup logic which would report the installedUpdateId with a state of 'Idle',
    // if we can determine that the update has been installed successfully (by calling IsInstalled()).
    // Otherwise we will honor and process the action requested.
    if (!currentWorkflowData->StartupIdleCallSent)
    {
        ADUC_Workflow_HandleStartupWorkflowData(currentWorkflowData);
    }
    else
    {
        ADUC_Workflow_HandleUpdateAction(currentWorkflowData);
    }

done:

    s_workflow_unlock();

    workflow_free(nextWorkflow);
    Log_Debug("PropertyUpdated event handler completed.");
}

/**
 * @brief Handle an incoming update action.
 * @remark Caller *must* be in a lock before calling
 *
 * @param workflowData Workflow metadata.
 */
void ADUC_Workflow_HandleUpdateAction(ADUC_WorkflowData* workflowData)
{
    unsigned int desiredAction = workflow_get_action(workflowData->WorkflowHandle);

    // Special case: Cancel is handled here.
    //
    // If Cancel action is received while another ProcessDeployment update action is in progress then the agent
    // should cancel the in progress action and the agent should set Idle state.
    //
    // If an operation completes with a failed state, the error should be reported to the service, and the agent
    // should set Failed state.  The CBO once it receives the Failed state will NOT send the agent a Cancel action.
    // Agent orchestration will auto-transition to Idle from Failed state.
    //
    //  Cancel should only be sent from the CBO when:
    // * An operation is in progress, to cancel the operation.
    // * After an operation fails to return the agent back to Idle state.
    // * A rollout end time has passed & the device has been offline and did not receive the previous command.
    //

    ADUC_WorkflowCancellationType cancellationType = workflow_get_cancellation_type(workflowData->WorkflowHandle);
    Log_Debug(
        "cancellationType(%d) => %s", cancellationType, ADUC_Workflow_CancellationTypeToString(cancellationType));

    bool isReplaceOrRetry = (cancellationType == ADUC_WorkflowCancellationType_Replacement)
        || (cancellationType == ADUC_WorkflowCancellationType_Retry);

    if (desiredAction == ADUCITF_UpdateAction_Cancel || cancellationType == ADUC_WorkflowCancellationType_Normal
        || ((desiredAction == ADUCITF_UpdateAction_ProcessDeployment) && isReplaceOrRetry))
    {
        if (workflow_get_operation_in_progress(workflowData->WorkflowHandle))
        {
            Log_Info(
                "Canceling request for in-progress operation. desiredAction: %s, cancellationType: %s",
                ADUCITF_UpdateActionToString(desiredAction),
                ADUC_Workflow_CancellationTypeToString(cancellationType));

            // This sets a marker that cancellation has been requested.
            workflow_set_operation_cancel_requested(workflowData->WorkflowHandle, true);

            // Call upper-layer to notify of cancel
            ADUC_Workflow_MethodCall_Cancel(workflowData);
            goto done;
        }
        else if (
            desiredAction == ADUCITF_UpdateAction_Cancel || cancellationType == ADUC_WorkflowCancellationType_Normal)
        {
            // Cancel without an operation in progress means return to Idle state.
            workflow_set_operation_cancel_requested(workflowData->WorkflowHandle, false);
            workflow_set_cancellation_type(workflowData->WorkflowHandle, ADUC_WorkflowCancellationType_None);

            Log_Info("Cancel received with no operation in progress - returning to Idle state");
            goto done;
        }
        else
        {
            workflow_set_operation_cancel_requested(workflowData->WorkflowHandle, false);
            workflow_set_cancellation_type(workflowData->WorkflowHandle, ADUC_WorkflowCancellationType_None);

            Log_Info("Replace/Retry when operation not in progress. Try to process workflow...");
            // Continue processing workflow below.
        }
    }

    // Ignore duplicate deployment that can be caused by token expiry connection refresh after about 40 minutes.
    if (workflow_isequal_id(workflowData->WorkflowHandle, workflowData->LastCompletedWorkflowId)
        && !workflow_get_force_update(workflowData->WorkflowHandle))
    {
        Log_Debug("Ignoring duplicate deployment %s, action %d", workflowData->LastCompletedWorkflowId, desiredAction);
        goto done;
    }

    //
    // Save the original action to the workflow data
    //
    ADUC_WorkflowData_SetCurrentAction(desiredAction, workflowData);

    //
    // Check if installed already
    // Note, must be done after setting current action for proper reporting.
    //
    ADUC_Result isInstalledResult = ADUC_Workflow_MethodCall_IsInstalled(workflowData);
    if (isInstalledResult.ResultCode == ADUC_Result_IsInstalled_Installed)
    {
        char* updateId = workflow_get_expected_update_id_string(workflowData->WorkflowHandle);
        ADUC_Workflow_SetInstalledUpdateIdAndGoToIdle(workflowData, updateId);
        free(updateId);
        goto done;
    }

    //
    // Determine the current workflow step
    //
    ADUCITF_WorkflowStep nextStep = AgentOrchestration_GetWorkflowStep(desiredAction);
    workflow_set_current_workflowstep(workflowData->WorkflowHandle, nextStep);

    //
    // Cleanup any sandboxes other than the current workflowId.
    // Previous failed install/apply do not cleanup the sandbox to avoid
    // redownload of payloads when "retry failed" is issued by service for the
    // same workflowId.
    //
    // Do not cleanup the current workflowId sandbox because it might need a
    // payload to be able to evaluate IsInstalled and it may be there
    // already due to a reboot/restart after Apply or if something else caused
    // agent to restart.
    //
    if (nextStep == ADUCITF_WorkflowStep_ProcessDeployment)
    {
        Cleanup_Previous_Sandboxes(workflowData);
    }

    //
    // Transition to the next phase for this workflow
    //
    ADUC_Workflow_TransitionWorkflow(workflowData);

done:

    return;
}

/**
 * @brief Looks up the current workflow step in the state transition table and invokes a step transition if the workflow is not complete.
 * @remark This is called by worker thread at the end of work completion processing.
 *         It must be in a lock before calling this.
 *
 * @param workflowData The global context workflow data structure.
 * @param onSuccess Indicate whether it is a transition on success or on failure.
 */
void ADUC_Workflow_AutoTransitionWorkflow(ADUC_WorkflowData* workflowData, bool onSuccess)
{
    //
    // If the workflow's not complete, then auto-transition to the next step/phase of the workflow.
    // For example, Download just completed, so it should auto-transition with workflow step input of WorkflowStep_Install,
    // which will kick off the install operation.
    // Once that's kicked off, this thread will exit if the operation is async.
    //
    ADUCITF_WorkflowStep currentWorkflowStep = workflow_get_current_workflowstep(workflowData->WorkflowHandle);

    const ADUC_WorkflowHandlerMapEntry* postCompleteEntry = GetWorkflowHandlerMapEntryForAction(currentWorkflowStep);
    if (postCompleteEntry == NULL)
    {
        Log_Error("Invalid workflow step %u", currentWorkflowStep);
        return;
    }

    if (!onSuccess)
    {
        if (AgentOrchestration_IsWorkflowComplete(postCompleteEntry->AutoTransitionWorkflowStepOnFailure))
        {
            Log_Info("Workflow is Complete.");
        }
        else
        {
            workflow_set_current_workflowstep(
                workflowData->WorkflowHandle, postCompleteEntry->AutoTransitionWorkflowStepOnFailure);

            Log_Info(
                "workflow is not completed. AutoTransition to step: %s",
                ADUCITF_WorkflowStepToString(postCompleteEntry->AutoTransitionWorkflowStepOnFailure));

            ADUC_Workflow_TransitionWorkflow(workflowData);
        }
    }

    else
    {
        if (AgentOrchestration_IsWorkflowComplete(postCompleteEntry->AutoTransitionWorkflowStepOnSuccess))
        {
            Log_Info("Workflow is Complete.");
        }
        else
        {
            workflow_set_current_workflowstep(
                workflowData->WorkflowHandle, postCompleteEntry->AutoTransitionWorkflowStepOnSuccess);

            Log_Info(
                "workflow is not completed. AutoTransition to step: %s",
                ADUCITF_WorkflowStepToString(postCompleteEntry->AutoTransitionWorkflowStepOnSuccess));

            ADUC_Workflow_TransitionWorkflow(workflowData);
        }
    }
}

/**
 * @brief Transitions the workflow to the next workflow step, e.g. Download to Install, Install to Apply, etc.
 * @remark Must be in a lock
 *
 * @param workflowData The global context workflow data structure.
 */
void ADUC_Workflow_TransitionWorkflow(ADUC_WorkflowData* workflowData)
{
    ADUC_Result result;
    ADUCITF_WorkflowStep currentWorkflowStep = workflow_get_current_workflowstep(workflowData->WorkflowHandle);

    const ADUC_WorkflowHandlerMapEntry* entry = GetWorkflowHandlerMapEntryForAction(currentWorkflowStep);
    if (entry == NULL)
    {
        Log_Error("Invalid workflow step %u -- ignoring", currentWorkflowStep);
        goto done;
    }

    Log_Debug("Processing '%s' step", ADUCITF_WorkflowStepToString(entry->WorkflowStep));

    // Alloc this object on heap so that it will be valid for the entire (possibly async) operation func.
    ADUC_MethodCall_Data* methodCallData = calloc(1, sizeof(ADUC_MethodCall_Data));
    if (methodCallData == NULL)
    {
        goto done;
    }

    methodCallData->WorkflowData = workflowData;

    // workCompletionData is sent to the upper-layer which will pass the WorkCompletionToken back
    // when it makes the async work complete call.
    methodCallData->WorkCompletionData.WorkCompletionCallback = ADUC_Workflow_WorkCompletionCallback;
    methodCallData->WorkCompletionData.WorkCompletionToken = methodCallData;

    // Call into the upper-layer method to perform operation.
    Log_Debug("Setting operation_in_progress => true");
    workflow_set_operation_in_progress(workflowData->WorkflowHandle, true);

    // Perform an update operation.
    result = entry->OperationFunc(methodCallData);

    // Action is complete (i.e. we wont get a WorkCompletionCallback call from upper-layer) if:
    // * Upper-level did the work in a blocking manner.
    // * Method returned failure.
    // NOLINTNEXTLINE(misc-redundant-expression)
    if (!AducResultCodeIndicatesInProgress(result.ResultCode) || IsAducResultCodeFailure(result.ResultCode))
    {
        Log_Debug("The synchronous operation is complete.");
        ADUC_Workflow_WorkCompletionCallback(methodCallData, result, false /* isAsync */);
    }

done:
    return;
}

/**
 * @brief Called when work is complete.
 *
 * @param workCompletionToken ADUC_MethodCall_Data pointer.
 * @param result Result of work.
 * @param result isAsync true if caller is on worker thread, false if from main thread.
 */
void ADUC_Workflow_WorkCompletionCallback(const void* workCompletionToken, ADUC_Result result, bool isAsync)
{
    // We own these objects, so no issue making them non-const.
    ADUC_MethodCall_Data* methodCallData = (ADUC_MethodCall_Data*)workCompletionToken;
    ADUC_WorkflowData* workflowData = methodCallData->WorkflowData;

    // NOLINTNEXTLINE(misc-redundant-expression)
    if (AducResultCodeIndicatesInProgress(result.ResultCode))
    {
        Log_Error("WorkComplete received InProgress result code - should not happen!");
        goto done;
    }

    // Need to avoid deadlock b/c main thread typically takes lock higher in the callstack above
    // TransistionWorkflow and processing DeploymentInProgress state is synchronous
    if (isAsync)
    {
        s_workflow_lock();
    }

    ADUCITF_WorkflowStep currentWorkflowStep = workflow_get_current_workflowstep(workflowData->WorkflowHandle);

    const ADUC_WorkflowHandlerMapEntry* entry = GetWorkflowHandlerMapEntryForAction(currentWorkflowStep);
    if (entry == NULL)
    {
        Log_Error("Invalid UpdateAction %u -- ignoring", currentWorkflowStep);
        goto done;
    }

    if (ADUC_WorkflowData_GetCurrentAction(workflowData) == ADUCITF_UpdateAction_Cancel)
    {
        Log_Error("workflow data current action should not be Cancel.");
        goto done;
    }

    Log_Info(
        "Action '%s' complete. Result: %d (%s), %d (0x%x)",
        ADUCITF_WorkflowStepToString(entry->WorkflowStep),
        result.ResultCode,
        result.ResultCode == 0 ? "failed" : "succeeded",
        result.ExtendedResultCode,
        result.ExtendedResultCode);

    entry->OperationCompleteFunc(methodCallData, result);

    if (IsAducResultCodeSuccess(result.ResultCode))
    {
        // Operation succeeded -- go to next state.

        const ADUCITF_State nextUpdateStateOnSuccess = entry->NextStateOnSuccess;

        Log_Info(
            "WorkCompletionCallback: %s succeeded. Going to state %s",
            ADUCITF_WorkflowStepToString(entry->WorkflowStep),
            ADUCITF_StateToString(nextUpdateStateOnSuccess));

        ADUC_Workflow_SetUpdateState(workflowData, nextUpdateStateOnSuccess);

        // Transitioning to idle (or failed) state frees and nulls-out the WorkflowHandle as a side-effect of
        // setting the update state.
        if (ADUC_WorkflowData_GetLastReportedState(workflowData) != ADUCITF_State_Idle)
        {
            // Operation is now complete. Clear both inprogress and cancel requested.
            workflow_clear_inprogress_and_cancelrequested(workflowData->WorkflowHandle);

            //
            // We are now ready to transition to the next step of the workflow.
            //
            ADUC_Workflow_AutoTransitionWorkflow(workflowData, true);
            goto done;
        }
    }
    else
    {
        // Operation (e.g. Download) failed or was cancelled - both are considered AducResult failure codes.

        if (workflow_get_operation_cancel_requested(workflowData->WorkflowHandle))
        {
            ADUC_WorkflowCancellationType cancellationType =
                workflow_get_cancellation_type(workflowData->WorkflowHandle);
            const char* cancellationTypeStr = ADUC_Workflow_CancellationTypeToString(cancellationType);

            Log_Warn("Handling cancel completion, cancellation type '%s'.", cancellationTypeStr);

            if (cancellationType == ADUC_WorkflowCancellationType_Replacement
                || cancellationType == ADUC_WorkflowCancellationType_Retry
                || cancellationType == ADUC_WorkflowCancellationType_ComponentChanged)
            {
                Log_Info("Starting process of deployment for '%s'", cancellationTypeStr);

                // Note: Must NOT call linux platform layer Idle method to reset cancellation request to false in the
                // platform layer because that would destroy and NULL out the WorkflowHandle in the workflowData.

                if (cancellationType == ADUC_WorkflowCancellationType_Replacement)
                {
                    // Cleanup the download sandbox for the current workflowId
                    // since it will not be transitioning to Idle state (where
                    // sandbox cleanup is normally done)

                    char* workflowId = ADUC_WorkflowData_GetWorkflowId(workflowData); // see workflow_free_string below
                    char* workFolder = ADUC_WorkflowData_GetWorkFolder(workflowData); // see workflow_free_string below

                    if (workflowId != NULL && workFolder != NULL)
                    {
                        Log_Info("Cleanup sandbox before replacement workflow");

                        const ADUC_UpdateActionCallbacks* updateActionCallbacks =
                            &(workflowData->UpdateActionCallbacks);

                        updateActionCallbacks->SandboxDestroyCallback(
                            updateActionCallbacks->PlatformLayerHandle, workflowId, workFolder);
                    }

                    workflow_free_string(workflowId);
                    workflow_free_string(workFolder);

                    // Reset workflow state to process deployment and transfer
                    // the deferred workflow to current.
                    workflow_update_for_replacement(workflowData->WorkflowHandle);
                }
                else
                {
                    // it's a retry. Reset workflow state to reprocess deployment.
                    workflow_update_for_retry(workflowData->WorkflowHandle);
                }

                ADUC_WorkflowData_SetLastReportedState(ADUCITF_State_Idle, workflowData);

                // ProcessDeployment's OperationFunc called by TransitionWorkflow is synchronous so it kicks off the
                // download worker thread after reporting DeploymentInProgress ACK for the replacement/retry, so we
                // return instead of goto done to avoid the redundant ADUC_Workflow_AutoTransitionWorkflow call.
                ADUC_Workflow_TransitionWorkflow(workflowData);

                goto done;
            }

            if (cancellationType != ADUC_WorkflowCancellationType_Normal)
            {
                Log_Error("Invalid cancellation Type '%s' when cancel requested.", cancellationTypeStr);
                goto done;
            }

            // Operation cancelled.
            //
            // We are now at the completion of the operation that was cancelled via a Cancel update action
            // and will just return to Idle state.
            //
            // Ignore the result of the operation, which most likely is cancelled, e.g. ADUC_Result_Failure_Cancelled.
            Log_Warn("Operation cancelled - returning to Idle state");

            result.ResultCode = ADUC_Result_Failure_Cancelled;
            result.ExtendedResultCode = 0;
            ADUC_Workflow_SetUpdateStateWithResult(workflowData, ADUCITF_State_Idle, result);
        }
        else
        {
            // Operation failed.

            const ADUCITF_State nextUpdateStateOnFailure = entry->NextStateOnFailure;

            Log_Info(
                "WorkCompletionCallback: %s failed. Going to state %s",
                ADUCITF_WorkflowStepToString(entry->WorkflowStep),
                ADUCITF_StateToString(nextUpdateStateOnFailure));

            // Reset so that a Retry/Replacement avoids cancel and instead properly starts processing.
            workflow_set_operation_in_progress(workflowData->WorkflowHandle, false);

            ADUC_Workflow_SetUpdateState(workflowData, nextUpdateStateOnFailure);

            ADUC_Workflow_AutoTransitionWorkflow(workflowData, false);
        }
    }

done:
    // lifetime of methodCallData now ends as the operation work has completed.
    free(methodCallData);

    if (isAsync)
    {
        s_workflow_unlock();
    }
}

static const char* DownloadProgressStateToString(ADUC_DownloadProgressState state)
{
    switch (state)
    {
    case ADUC_DownloadProgressState_NotStarted:
        return "NotStarted";
    case ADUC_DownloadProgressState_InProgress:
        return "InProgress";
    case ADUC_DownloadProgressState_Completed:
        return "Completed";
    case ADUC_DownloadProgressState_Cancelled:
        return "Cancelled";
    case ADUC_DownloadProgressState_Error:
        return "Error";
    }

    return "<Unknown>";
}

//
// Download progress callback
//
void ADUC_Workflow_DefaultDownloadProgressCallback(
    const char* workflowId,
    const char* fileId,
    ADUC_DownloadProgressState state,
    uint64_t bytesTransferred,
    uint64_t bytesTotal)
{
    Log_Info(
        "ProgressCallback: workflowId: %s; Id %s; State: %s; Bytes: %" PRIu64 "/%" PRIu64,
        workflowId,
        fileId,
        DownloadProgressStateToString(state),
        bytesTransferred,
        bytesTotal);
}

/**
 * @brief Move state machine to a new stage.
 *
 * @param[in,out] workflowData Workflow data.
 * @param[in] updateState New update state to transition to.
 * @param[in] result Result to report (optional, can be NULL).
 */
static void ADUC_Workflow_SetUpdateStateHelper(
    ADUC_WorkflowData* workflowData, ADUCITF_State updateState, const ADUC_Result* result)
{
    Log_Info("Setting UpdateState to %s", ADUCITF_StateToString(updateState));
    ADUC_WorkflowHandle workflowHandle = workflowData->WorkflowHandle;

    // If we're transitioning from Apply_Started to Idle, we need to report InstalledUpdateId.
    //  if apply succeeded.
    // This is required by ADU service.
    if (updateState == ADUCITF_State_Idle)
    {
        if (ADUC_WorkflowData_GetLastReportedState(workflowData) == ADUCITF_State_ApplyStarted)
        {
            if (workflowData->SystemRebootState == ADUC_SystemRebootState_None
                && workflowData->AgentRestartState == ADUC_AgentRestartState_None)
            {
                // Apply completed, if no reboot or restart is needed, then report deployment succeeded
                // to the ADU service to complete the update workflow.
                char* updateId = workflow_get_expected_update_id_string(workflowHandle);
                ADUC_Workflow_SetInstalledUpdateIdAndGoToIdle(workflowData, updateId);

                ADUC_WorkflowData_SetLastReportedState(updateState, workflowData);

                workflow_free_string(updateId);
                return;
            }

            if (workflowData->SystemRebootState == ADUC_SystemRebootState_InProgress)
            {
                // Reboot is required, and successfully initiated (device is shutting down and restarting).
                // We want to transition to an Idle state internally, but will not report the state to the ADU service,
                // since the InstallUpdateId will not be accurate until the device rebooted.
                //
                // Note: if we report Idle state and InstallUpdateId doesn't match ExpectedUpdateId,
                // ADU service will consider the update failed.
                ADUC_Workflow_MethodCall_Idle(workflowData);
                return;
            }

            if (workflowData->AgentRestartState == ADUC_AgentRestartState_InProgress)
            {
                // Agent restart is required, and successfully initiated.
                // We want to transition to an Idle state internally, but will not report the state to the ADU service,
                // until the agent restarted.
                //
                // Note: if we report Idle state and InstallUpdateId doesn't match ExpectedUpdateId,
                // ADU service will consider the update failed.
                ADUC_Workflow_MethodCall_Idle(workflowData);
                return;
            }

            // Device failed to reboot, or the agent failed to restart, consider update failed.
            // Fall through to report Idle without InstalledUpdateId.
        }

        if (!workflowData->ReportStateAndResultAsyncCallback(
                (ADUC_WorkflowDataToken)workflowData, updateState, result, NULL /* installedUpdateId */))
        {
            updateState = ADUCITF_State_Failed;
            workflow_set_state(workflowData->WorkflowHandle, ADUCITF_State_Failed);
        }
        else
        {
            ADUC_Workflow_MethodCall_Idle(workflowData);
        }
    }
    else // Not Idle state
    {
        if (!workflowData->ReportStateAndResultAsyncCallback(
                (ADUC_WorkflowDataToken)workflowData, updateState, result, NULL /* installedUpdateId */))
        {
            updateState = ADUCITF_State_Failed;
            workflow_set_state(workflowData->WorkflowHandle, ADUCITF_State_Failed);
        }
        else
        {
            workflow_set_state(workflowData->WorkflowHandle, updateState);
        }
    }

    ADUC_WorkflowData_SetLastReportedState(updateState, workflowData);
}

/**
 * @brief For each update payload that has a DownloadHandlerId, load the handler and call OnUpdateWorkflowCompleted.
 *
 * @param workflowHandle The workflow handle.
 * @details This function will not fail but if a download handler's OnUpdateWorkflowCompleted fails, side effects include logging the error result codes and saving the extended result code that can be reported along with a successful workflow deployment.
 */
static void CallDownloadHandlerOnUpdateWorkflowCompleted(const ADUC_WorkflowHandle workflowHandle)
{
    size_t payloadCount = workflow_get_update_files_count(workflowHandle);
    for (size_t i = 0; i < payloadCount; ++i)
    {
<<<<<<< HEAD
        ADUC_Result result;
        memset(&result, 0, sizeof(result));
=======
        ADUC_Result result = {};
>>>>>>> 362c5649
        ADUC_FileEntity fileEntity;
        memset(&fileEntity, 0, sizeof(fileEntity));
        if (!workflow_get_update_file(workflowHandle, i, &fileEntity))
        {
            continue;
        }

        if (IsNullOrEmpty(fileEntity.DownloadHandlerId))
        {
            ADUC_FileEntity_Uninit(&fileEntity);
            continue;
        }

        // NOTE: do not free the handle as it is owned by the DownloadHandlerFactory.
        DownloadHandlerHandle* handle = ADUC_DownloadHandlerFactory_LoadDownloadHandler(fileEntity.DownloadHandlerId);
        if (handle == NULL)
        {
            Log_Error("Failed to load download handler.");
        }
        else
        {
            result = ADUC_DownloadHandlerPlugin_OnUpdateWorkflowCompleted(handle, workflowHandle);
            if (IsAducResultCodeFailure(result.ResultCode))
            {
                Log_Warn(
                    "OnupdateWorkflowCompleted, result 0x%08x, erc 0x%08x",
                    result.ResultCode,
                    result.ExtendedResultCode);

                workflow_set_success_erc(workflowHandle, result.ExtendedResultCode);
            }
        }

        ADUC_FileEntity_Uninit(&fileEntity);
    }
}

/**
 * @brief Set a new update state.
 *
 * @param[in,out] workflowData Workflow data object.
 * @param[in] updateState New update state.
 */
void ADUC_Workflow_SetUpdateState(ADUC_WorkflowData* workflowData, ADUCITF_State updateState)
{
    ADUC_Workflow_SetUpdateStateHelper(workflowData, updateState, NULL /*result*/);
}

/**
 * @brief Set a new update state and result.
 *
 * @param[in,out] workflowData Workflow data object.
 * @param[in] updateState New update state.
 * @param[in] result Result to report.
 */
void ADUC_Workflow_SetUpdateStateWithResult(
    ADUC_WorkflowData* workflowData, ADUCITF_State updateState, ADUC_Result result)
{
    ADUC_Workflow_SetUpdateStateHelper(workflowData, updateState, &result);
}

/**
 * @brief Sets installedUpdateId to the given update ID and sets state to Idle.
 *
 * @param[in,out] workflowData The workflow data.
 * @param[in] updateId The updateId for the installed content.
 */
void ADUC_Workflow_SetInstalledUpdateIdAndGoToIdle(ADUC_WorkflowData* workflowData, const char* updateId)
{
    ADUC_Result idleResult;
    idleResult.ResultCode = ADUC_Result_Apply_Success;
    idleResult.ExtendedResultCode = 0;

    if (!workflowData->ReportStateAndResultAsyncCallback(
            (ADUC_WorkflowDataToken)workflowData, ADUCITF_State_Idle, &idleResult, updateId))
    {
        Log_Error("Failed to report last installed updateId. Going to idle state.");
    }

    ADUC_WorkflowData_SetLastReportedState(ADUCITF_State_Idle, workflowData);

    if (!ADUC_WorkflowData_SetLastCompletedWorkflowId(workflow_peek_id(workflowData->WorkflowHandle), workflowData))
    {
        Log_Error("Failed to set last completed workflow id. Going to idle state.");
    }

    CallDownloadHandlerOnUpdateWorkflowCompleted(workflowData->WorkflowHandle);

    ADUC_Workflow_MethodCall_Idle(workflowData);

    workflowData->SystemRebootState = ADUC_SystemRebootState_None;
    workflowData->AgentRestartState = ADUC_AgentRestartState_None;
}

/**
 * @brief Called when entering Idle state.
 *
 * Idle state is the "ready for new workflow state"
 *
 * @param workflowData Workflow metadata.
 */
void ADUC_Workflow_MethodCall_Idle(ADUC_WorkflowData* workflowData)
{
    const ADUC_UpdateActionCallbacks* updateActionCallbacks = &(workflowData->UpdateActionCallbacks);

    ADUCITF_State lastReportedState = ADUC_WorkflowData_GetLastReportedState(workflowData);

    // Can reach Idle state from ApplyStarted as there isn't an ApplySucceeded state.
    if (lastReportedState != ADUCITF_State_Idle && lastReportedState != ADUCITF_State_ApplyStarted
        && lastReportedState != ADUCITF_State_Failed)
    {
        // Likely nothing we can do about this, but try setting Idle state again.
        Log_Warn("Idle UpdateAction called in unexpected state: %s!", ADUCITF_StateToString(lastReportedState));
    }

    //
    // Clean up the sandbox.  It will be re-created when download starts.
    //
    char* workflowId = ADUC_WorkflowData_GetWorkflowId(workflowData);
    char* workFolder = ADUC_WorkflowData_GetWorkFolder(workflowData);

    if (workflowId != NULL)
    {
        Log_Info("UpdateAction: Idle. Ending workflow with WorkflowId: %s", workflowId);
        if (workFolder != NULL)
        {
            Log_Info("Calling SandboxDestroyCallback");

            updateActionCallbacks->SandboxDestroyCallback(
                updateActionCallbacks->PlatformLayerHandle, workflowId, workFolder);
        }
    }
    else
    {
        Log_Info("UpdateAction: Idle. WorkFolder is not valid. Nothing to destroy.");
    }

    //
    // Notify callback that we're now back to idle.
    //

    Log_Info("Calling IdleCallback");

    updateActionCallbacks->IdleCallback(updateActionCallbacks->PlatformLayerHandle, workflowId);

    workflow_free_string(workflowId);
    workflow_free_string(workFolder);

    workflow_free(workflowData->WorkflowHandle);
    workflowData->WorkflowHandle = NULL;
}

/**
 * @brief Called to do ProcessDeployment.
 *
 * @param[in,out] methodCallData The metedata for the method call.
 * @return Result code.
 */
ADUC_Result ADUC_Workflow_MethodCall_ProcessDeployment(ADUC_MethodCall_Data* methodCallData)
{
    UNREFERENCED_PARAMETER(methodCallData);
    Log_Info("Workflow step: ProcessDeployment");

    ADUC_Result result = { ADUC_Result_Success };
    return result;
}

void ADUC_Workflow_MethodCall_ProcessDeployment_Complete(ADUC_MethodCall_Data* methodCallData, ADUC_Result result)
{
    UNREFERENCED_PARAMETER(methodCallData);
    UNREFERENCED_PARAMETER(result);
}

/**
 * @brief Called to do download.
 *
 * @param[in,out] methodCallData The metedata for the method call.
 * @return Result code.
 */
ADUC_Result ADUC_Workflow_MethodCall_Download(ADUC_MethodCall_Data* methodCallData)
{
    ADUC_WorkflowData* workflowData = methodCallData->WorkflowData;
    ADUC_WorkflowHandle* workflowHandle = workflowData->WorkflowHandle;
    const ADUC_UpdateActionCallbacks* updateActionCallbacks = &(workflowData->UpdateActionCallbacks);

    ADUCITF_State lastReportedState = ADUC_WorkflowData_GetLastReportedState(workflowData);

    ADUC_Result result = { ADUC_Result_Download_Success };
    char* workFolder = workflow_get_workfolder(workflowHandle);

    Log_Info("Workflow step: Download");

    if (lastReportedState != ADUCITF_State_DeploymentInProgress)
    {
        Log_Error("Download workflow step called in unexpected state: %s!", ADUCITF_StateToString(lastReportedState));

        result.ResultCode = ADUC_Result_Failure;
        result.ExtendedResultCode = ADUC_ERC_UPPERLEVEL_WORKFLOW_UPDATE_ACTION_UNEXPECTED_STATE;
        goto done;
    }

    Log_Info("Calling SandboxCreateCallback");

    // Note: It's okay for SandboxCreate to return NULL for the work folder.
    // NULL likely indicates an OS without a file system.
    result = updateActionCallbacks->SandboxCreateCallback(
        updateActionCallbacks->PlatformLayerHandle, workflow_peek_id(workflowData->WorkflowHandle), workFolder);

    if (IsAducResultCodeFailure(result.ResultCode))
    {
        goto done;
    }

    Log_Info("Using sandbox %s", workFolder != NULL ? workFolder : "(null)");

    ADUC_Workflow_SetUpdateState(workflowData, ADUCITF_State_DownloadStarted);

    result = updateActionCallbacks->DownloadCallback(
        updateActionCallbacks->PlatformLayerHandle, &(methodCallData->WorkCompletionData), workflowData);
    if (IsAducResultCodeFailure(result.ResultCode))
    {
        goto done;
    }

done:
    workflow_free_string(workFolder);

    return result;
}

void ADUC_Workflow_MethodCall_Download_Complete(ADUC_MethodCall_Data* methodCallData, ADUC_Result result)
{
    UNREFERENCED_PARAMETER(methodCallData);
    UNREFERENCED_PARAMETER(result);
}

/**
 * @brief Called to do install.
 *
 * @param[in] methodCallData - the method call data.
 * @return Result code.
 */
ADUC_Result ADUC_Workflow_MethodCall_Install(ADUC_MethodCall_Data* methodCallData)
{
    ADUC_WorkflowData* workflowData = methodCallData->WorkflowData;
    const ADUC_UpdateActionCallbacks* updateActionCallbacks = &(workflowData->UpdateActionCallbacks);
    ADUC_Result result;
    memset(&result, 0, sizeof(result));

    Log_Info("Workflow step: Install");

    ADUCITF_State lastReportedState = ADUC_WorkflowData_GetLastReportedState(workflowData);
    if (lastReportedState != ADUCITF_State_BackupSucceeded)
    {
        Log_Error("Install Workflow step called in unexpected state: %s!", ADUCITF_StateToString(lastReportedState));
        result.ResultCode = ADUC_Result_Failure;
        result.ExtendedResultCode = ADUC_ERC_UPPERLEVEL_WORKFLOW_INSTALL_ACTION_IN_UNEXPECTED_STATE;
        goto done;
    }

    ADUC_Workflow_SetUpdateState(workflowData, ADUCITF_State_InstallStarted);

    Log_Info("Calling InstallCallback");

    result = updateActionCallbacks->InstallCallback(
        updateActionCallbacks->PlatformLayerHandle, &(methodCallData->WorkCompletionData), workflowData);

done:
    return result;
}

void ADUC_Workflow_MethodCall_Install_Complete(ADUC_MethodCall_Data* methodCallData, ADUC_Result result)
{
    UNREFERENCED_PARAMETER(result);

    if (workflow_is_immediate_reboot_requested(methodCallData->WorkflowData->WorkflowHandle)
        || workflow_is_reboot_requested(methodCallData->WorkflowData->WorkflowHandle))
    {
        // If 'install' indicated a reboot required result from apply, go ahead and reboot.
        Log_Info("Install indicated success with RebootRequired - rebooting system now");
        methodCallData->WorkflowData->SystemRebootState = ADUC_SystemRebootState_Required;

        int success = ADUC_MethodCall_RebootSystem();
        if (success == 0)
        {
            methodCallData->WorkflowData->SystemRebootState = ADUC_SystemRebootState_InProgress;
        }
        else
        {
            Log_Error("Reboot attempt failed.");
            workflow_set_operation_in_progress(methodCallData->WorkflowData->WorkflowHandle, false);
        }
    }
    else if (
        workflow_is_immediate_agent_restart_requested(methodCallData->WorkflowData->WorkflowHandle)
        || workflow_is_agent_restart_requested(methodCallData->WorkflowData->WorkflowHandle))
    {
        // If 'install' indicated a restart is required, go ahead and restart the agent.
        Log_Info("Install indicated success with AgentRestartRequired - restarting the agent now");
        methodCallData->WorkflowData->SystemRebootState = ADUC_SystemRebootState_Required;

        int success = ADUC_MethodCall_RestartAgent();
        if (success == 0)
        {
            methodCallData->WorkflowData->AgentRestartState = ADUC_AgentRestartState_InProgress;
        }
        else
        {
            Log_Error("Agent restart attempt failed.");
            workflow_set_operation_in_progress(methodCallData->WorkflowData->WorkflowHandle, false);
        }
    }
}

/**
 * @brief Called to do backup.
 *
 * @param[in] methodCallData - the method call data.
 * @return Result code.
 */
ADUC_Result ADUC_Workflow_MethodCall_Backup(ADUC_MethodCall_Data* methodCallData)
{
    ADUC_WorkflowData* workflowData = methodCallData->WorkflowData;
    const ADUC_UpdateActionCallbacks* updateActionCallbacks = &(workflowData->UpdateActionCallbacks);
    ADUC_Result result;
    memset(&result, 0, sizeof(result));

    Log_Info("Workflow step: backup");

    ADUCITF_State lastReportedState = ADUC_WorkflowData_GetLastReportedState(workflowData);
    if (lastReportedState != ADUCITF_State_DownloadSucceeded)
    {
        Log_Error("Backup Workflow step called in unexpected state: %s!", ADUCITF_StateToString(lastReportedState));
        result.ResultCode = ADUC_Result_Failure;
        result.ExtendedResultCode = ADUC_ERC_UPPERLEVEL_WORKFLOW_UPDATE_ACTION_UNEXPECTED_STATE;
        goto done;
    }

    ADUC_Workflow_SetUpdateState(workflowData, ADUCITF_State_BackupStarted);

    Log_Info("Calling BackupCallback");

    result = updateActionCallbacks->BackupCallback(
        updateActionCallbacks->PlatformLayerHandle, &(methodCallData->WorkCompletionData), workflowData);

done:
    return result;
}

void ADUC_Workflow_MethodCall_Backup_Complete(ADUC_MethodCall_Data* methodCallData, ADUC_Result result)
{
    UNREFERENCED_PARAMETER(methodCallData);
    UNREFERENCED_PARAMETER(result);
}

/**
 * @brief Called to do apply.
 *
 * @param[in] methodCallData - the method call data.
 * @return Result code.
 */
ADUC_Result ADUC_Workflow_MethodCall_Apply(ADUC_MethodCall_Data* methodCallData)
{
    ADUC_WorkflowData* workflowData = methodCallData->WorkflowData;
    const ADUC_UpdateActionCallbacks* updateActionCallbacks = &(workflowData->UpdateActionCallbacks);
    ADUC_Result result;
    memset(&result, 0, sizeof(result));

    Log_Info("Workflow step: Apply");

    ADUCITF_State lastReportedState = ADUC_WorkflowData_GetLastReportedState(workflowData);
    if (lastReportedState != ADUCITF_State_InstallSucceeded)
    {
        Log_Error("Apply Workflow step called in unexpected state: %s!", ADUCITF_StateToString(lastReportedState));
        result.ResultCode = ADUC_Result_Failure;
        result.ExtendedResultCode = ADUC_ERC_NOTPERMITTED;
        goto done;
    }

    ADUC_Workflow_SetUpdateState(workflowData, ADUCITF_State_ApplyStarted);

    Log_Info("Calling ApplyCallback");

    result = updateActionCallbacks->ApplyCallback(
        updateActionCallbacks->PlatformLayerHandle, &(methodCallData->WorkCompletionData), workflowData);

done:
    return result;
}

void ADUC_Workflow_MethodCall_Apply_Complete(ADUC_MethodCall_Data* methodCallData, ADUC_Result result)
{
    if (workflow_is_immediate_reboot_requested(methodCallData->WorkflowData->WorkflowHandle)
        || workflow_is_reboot_requested(methodCallData->WorkflowData->WorkflowHandle))
    {
        // If apply indicated a reboot required result from apply, go ahead and reboot.
        Log_Info("Apply indicated success with RebootRequired - rebooting system now");
        methodCallData->WorkflowData->SystemRebootState = ADUC_SystemRebootState_Required;

        int success = ADUC_MethodCall_RebootSystem();
        if (success == 0)
        {
            methodCallData->WorkflowData->SystemRebootState = ADUC_SystemRebootState_InProgress;
        }
        else
        {
            Log_Error("Reboot attempt failed.");
            workflow_set_operation_in_progress(methodCallData->WorkflowData->WorkflowHandle, false);
        }
    }
    else if (
        workflow_is_immediate_agent_restart_requested(methodCallData->WorkflowData->WorkflowHandle)
        || workflow_is_agent_restart_requested(methodCallData->WorkflowData->WorkflowHandle))
    {
        // If apply indicated a restart is required, go ahead and restart the agent.
        Log_Info("Apply indicated success with AgentRestartRequired - restarting the agent now");
        methodCallData->WorkflowData->SystemRebootState = ADUC_SystemRebootState_Required;

        int success = ADUC_MethodCall_RestartAgent();
        if (success == 0)
        {
            methodCallData->WorkflowData->AgentRestartState = ADUC_AgentRestartState_InProgress;
        }
        else
        {
            Log_Error("Agent restart attempt failed.");
            workflow_set_operation_in_progress(methodCallData->WorkflowData->WorkflowHandle, false);
        }
    }
    else if (result.ResultCode == ADUC_Result_Apply_Success)
    {
        // An Apply action completed successfully. Continue to the next step.
        workflow_set_operation_in_progress(methodCallData->WorkflowData->WorkflowHandle, false);
    }
}

/**
 * @brief Called to do restore.
 *
 * @param[in] methodCallData - the method call data.
 * @return Result code.
 */
ADUC_Result ADUC_Workflow_MethodCall_Restore(ADUC_MethodCall_Data* methodCallData)
{
    ADUC_WorkflowData* workflowData = methodCallData->WorkflowData;
    const ADUC_UpdateActionCallbacks* updateActionCallbacks = &(workflowData->UpdateActionCallbacks);
    ADUC_Result result;
    memset(&result, 0, sizeof(result));

    Log_Info("Workflow step: Restore");

    ADUCITF_State lastReportedState = ADUC_WorkflowData_GetLastReportedState(workflowData);
    if (lastReportedState != ADUCITF_State_Failed)
    {
        Log_Error("Apply Workflow step called in unexpected state: %s!", ADUCITF_StateToString(lastReportedState));
        result.ResultCode = ADUC_Result_Failure;
        result.ExtendedResultCode = ADUC_ERC_NOTPERMITTED;
        goto done;
    }

    workflow_set_current_workflowstep(workflowData->WorkflowHandle, ADUCITF_WorkflowStep_Restore);

    ADUC_Workflow_SetUpdateState(workflowData, ADUCITF_State_RestoreStarted);

    Log_Info("Calling RestoreCallback");

    result = updateActionCallbacks->RestoreCallback(
        updateActionCallbacks->PlatformLayerHandle, &(methodCallData->WorkCompletionData), workflowData);

done:
    return result;
}

void ADUC_Workflow_MethodCall_Restore_Complete(ADUC_MethodCall_Data* methodCallData, ADUC_Result result)
{
    if (result.ResultCode == ADUC_Result_Restore_RequiredReboot
        || result.ResultCode == ADUC_Result_Restore_RequiredImmediateReboot)
    {
        // If restore indicated a reboot required result from restore, go ahead and reboot.
        Log_Info("Restore indicated success with RebootRequired - rebooting system now");
        methodCallData->WorkflowData->SystemRebootState = ADUC_SystemRebootState_Required;

        int success = ADUC_MethodCall_RebootSystem();
        if (success == 0)
        {
            methodCallData->WorkflowData->SystemRebootState = ADUC_SystemRebootState_InProgress;
        }
        else
        {
            Log_Error("Reboot attempt failed.");
            workflow_set_operation_in_progress(methodCallData->WorkflowData->WorkflowHandle, false);
        }
    }
    else if (
        result.ResultCode == ADUC_Result_Restore_RequiredAgentRestart
        || result.ResultCode == ADUC_Result_Restore_RequiredImmediateAgentRestart)
    {
        // If restore indicated a restart is required, go ahead and restart the agent.
        Log_Info("Restore indicated success with AgentRestartRequired - restarting the agent now");
        methodCallData->WorkflowData->SystemRebootState = ADUC_SystemRebootState_Required;

        int success = ADUC_MethodCall_RestartAgent();
        if (success == 0)
        {
            methodCallData->WorkflowData->AgentRestartState = ADUC_AgentRestartState_InProgress;
        }
        else
        {
            Log_Error("Agent restart attempt failed.");
            workflow_set_operation_in_progress(methodCallData->WorkflowData->WorkflowHandle, false);
        }
    }
    else if (
        result.ResultCode == ADUC_Result_Restore_Success
        || result.ResultCode == ADUC_Result_Restore_Success_Unsupported)
    {
        // An restore action completed successfully. Continue to the next step.
        workflow_set_operation_in_progress(methodCallData->WorkflowData->WorkflowHandle, false);
    }
}

/**
 * @brief Called to request platform-layer operation to cancel.
 *
 * This method should only be called while another MethodCall is currently active.
 *
 * @param[in] methodCallData - the method call data.
 */
void ADUC_Workflow_MethodCall_Cancel(const ADUC_WorkflowData* workflowData)
{
    const ADUC_UpdateActionCallbacks* updateActionCallbacks = &(workflowData->UpdateActionCallbacks);

    if (workflow_get_operation_in_progress(workflowData->WorkflowHandle))
    {
        Log_Info("Requesting cancel for ongoing operation.");
    }
    else
    {
        Log_Warn("Cancel requested without operation in progress - ignoring.");
        return;
    }

    updateActionCallbacks->CancelCallback(
        updateActionCallbacks->PlatformLayerHandle, (ADUC_WorkflowDataToken)workflowData);
}

/**
 * @brief Helper to call into the platform layer for IsInstalled.
 *
 * @param[in] workflowData The workflow data.
 *
 * @return ADUC_Result The result of the IsInstalled call.
 */
ADUC_Result ADUC_Workflow_MethodCall_IsInstalled(const ADUC_WorkflowData* workflowData)
{
    if (workflowData == NULL)
    {
        Log_Info("IsInstalled called before workflowData is initialized.");
        ADUC_Result result = { .ResultCode = ADUC_Result_IsInstalled_NotInstalled };
        return result;
    }

    const ADUC_UpdateActionCallbacks* updateActionCallbacks = &(workflowData->UpdateActionCallbacks);

    Log_Info("Calling IsInstalledCallback to check if content is installed.");
    return updateActionCallbacks->IsInstalledCallback(
        updateActionCallbacks->PlatformLayerHandle, (ADUC_WorkflowDataToken)workflowData);
}<|MERGE_RESOLUTION|>--- conflicted
+++ resolved
@@ -1181,14 +1181,11 @@
     size_t payloadCount = workflow_get_update_files_count(workflowHandle);
     for (size_t i = 0; i < payloadCount; ++i)
     {
-<<<<<<< HEAD
         ADUC_Result result;
         memset(&result, 0, sizeof(result));
-=======
-        ADUC_Result result = {};
->>>>>>> 362c5649
         ADUC_FileEntity fileEntity;
         memset(&fileEntity, 0, sizeof(fileEntity));
+
         if (!workflow_get_update_file(workflowHandle, i, &fileEntity))
         {
             continue;
