project (deliveryoptimization_content_downloader)

include (agentRules)

compileasc99 ()

<<<<<<< HEAD
=======
find_package (deliveryoptimization_sdk CONFIG REQUIRED)

>>>>>>> 2ef602b6
add_library (${PROJECT_NAME} MODULE)
add_library (aduc::${PROJECT_NAME} ALIAS ${PROJECT_NAME})

target_sources (
    ${PROJECT_NAME}
    PRIVATE deliveryoptimization_content_downloader.cpp
            deliveryoptimization_content_downloader.EXPORTS.cpp
            deliveryoptimization_content_downloader.h)

target_include_directories (${PROJECT_NAME} PUBLIC ${ADU_EXTENSION_INCLUDES}
                                                   ${ADUC_EXPORT_INCLUDES})

target_link_aziotsharedutil (${PROJECT_NAME} PRIVATE)
target_link_dosdk (${PROJECT_NAME} PRIVATE)

target_link_libraries (
    ${PROJECT_NAME}
    PRIVATE aduc::c_utils
            aduc::contract_utils
            aduc::hash_utils
            aduc::logging
            aduc::process_utils
<<<<<<< HEAD
            aduc::string_utils)

target_link_libraries (${PROJECT_NAME} PRIVATE libaducpal)
=======
            aduc::string_utils
            atomic
            Microsoft::deliveryoptimization)
>>>>>>> 2ef602b6

install (TARGETS ${PROJECT_NAME} LIBRARY DESTINATION ${ADUC_EXTENSIONS_INSTALL_FOLDER})<|MERGE_RESOLUTION|>--- conflicted
+++ resolved
@@ -4,11 +4,6 @@
 
 compileasc99 ()
 
-<<<<<<< HEAD
-=======
-find_package (deliveryoptimization_sdk CONFIG REQUIRED)
-
->>>>>>> 2ef602b6
 add_library (${PROJECT_NAME} MODULE)
 add_library (aduc::${PROJECT_NAME} ALIAS ${PROJECT_NAME})
 
@@ -31,14 +26,6 @@
             aduc::hash_utils
             aduc::logging
             aduc::process_utils
-<<<<<<< HEAD
             aduc::string_utils)
 
-target_link_libraries (${PROJECT_NAME} PRIVATE libaducpal)
-=======
-            aduc::string_utils
-            atomic
-            Microsoft::deliveryoptimization)
->>>>>>> 2ef602b6
-
 install (TARGETS ${PROJECT_NAME} LIBRARY DESTINATION ${ADUC_EXTENSIONS_INSTALL_FOLDER})