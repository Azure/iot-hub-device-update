/**
 * @file deliveryoptimization_content_downloader.cpp
 * @brief Content Downloader Extension using Microsoft Delivery Optimization Agent.
 *
 * @copyright Copyright (c) Microsoft Corporation.
 * Licensed under the MIT License.
 */
#include "aduc/connection_string_utils.h"
#include "aduc/content_downloader_extension.hpp"
#include "aduc/contract_utils.h"
#include "aduc/hash_utils.h"
#include "aduc/logging.h"
#include "aduc/process_utils.hpp"

#include <stdio.h> // for FILE
#include <stdlib.h> // for calloc
#include <sys/stat.h> // for stat
#include <vector>

#include <do_config.h>
#include <do_download.h>

#if defined(WIN32)
// DO currently doesn't call CoInitialize, so need to do that here.
#    include <algorithm> // std::replace
#endif

namespace MSDO = microsoft::deliveryoptimization;

ADUC_Result do_download(
    const ADUC_FileEntity* entity,
    const char* workflowId,
    const char* workFolder,
    unsigned int timeoutInSeconds,
    ADUC_DownloadProgressCallback downloadProgressCallback)
{
    ADUC_Result_t resultCode = ADUC_Result_Failure;
    ADUC_Result_t extendedResultCode = ADUC_ERC_NOTRECOVERABLE;

    if (entity->HashCount == 0)
    {
        Log_Error("File entity does not contain a file hash! Cannot validate cancelling download.");
        resultCode = ADUC_Result_Failure;
        extendedResultCode = ADUC_ERC_VALIDATION_FILE_HASH_IS_EMPTY;
        if (downloadProgressCallback != nullptr)
        {
            downloadProgressCallback(workflowId, entity->FileId, ADUC_DownloadProgressState_Error, 0, 0);
        }
        return ADUC_Result{ resultCode, extendedResultCode };
    }

    std::string fullFilePath;

#if defined(WIN32)
    // DO requires a full path. Once paths are fixed up, this can be removed.
    if (workFolder[0] == '/')
    {
        fullFilePath = "c:";
    }
#endif

    fullFilePath += workFolder;
    fullFilePath += "/";
    fullFilePath += entity->TargetFilename;

#if defined(WIN32)
    // DO requires backslashes, so convert.
    std::replace(fullFilePath.begin(), fullFilePath.end(), '/', '\\');
#endif

    Log_Info(
        "Downloading File '%s' from '%s' to '%s'", entity->TargetFilename, entity->DownloadUri, fullFilePath.c_str());

    const std::error_code doErrorCode = MSDO::download::download_url_to_path(
<<<<<<< HEAD
        entity->DownloadUri, fullFilePath.c_str(), false, std::chrono::seconds(timeoutInSeconds));
=======
        entity->DownloadUri, fullFilePath.str(), false, std::chrono::seconds(timeoutInSeconds));
>>>>>>> 362c5649
    if (!doErrorCode)
    {
        resultCode = ADUC_Result_Download_Success;
        extendedResultCode = 0;
    }
    else
    {
        // Note: The call to download_url_to_path() does not make use of a cancellation token,
        // so the download can only timeout or hit a fatal error.
        Log_Error(
            "DO error, msg: %s, code: %#08x, timeout? %d",
            doErrorCode.message().c_str(),
            doErrorCode.value(),
            (doErrorCode == std::errc::timed_out));

        resultCode = ADUC_Result_Failure;
        extendedResultCode = MAKE_ADUC_DELIVERY_OPTIMIZATION_EXTENDEDRESULTCODE(doErrorCode.value());
    }

    // If we downloaded successfully, validate the file hash.
    if (resultCode == ADUC_Result_Download_Success)
    {
        Log_Info("Validating file hash");

        SHAversion algVersion;
        if (!ADUC_HashUtils_GetShaVersionForTypeString(
                ADUC_HashUtils_GetHashType(entity->Hash, entity->HashCount, 0), &algVersion))
        {
            Log_Error(
                "FileEntity for %s has unsupported hash type %s",
                fullFilePath.c_str(),
                ADUC_HashUtils_GetHashType(entity->Hash, entity->HashCount, 0));
            resultCode = ADUC_Result_Failure;
            extendedResultCode = ADUC_ERC_VALIDATION_FILE_HASH_TYPE_NOT_SUPPORTED;

            if (downloadProgressCallback != nullptr)
            {
                downloadProgressCallback(
                    workflowId, entity->FileId, ADUC_DownloadProgressState_Error, resultCode, extendedResultCode);
            }
            return ADUC_Result{ resultCode, extendedResultCode };
        }

        const bool isValid = ADUC_HashUtils_IsValidFileHash(
            fullFilePath.c_str(),
            ADUC_HashUtils_GetHashValue(entity->Hash, entity->HashCount, 0),
            algVersion,
            false /* suppressErrorLog */);

        if (!isValid)
        {
            Log_Error("Hash for %s is not valid", entity->TargetFilename);

            resultCode = ADUC_Result_Failure;
            extendedResultCode = ADUC_ERC_VALIDATION_FILE_HASH_INVALID_HASH;

            if (downloadProgressCallback != nullptr)
            {
                downloadProgressCallback(
                    workflowId, entity->FileId, ADUC_DownloadProgressState_Error, resultCode, extendedResultCode);
            }
            return ADUC_Result{ resultCode, extendedResultCode };
        }
    }

    // Report progress.
    struct stat st
    {
    };
    const off_t fileSize{ (stat(fullFilePath.c_str(), &st) == 0) ? st.st_size : 0 };

    if (downloadProgressCallback != nullptr)
    {
        if (resultCode == ADUC_Result_Download_Success)
        {
            downloadProgressCallback(
                workflowId, entity->FileId, ADUC_DownloadProgressState_Completed, fileSize, fileSize);
        }
        else
        {
            downloadProgressCallback(
                workflowId,
                entity->FileId,
                (resultCode == ADUC_Result_Failure_Cancelled) ? ADUC_DownloadProgressState_Cancelled
                                                              : ADUC_DownloadProgressState_Error,
                fileSize,
                fileSize);
        }
    }

    Log_Info("Download resultCode: %d, extendedCode: %d", resultCode, extendedResultCode);
    return ADUC_Result{ resultCode, extendedResultCode };
}<|MERGE_RESOLUTION|>--- conflicted
+++ resolved
@@ -72,11 +72,7 @@
         "Downloading File '%s' from '%s' to '%s'", entity->TargetFilename, entity->DownloadUri, fullFilePath.c_str());
 
     const std::error_code doErrorCode = MSDO::download::download_url_to_path(
-<<<<<<< HEAD
-        entity->DownloadUri, fullFilePath.c_str(), false, std::chrono::seconds(timeoutInSeconds));
-=======
         entity->DownloadUri, fullFilePath.str(), false, std::chrono::seconds(timeoutInSeconds));
->>>>>>> 362c5649
     if (!doErrorCode)
     {
         resultCode = ADUC_Result_Download_Success;
