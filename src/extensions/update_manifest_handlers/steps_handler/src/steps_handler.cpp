/**
 * @file steps_handler.cpp
 * @brief Implementation of ContentHandler API for the MSOE (Multi Steps Ordered Execution) Steps.
 *
 * @copyright Copyright (c) Microsoft Corporation.
 * Licensed under the MIT License.
 */
#include "aduc/steps_handler.hpp"

#include "aduc/calloc_wrapper.hpp" // cstr_wrapper
#include "aduc/component_enumerator_extension.hpp"
#include "aduc/extension_manager.hpp"
#include "aduc/extension_manager_download_options.h"
#include "aduc/logging.h"
#include "aduc/parser_utils.h" // ADUC_FileEntity_Uninit
#include "aduc/string_c_utils.h" // IsNullOrEmpty
#include "aduc/string_utils.hpp"
#include "aduc/system_utils.h"
#include "aduc/workflow_utils.h"

#include <azure_c_shared_utility/crt_abstractions.h> // mallocAndStrcpy
#include <azure_c_shared_utility/strings.h> // STRING_*
                                            //
#include <parson.h>
#include <sstream>
#include <string>

using ADUC::StringUtils::cstr_wrapper;

#define DEFAULT_REF_STEP_HANDLER "microsoft/steps:1"

EXTERN_C_BEGIN
extern ExtensionManager_Download_Options Default_ExtensionManager_Download_Options;
EXTERN_C_END

/**
 * @brief Check whether to show additional debug logs.
 *
 * @return true if DU_AGENT_ENABLE_STEPS_HANDLER_EXTRA_DEBUG_LOGS is set
 */
static bool IsStepsHandlerExtraDebugLogsEnabled()
{
    return (!IsNullOrEmpty(getenv("DU_AGENT_ENABLE_STEPS_HANDLER_EXTRA_DEBUG_LOGS")));
}

/**
 * @brief Destructor for the Steps Handler Impl class.
 */
StepsHandlerImpl::~StepsHandlerImpl() // override
{
    ADUC_Logging_Uninit();
}

/**
 * @brief Ensure all steps' workflow data objects are created.
 *
 * Algorithm:
 *    Start from a given parent workflow ( @p handle )
 *
 *       foreach step in steps {
 *
 *          if in-line step {
 *              - create child workflow for this step (inherit some file entities from parent workflow )
 *              - copy parent workflow's selected components into child workflow
 *          } else {
 *              - download this reference step detached-manifest file
 *              - create child workflow for this step from manifest file (inherit some file entities from parent workflow)
 *              - select target components based on this step workflow's compatibilities
 *                  Note: components-enumerator extension is not registered, the reference step will be applied to host device (selected component is empty)
 *          }
 *
 *      } // next step
 *
 *
 * @param handle A workflow data object handle.
 * @return ADUC_Result
 */
ADUC_Result PrepareStepsWorkflowDataObject(ADUC_WorkflowHandle handle)
{
    ADUC_Result result;
    result.ResultCode = ADUC_Result_Failure;
    result.ExtendedResultCode = 0;
    ADUC_WorkflowHandle childHandle = nullptr;

    auto stepCount = static_cast<size_t>(workflow_get_instructions_steps_count(handle));
    char* workFolder = workflow_get_workfolder(handle);
<<<<<<< HEAD
    size_t childWorkflowCount = workflow_get_children_count(handle);
    ADUC_FileEntity* entity = nullptr;
=======
    unsigned int childWorkflowCount = workflow_get_children_count(handle);
>>>>>>> bf2df7d3
    int workflowLevel = workflow_get_level(handle);

    // Child workflow should be either 0 (resuming install phase after agent restarted),
    // or equal to fileCount (already created children during download phase)
    if (childWorkflowCount != stepCount)
    {
        // Remove existing child workflow handle(s)
        while (workflow_get_children_count(handle) > 0)
        {
            ADUC_WorkflowHandle child = workflow_remove_child(handle, 0);
            workflow_free(child);
        }

        Log_Debug("Creating workflow for %lu step(s). Parent's level: %d", stepCount, workflowLevel);
        for (size_t i = 0; i < stepCount; i++)
        {
            STRING_HANDLE childId = nullptr;
            childHandle = nullptr;
            ADUC_FileEntity entity;
            memset(&entity, 0, sizeof(entity));

            if (workflow_is_inline_step(handle, i))
            {
                const char* selectedComponents = workflow_peek_selected_components(handle);

                Log_Debug(
                    "Creating workflow for level#%d step#%d.\nSelected components:\n=====\n%s\n=====\n",
                    workflowLevel,
                    i,
                    selectedComponents);

                // Create child workflow using inline step data.
                result = workflow_create_from_inline_step(handle, i, &childHandle);

                if (IsAducResultCodeSuccess(result.ResultCode))
                {
                    workflow_set_step_index(childHandle, i);

                    // Inherit parent's selected components.
                    workflow_set_selected_components(childHandle, workflow_peek_selected_components(handle));
                }
            }
            else
            {
                // Download detached update manifest file.
                if (!workflow_get_step_detached_manifest_file(handle, i, &entity))
                {
                    result.ResultCode = ADUC_Result_Failure;
                    result.ExtendedResultCode = ADUC_ERC_STEPS_HANDLER_GET_FILE_ENTITY_FAILURE;
                    Log_Error(
                        "Cannot get a detached Update manifest file entity for level#%d step#%d", workflowLevel, i);
                    goto done;
                }

                Log_Info(
                    "Downloading a detached Update manifest file for level#%d step#%d (file id:%s).",
                    workflowLevel,
                    i,
                    entity.FileId);

                try
                {
                    result = ExtensionManager::Download(
                        &entity, handle, &Default_ExtensionManager_Download_Options, nullptr);
                }
                catch (...)
                {
                    Log_Error(
                        "Exception occurred while downloading a detached Update Manifest file for level#%d step#%lu (file id:%s).",
                        workflowLevel,
                        i,
                        entity.FileId);

                    result.ResultCode = ADUC_Result_Failure;
                    result.ExtendedResultCode = ADUC_ERC_STEPS_HANDLER_DOWNLOAD_FAILURE_UNKNOWNEXCEPTION;
                }

                std::stringstream childManifestFile;
                childManifestFile << workFolder << "/" << entity.TargetFilename;

                ADUC_FileEntity_Uninit(&entity);

                // For 'microsoft/steps:1' implementation, abort download task as soon as an error occurs.
                if (IsAducResultCodeFailure(result.ResultCode))
                {
                    Log_Error(
                        "An error occurred while downloading manifest file for step#%lu (erc:%d)",
                        i,
                        result.ExtendedResultCode);
                    goto done;
                }

                // Create child workflow from file.
                result = workflow_init_from_file(childManifestFile.str().c_str(), false, &childHandle);

                if (IsAducResultCodeSuccess(result.ResultCode))
                {
                    workflow_set_step_index(childHandle, i);

                    // If no component enumerator is registered, assume that this reference update is for the host device.
                    // Don't set selected components in the workflow data.
                    if (ExtensionManager::IsComponentsEnumeratorRegistered())
                    {
                        // Select components based on the first pair of compatibility properties.
                        ADUC::StringUtils::cstr_wrapper compatibilityString{
                            workflow_get_update_manifest_compatibility(childHandle, 0)
                        };
                        JSON_Value* compsValue = nullptr;
                        if (compatibilityString.get() == nullptr)
                        {
<<<<<<< HEAD
                            Log_Error("Cannot get compatibility info for components-update #%lu", i);
                            result = { .ResultCode = ADUC_Result_Failure,
                                       .ExtendedResultCode =
                                           ADUC_ERC_STEPS_HANDLER_GET_REF_STEP_COMPATIBILITY_FAILED };
=======
                            Log_Error("Cannot get compatibility info for components-update #%d", i);
                            result.ResultCode = ADUC_Result_Failure;
                            result.ExtendedResultCode = ADUC_ERC_STEPS_HANDLER_GET_REF_STEP_COMPATIBILITY_FAILED;
>>>>>>> bf2df7d3
                            goto done;
                        }

                        std::string output;
                        result = ExtensionManager::SelectComponents(compatibilityString.get(), output);

                        if (IsAducResultCodeFailure(result.ResultCode))
                        {
                            Log_Error("Cannot select components for components-update #%lu", i);
                            goto done;
                        }

                        compsValue = json_parse_string(output.c_str());
                        json_value_free(compsValue);

                        if (!workflow_set_selected_components(childHandle, output.c_str()))
                        {
                            result.ResultCode = ADUC_Result_Failure;
                            result.ExtendedResultCode = ADUC_ERC_STEPS_HANDLER_SET_SELECTED_COMPONENTS_FAILURE;
                        }

                        Log_Debug(
                            "Set child handle's selected components: %s",
                            workflow_peek_selected_components(childHandle));
                    }
                }
            }

            if (IsAducResultCodeFailure(result.ResultCode))
            {
                Log_Error("ERROR: failed to create workflow for level:%d step#%d.", workflowLevel, i);
                goto done;
            }
            else
            {
                childId = STRING_construct_sprintf("%lu", i);
                workflow_set_id(childHandle, STRING_c_str(childId));
                STRING_delete(childId);
                childId = nullptr;
#if _ADU_DEBUG
                char* childManifest = workflow_get_serialized_update_manifest(childHandle, true);
                Log_Debug(
                    "##########\n# Successfully created workflow object for child#%s\n# Handle:0x%x\n# Manifest:\n%s\n",
                    workflow_peek_id(childHandle),
                    childHandle,
                    childManifest);
                workflow_free_string(childManifest);
#endif
            }

            if (!workflow_insert_child(handle, -1, childHandle))
            {
                result.ResultCode = ADUC_Result_Failure;
                result.ExtendedResultCode = ADUC_ERC_STEPS_HANDLER_CHILD_WORKFLOW_INSERT_FAILED;
                goto done;
            }
        }
    }

    result = { ADUC_Result_Success };

done:
    workflow_free_string(workFolder);

    if (IsAducResultCodeFailure(result.ResultCode))
    {
        workflow_free(childHandle);
    }

    return result;
}

/**
 * @brief Creates a new StepsHandlerImpl object and casts to a ContentHandler.
 * Note that there is no way to create a StepsHandlerImpl directly.
 *
 * @return ContentHandler* StepsHandlerImpl object as a ContentHandler.
 */
ContentHandler* StepsHandlerImpl::CreateContentHandler()
{
    return new StepsHandlerImpl();
}

/**
 * @brief Return a json string containing a 'components' array with one component.
 *
 * @param components The source components array.
 * @param index Index of the component to be returned.
 * @return char* Returns nullptr if @p index is invalid.
 *         Otherwise, return a json string containing serialized 'components' data.
 */
static char* CreateComponentSerializedString(JSON_Array* components, size_t index)
{
    JSON_Value* val = json_array_get_value(components, index);
    if (val == nullptr)
    {
        return nullptr;
    }

    JSON_Value* root = json_value_init_object();
    JSON_Value* componentClone = json_value_deep_copy(val);
    JSON_Array* array = json_array(json_value_init_array());
    json_array_append_value(array, componentClone);
    json_object_set_value(json_object(root), "components", json_array_get_wrapping_value(array));
    return json_serialize_to_string_pretty(root);
}

/**
 * @brief Get a list of selected components for specified workflow @p handle.
 *
 * @param handle A workflow data object handle.
 * @param componentsArray Array of selected components.
 * @return ADUC_Result Returns ADUC_Result_Success is succeeded.
 *         Otherwise, returns ADUC_ERC_STEPS_HANDLER_INVALID_COMPONENTS_DATA.
 */
static ADUC_Result GetSelectedComponentsArray(ADUC_WorkflowHandle handle, JSON_Array** componentsArray)
{
    ADUC_Result result = { ADUC_Result_Failure };
    JSON_Value* rootValue = nullptr;
    JSON_Object* rootObject = nullptr;

    if (componentsArray == nullptr)
    {
        workflow_set_result_details(handle, "Invalid parameter - componentsArray");
        return result;
    }

    *componentsArray = nullptr;

    // Parse components list. If the list is empty, nothing to install.
    const char* selectedComponents = workflow_peek_selected_components(handle);
    if (IsNullOrEmpty(selectedComponents))
    {
        result.ResultCode = ADUC_Result_Failure;
        result.ExtendedResultCode = 0;
        goto done;
    }

    rootValue = json_parse_string(selectedComponents);
    if (rootValue == nullptr)
    {
        result.ExtendedResultCode = ADUC_ERC_STEPS_HANDLER_INVALID_COMPONENTS_DATA;
        goto done;
    }

    rootObject = json_object(rootValue);
    *componentsArray = json_object_get_array(rootObject, "components");
    if (*componentsArray == nullptr)
    {
        result.ExtendedResultCode = ADUC_ERC_STEPS_HANDLER_INVALID_COMPONENTS_DATA;
        goto done;
    }

    result.ResultCode = ADUC_Result_Success;
    result.ExtendedResultCode = 0;

done:
    return result;
}

static ADUC_Result DoV1DownloadWork(
    ADUC_WorkflowData* stepWorkflow,
    ContentHandler* contentHandler,
    ADUC_WorkflowHandle handle,
    ADUC_WorkflowHandle stepHandle)
{
    ADUC_Result result{};

    // If this item is already installed, skip to the next one.
    try
    {
        result = contentHandler->IsInstalled(stepWorkflow);
    }
    catch (...)
    {
        // Cannot determine whether the step has been applied, so, we'll try to process the step.
        result.ResultCode = ADUC_Result_IsInstalled_NotInstalled;
        result.ExtendedResultCode = 0;
    }

    if (IsAducResultCodeSuccess(result.ResultCode) && result.ResultCode == ADUC_Result_IsInstalled_Installed)
    {
        result.ResultCode = ADUC_Result_Install_Skipped_UpdateAlreadyInstalled;
        result.ExtendedResultCode = 0;
        workflow_set_result(stepHandle, result);
        workflow_set_result_details(handle, workflow_peek_result_details(stepHandle));
        // The current instance is already up-to-date, continue checking the next instance.
    }
    else
    {
        // Try to download content for current instance and step.
        try
        {
            result = contentHandler->Download(stepWorkflow);
        }
        catch (...)
        {
            result.ResultCode = ADUC_Result_Failure;
            result.ExtendedResultCode = ADUC_ERC_STEPS_HANDLER_DOWNLOAD_UNKNOWN_EXCEPTION_DOWNLOAD_CONTENT;
        }

        if (IsAducResultCodeFailure(result.ResultCode))
        {
            // Propagate item's resultDetails to parent.
            workflow_set_result_details(handle, workflow_peek_result_details(stepHandle));
        }
    }

    return result;
}

static ADUC_Result handleUnsupportedContractVersion(
    const ADUC_ExtensionContractInfo* contractInfo, const char* stepUpdateType, ADUC_WorkflowHandle handle)
{
    ADUC_Result result{ ADUC_Result_Failure, ADUC_ERC_UPDATE_CONTENT_HANDLER_UNSUPPORTED_CONTRACT_VERSION };
    const char* errorFmt = "Unsupported step handler contract version %d.%d for '%s'";
    Log_Error(errorFmt, contractInfo->majorVer, contractInfo->minorVer, stepUpdateType);
    workflow_set_result_details(
        handle,
        errorFmt,
        contractInfo->majorVer,
        contractInfo->minorVer,
        stepUpdateType == nullptr ? "NULL" : stepUpdateType);
    return result;
}

static ADUC_Result HandleComponents(
    int workflowLevel,
    int workflowStep,
    bool isComponentsEnumeratorRegistered,
    ADUC_WorkflowHandle handle,
    JSON_Array* selectedComponentsArray,
    int* selectedComponentsCount)
{
    ADUC_Result result{ ADUC_GeneralResult_Failure, 0 };

    if (workflowLevel == 0 || !isComponentsEnumeratorRegistered)
    {
        // If this is a top-level step or component enumerator is not registered, we will assume that this step is
        // intended for the host device and will set selectedComponentCount to 1 to iterate through
        // every step once without setting any component data on the workflow.
        *selectedComponentsCount = 1;
    }
    else
    {
        // This is a reference step (workflowLevel == 1), this intended for one or more components.
        result = GetSelectedComponentsArray(handle, &selectedComponentsArray);
        if (IsAducResultCodeFailure(result.ResultCode))
        {
            const char* fmt = "Missing selected components. workflow level %d, step %d";
            Log_Error(fmt, workflowLevel, workflowStep);
            workflow_set_result_details(handle, fmt, workflowLevel, workflowStep);
            goto done;
        }

        *selectedComponentsCount = static_cast<int>(json_array_get_count(selectedComponentsArray));

        if (*selectedComponentsCount == 0)
        {
            // If there's no matching component, we will consider this step 'optional' and this
            // step is no-op.
            const char* msg = "Optional step (no matching components)";
            Log_Debug(msg);
            result = { ADUC_Result_Download_Skipped_NoMatchingComponents };

            // This is a good opportunity to set the workflow state to indicates that
            // the current component is 'optional'.
            // We do this by setting workflow result code to ADUC_Result_Download_Skipped_NoMatchingComponents
            ADUC_Result currentResult = workflow_get_result(handle);
            if (IsAducResultCodeFailure(currentResult.ResultCode))
            {
                ADUC_Result newResult = { ADUC_Result_Download_Skipped_NoMatchingComponents };
                workflow_set_result(handle, newResult);
                workflow_set_result_details(handle, msg);
            }
        }
    }

    result.ResultCode = ADUC_Result_Success;

done:
    return result;
}

/**
 * @brief Performs 'Download' task by iterating through all steps and invoke each step's handler
 * to download file(s), if needed.
 *
 * Each step's handler is responsible for determine whether to download payload file(s) for
 * for 'install' and 'apply' tasks.
 *
 * @param workflowData A workflow data object.
 *
 * @return ADUC_Result The result.
 *
 */
static ADUC_Result StepsHandler_Download(const tagADUC_WorkflowData* workflowData)
{
    ADUC_Result result;
    result.ResultCode = ADUC_Result_Failure;
    result.ExtendedResultCode = 0;
    ADUC_WorkflowHandle handle = workflowData->WorkflowHandle;
    ADUC_WorkflowHandle stepHandle = nullptr;
    char* workFolder = workflow_get_workfolder(handle);
    JSON_Array* selectedComponentsArray = nullptr;
    int workflowLevel = workflow_get_level(handle);
    int workflowStep = workflow_get_step_index(handle);
    int selectedComponentsCount = 0;
    char* serializedComponentString = nullptr;
    bool isComponentsEnumeratorRegistered = ExtensionManager::IsComponentsEnumeratorRegistered();
    int createResult = 0;

    if (workflow_is_cancel_requested(handle))
    {
        result.ResultCode = ADUC_Result_Failure_Cancelled;
        result.ExtendedResultCode = 0;
        goto done;
    }

    Log_Debug(
        "\n#\n#Download task begin (level: %d, step:%d, wfid:%s, h_addr:0x%x).",
        workflowLevel,
        workflowStep,
        workflow_peek_id(handle),
        handle);

    createResult = ADUC_SystemUtils_MkSandboxDirRecursive(workFolder);
    if (createResult != 0)
    {
        Log_Error("Unable to create folder %s, error %d", workFolder, createResult);
        result = { ADUC_Result_Failure, ADUC_ERC_STEPS_HANDLER_CREATE_SANDBOX_FAILURE };
        goto done;
    }

    result = PrepareStepsWorkflowDataObject(handle);
    if (IsAducResultCodeFailure(result.ResultCode))
    {
        workflow_set_result_details(handle, "Invalid steps workflow collection");
        goto done;
    }

    result = HandleComponents(
        workflowLevel,
        workflowStep,
        isComponentsEnumeratorRegistered,
        handle,
        selectedComponentsArray,
        &selectedComponentsCount);

    if (IsAducResultCodeFailure(result.ResultCode))
    {
        goto done;
    }

    // For each selected component, perform step's backup, install & apply phase, restore phase if needed, in order.
    for (int iCom = 0, stepsCount = workflow_get_children_count(handle); iCom < selectedComponentsCount; iCom++)
    {
        serializedComponentString = CreateComponentSerializedString(selectedComponentsArray, iCom);

        //
        // For each step (child workflow), invoke backup, install and apply actions.
        // if install or apply fails, invoke restore action.
        //
        for (size_t i = 0; i < stepsCount; i++)
        {
            if (IsStepsHandlerExtraDebugLogsEnabled())
            {
                Log_Debug(
                    "Perform download action of child step #%lu on component #%d.\n#### Component ####\n%s\n###################\n",
                    i,
                    iCom,
                    serializedComponentString);
            }

            // Use a wrapper workflow to hold a stepHandle.
            ADUC_WorkflowData stepWorkflow = {};

            stepHandle = workflow_get_child(handle, i);
            if (stepHandle == nullptr)
            {
                const char* errorFmt = "Cannot process step #%lu due to missing (child) workflow data.";
                Log_Error(errorFmt, i);
                result.ExtendedResultCode = ADUC_ERC_STEPS_HANDLER_DOWNLOAD_FAILURE_MISSING_CHILD_WORKFLOW;
                workflow_set_result_details(handle, errorFmt, i);
                goto done;
            }
            stepWorkflow.WorkflowHandle = stepHandle;

            // For inline step - set current component info on the workflow.
            if (serializedComponentString != nullptr && workflow_is_inline_step(handle, i))
            {
                if (!workflow_set_selected_components(stepHandle, serializedComponentString))
                {
                    result.ResultCode = ADUC_Result_Failure;
                    result.ExtendedResultCode = ADUC_ERC_STEPS_HANDLER_SET_SELECTED_COMPONENTS_FAILURE;
                    workflow_set_result_details(handle, "Cannot select target component(s) for step #%lu", i);
                    goto done;
                }
            }

            ContentHandler* contentHandler = nullptr;
            const char* stepUpdateType = workflow_is_inline_step(handle, i)
                ? workflow_peek_update_manifest_step_handler(handle, i)
                : DEFAULT_REF_STEP_HANDLER;

            Log_Info("Loading handler for step #%lu (handler: '%s')", i, stepUpdateType);

            result = ExtensionManager::LoadUpdateContentHandlerExtension(stepUpdateType, &contentHandler);

            if (IsAducResultCodeFailure(result.ResultCode))
            {
                const char* errorFmt = "Cannot load a handler for step #%lu (handler :%s)";
                Log_Error(errorFmt, i, stepUpdateType);
                workflow_set_result(stepHandle, result);
                workflow_set_result_details(handle, errorFmt, i, stepUpdateType == nullptr ? "NULL" : stepUpdateType);
                goto done;
            }

            ADUC_ExtensionContractInfo contractInfo = contentHandler->GetContractInfo();
            if (ADUC_ContractUtils_IsV1Contract(&contractInfo))
            {
                result = DoV1DownloadWork(&stepWorkflow, contentHandler, handle, stepHandle);

                if (IsAducResultCodeFailure(result.ResultCode))
                {
                    goto done;
                }

                if (result.ResultCode == ADUC_Result_Install_Skipped_UpdateAlreadyInstalled)
                {
                    goto instanceDone;
                }
            }
            else
            {
                result = handleUnsupportedContractVersion(&contractInfo, stepUpdateType, handle);
                goto done;
            }

        instanceDone:
            stepHandle = nullptr;

            if (IsAducResultCodeFailure(result.ResultCode))
            {
                goto componentDone;
            }
        } // instances loop

    componentDone:
        json_free_serialized_string(serializedComponentString);
        serializedComponentString = nullptr;

        if (IsAducResultCodeFailure(result.ResultCode))
        {
            goto done;
        }

        // Set step's result.
    }

    result.ResultCode = ADUC_Result_Download_Success;
    result.ExtendedResultCode = 0;

done:

    // NOTE: Do not free child workflow here, so that it can be reused in the next phase.
    // Only free child handle when the workflow is done.
    //
    // Alternatively, we can persist child workflow state, to free up some memory, and
    // load the state when needed in the next phase

    workflow_set_result(handle, result);

    if (IsAducResultCodeSuccess(result.ResultCode))
    {
        workflow_set_state(handle, ADUCITF_State_DownloadSucceeded);
    }
    else
    {
        workflow_set_state(handle, ADUCITF_State_Failed);
    }

    json_free_serialized_string(serializedComponentString);
    workflow_free_string(workFolder);

    Log_Debug("Steps_Handler Download end (level %d).", workflowLevel);
    return result;
}

/**
 * @brief Performs 'Download' task by iterating through all steps and invoke each step's handler
 * to download file(s), if needed.
 *
 * It is a step's handler's responsibility to determine whether
 * any files is needed for 'install' and 'apply' phases.
 *
 * @param workflowData A workflow data object.
 *
 * @return ADUC_Result The result.
 */
ADUC_Result StepsHandlerImpl::Download(const tagADUC_WorkflowData* workflowData)
{
    return StepsHandler_Download(workflowData);
}

/**
 * @brief Performs 'Install' phase.
 * All files required for installation must be downloaded in to sandbox.
 * During this phase, we will not re-download any file.
 * If file(s) missing, install will be aborted.
 *
 * Algorithm:
 *      - Top-level inline step is intended for the host.
 *          - [Process the step]
 *              - Load step handler
 *              - Invoke contentHandler::Install
 *                  - If failed, return with 'Install' result.
 *                  - If success with Reboot or Agent Restart request, then call workflow api accordingly, then return with 'Install' result.
 *                  - Otherwise, continue...
 *              - Invoke contentHandler::Apply
 *              - Return 'Apply' result
 *
 *     - For reference step(s):
 *         - If component enumerator is registered...
 *              - The reference step must be installed onto 'selected-components'
 *              - Components are selected using compat properties specified in reference step's update manifest.
 *              - If no components matched, the reference step are considered "optional".
 *                   - Install resultCode for optional step is ADUC_Result_Install_Skipped_NoMatchingComponents (604)
 *              - For each selected component [Process the step]
 *                   - Load step handler
 *                   - Invoke contentHandler::Install
 *                      - If failed, return with 'Install' result.
 *                      - If success with Reboot or Agent Restart request, then call workflow api accordingly, then return with 'Install' result.
 *                      - Otherwise, continue...
 *                   - Invoke contentHandler::Apply
 *                      - If failed, invoke contentHandler::Restore, then return with 'Apply' result
 *                      - If success, continue to next *component*
 *                   - Once done with every components, return ADUC_Result_Install_Success (600)
 *
 *         - If component enumerator is not registered, every child steps of this reference step will be installed onto the host.
 *           In this case, if the reference step is intended to be install onto a component, it's likely to be failed, due to missing component info.
 *              - [Process the step] (same as above, but w/o selected component data)
 *
 * @return ADUC_Result The 'install' result
 */
static ADUC_Result StepsHandler_Install(const tagADUC_WorkflowData* workflowData)
{
    ADUC_Result result;
    result.ResultCode = ADUC_Result_Failure;
    result.ExtendedResultCode = 0;
    ADUC_WorkflowHandle handle = workflowData->WorkflowHandle;
    ADUC_WorkflowHandle stepHandle = nullptr;

    const char* workflowId = workflow_peek_id(handle);
    char* workFolder = workflow_get_workfolder(handle);
    JSON_Array* selectedComponentsArray = nullptr;
    int workflowLevel = workflow_get_level(handle);
    int workflowStep = workflow_get_step_index(handle);
    int selectedComponentsCount = 0;
    char* serializedComponentString = nullptr;
    bool isComponentsEnumeratorRegistered = ExtensionManager::IsComponentsEnumeratorRegistered();
    int createResult = 0;

    if (workflow_is_cancel_requested(handle))
    {
        Log_Info(
            "Install task cancelled (level: %d, step:%d, wfid:%s, h_addr:0x%x).",
            workflowLevel,
            workflowStep,
            workflowId,
            handle);
        result.ResultCode = ADUC_Result_Failure_Cancelled;
        result.ExtendedResultCode = 0;
        goto done;
    }

    Log_Debug(
        "\n#\n#Install task begin (level: %d, step:%d, wfid:%s, h_addr:0x%x).",
        workflowLevel,
        workflowStep,
        workflowId,
        handle);

    createResult = ADUC_SystemUtils_MkSandboxDirRecursive(workFolder);
    if (createResult != 0)
    {
        Log_Error("Unable to create folder %s, error %d", workFolder, createResult);
        result = { ADUC_Result_Failure, ADUC_ERC_STEPS_HANDLER_CREATE_SANDBOX_FAILURE };
        goto done;
    }

    result = PrepareStepsWorkflowDataObject(handle);
    if (IsAducResultCodeFailure(result.ResultCode))
    {
        workflow_set_result_details(handle, "Invalid steps workflow collection");
        goto done;
    }

    if (workflowLevel == 0 || !isComponentsEnumeratorRegistered)
    {
        // If this is a top-level step or component enumerator is not registered, we will assume that this step is
        // intended for the host device and will set selectedComponentCount to 1 to iterate through
        // every step once  without setting any component data on the workflow.
        selectedComponentsCount = 1;
    }
    else
    {
        // This is a reference step (workflowLevel == 1), this intended for one or more components.
        result = GetSelectedComponentsArray(handle, &selectedComponentsArray);
        if (IsAducResultCodeFailure(result.ResultCode))
        {
            const char* fmt = "Missing selected components. workflow level %d, step %d";
            Log_Error(fmt, workflowLevel, workflowStep);
            workflow_set_result_details(handle, fmt, workflowLevel, workflowStep);
            goto done;
        }

        selectedComponentsCount = static_cast<int>(json_array_get_count(selectedComponentsArray));

        if (selectedComponentsCount == 0)
        {
            // If there's no matching component, we will consider this step 'optional' and this
            // step is no-op.
            const char* msg = "Optional step (no matching components)";
            Log_Debug(msg);
            result = { ADUC_Result_Install_Skipped_NoMatchingComponents };

            // This is a good opportunity to set the workflow state to indicates that
            // the current component is 'optional'.
            // We do this by setting workflow result code to ADUC_Result_Install_Skipped_NoMatchingComponents
            ADUC_Result currentResult = workflow_get_result(handle);
            if (IsAducResultCodeFailure(currentResult.ResultCode))
            {
                ADUC_Result newResult;
                newResult.ResultCode = ADUC_Result_Install_Skipped_NoMatchingComponents;
                newResult.ExtendedResultCode = 0;
                workflow_set_result(handle, newResult);
                workflow_set_result_details(handle, msg);
            }
        }
    }

    // For each selected component, perform step's backup, install & apply phase, restore phase if needed, in order.
    for (int iCom = 0, stepsCount = workflow_get_children_count(handle); iCom < selectedComponentsCount; iCom++)
    {
        serializedComponentString = CreateComponentSerializedString(selectedComponentsArray, iCom);

        //
        // For each step (child workflow), invoke backup, install and apply actions.
        // if install or apply fails, invoke restore action.
        //
        for (size_t i = 0; i < stepsCount; i++)
        {
            if (IsStepsHandlerExtraDebugLogsEnabled())
            {
                Log_Debug(
                    "Perform install action of child step #%d on component #%d.\n#### Component ####\n%s\n###################\n",
                    i,
                    iCom,
                    serializedComponentString);
            }

            // Use a wrapper workflow to hold a stepHandle.
            ADUC_WorkflowData stepWorkflow = {};

            stepHandle = workflow_get_child(handle, i);
            if (stepHandle == nullptr)
            {
                const char* errorFmt = "Cannot process step #%lu due to missing (child) workflow data.";
                Log_Error(errorFmt, i);
                result.ExtendedResultCode = ADUC_ERC_STEPS_HANDLER_INSTALL_FAILURE_MISSING_CHILD_WORKFLOW;
                workflow_set_result_details(handle, errorFmt, i);
                goto done;
            }
            stepWorkflow.WorkflowHandle = stepHandle;

            // For inline step - set current component info on the workflow.
            if (serializedComponentString != nullptr && workflow_is_inline_step(handle, i))
            {
                if (!workflow_set_selected_components(stepHandle, serializedComponentString))
                {
                    result.ResultCode = ADUC_Result_Failure;
                    result.ExtendedResultCode = ADUC_ERC_STEPS_HANDLER_SET_SELECTED_COMPONENTS_FAILURE;
                    workflow_set_result_details(handle, "Cannot set target component(s) for step #%d", i);
                    goto done;
                }
            }

            ContentHandler* contentHandler = nullptr;
            const char* stepUpdateType = workflow_is_inline_step(handle, i)
                ? workflow_peek_update_manifest_step_handler(handle, i)
                : DEFAULT_REF_STEP_HANDLER;

            Log_Info("Loading handler for child step #%lu (handler: '%s')", i, stepUpdateType);

            result = ExtensionManager::LoadUpdateContentHandlerExtension(stepUpdateType, &contentHandler);

            if (IsAducResultCodeFailure(result.ResultCode))
            {
                const char* errorFmt = "Cannot load a handler for step #%lu (handler :%s)";
                Log_Error(errorFmt, i, stepUpdateType);
                workflow_set_result(stepHandle, result);
                workflow_set_result_details(handle, errorFmt, i, stepUpdateType == nullptr ? "NULL" : stepUpdateType);
                goto done;
            }

            // If this item is already installed, skip to the next one.
            try
            {
                result = contentHandler->IsInstalled(&stepWorkflow);
            }
            catch (...)
            {
                // Cannot determine whether the step has been applied, so, we'll try to process the step.
                result.ResultCode = ADUC_Result_IsInstalled_NotInstalled;
                result.ExtendedResultCode = 0;
            }

            if (IsAducResultCodeSuccess(result.ResultCode) && result.ResultCode == ADUC_Result_IsInstalled_Installed)
            {
                result.ResultCode = ADUC_Result_Install_Skipped_UpdateAlreadyInstalled;
                result.ExtendedResultCode = 0;
                workflow_set_result(stepHandle, result);
                workflow_set_result_details(handle, workflow_peek_result_details(stepHandle));
                // Skipping 'backup', 'install' and 'apply'.
                goto instanceDone;
            }

            //
            // Perform 'backup' action before install.
            //
            try
            {
                result = contentHandler->Backup(&stepWorkflow);
            }
            catch (...)
            {
                result.ResultCode = ADUC_Result_Failure;
                result.ExtendedResultCode = ADUC_ERC_STEPS_HANDLER_INSTALL_UNKNOWN_EXCEPTION_BACKUP_CHILD_STEP;
                goto done;
            }
            if (IsAducResultCodeFailure(result.ResultCode))
            {
                // Propagate item's resultDetails to parent.
                workflow_set_result_details(handle, workflow_peek_result_details(stepHandle));
                goto done;
            }

            //
            // Perform 'install' action.
            //
            try
            {
                result = contentHandler->Install(&stepWorkflow);
            }
            catch (...)
            {
                Log_Error("The handler throws an exception inside Install().");
                result.ResultCode = ADUC_Result_Failure;
                result.ExtendedResultCode = ADUC_ERC_STEPS_HANDLER_INSTALL_UNKNOWN_EXCEPTION_INSTALL_CHILD_STEP;
                goto done;
            }

            // If the workflow interruption is required as part of the Install action,
            // we must propagate that request to the wrapping workflow.

            if (workflow_is_immediate_reboot_requested(stepHandle)
                || workflow_is_immediate_agent_restart_requested(stepHandle))
            {
                // Skip remaining tasks for this instance.
                // And then skip remaining instance(s) if requested.
                goto instanceDone;
            }

            // If any step reported that the update is already installed on the
            // selected component, we will skip the 'apply' phase, and skip all
            // remaining step(s).
            switch (result.ResultCode)
            {
            case ADUC_Result_Install_Skipped_UpdateAlreadyInstalled:
            case ADUC_Result_Install_Skipped_NoMatchingComponents:
                goto instanceDone;
            }

            // If Install task failed, try to restore (best effort).
            // The restore result is discarded, since install result is more important to customer.
            if (IsAducResultCodeFailure(result.ResultCode))
            {
                // Propagate item's resultDetails to parent.
                workflow_set_result_details(handle, workflow_peek_result_details(stepHandle));

                // When install fails, invoke Restore action
                try
                {
                    // Try to restore from the install failure, but it shouldn't impact the result code.
                    // To know the restore result on each step, the corresponding Update Handler will need to
                    // implement proper logging and send it up through Diagnostics service.
                    contentHandler->Restore(&stepWorkflow);
                }
                catch (...)
                {
                    Log_Warn("Unexpected error happened during restore action.");
                }
                goto done;
            }

            //
            // Perform 'apply' action.
            //
            try
            {
                result = contentHandler->Apply(&stepWorkflow);
                Log_Debug("Step's apply() return r:0x%x rc:0x%x", result.ResultCode, result.ExtendedResultCode);
            }
            catch (...)
            {
                Log_Error("The handler throws an exception inside Apply().");
                result.ResultCode = ADUC_Result_Failure;
                result.ExtendedResultCode = ADUC_ERC_STEPS_HANDLER_INSTALL_UNKNOWN_EXCEPTION_APPLY_CHILD_STEP;
                goto done;
            }

            if (IsAducResultCodeFailure(result.ResultCode))
            {
                // Propagate item's resultDetails to parent.
                workflow_set_result_details(handle, workflow_peek_result_details(stepHandle));

                // when apply fails, invoke restore action
                try
                {
                    Log_Info("Failed to install or apply. Try to restore now...");
                    // Try to restore from the apply failure, but it shouldn't impact the result code.
                    // To know the restore result on each step, the corresponding Update Handler will need to
                    // implement proper logging and send it up through Diagnostics service.
                    contentHandler->Restore(&stepWorkflow);
                }
                catch (...)
                {
                    Log_Warn("Unexpected error happened during restore action.");
                    goto done;
                }
            }

        instanceDone:
            // If the workflow interruption is required as part of the Install action,
            // we must propagate that request to the wrapping workflow.

            if (workflow_is_immediate_reboot_requested(stepHandle))
            {
                workflow_request_immediate_reboot(handle);
                // We must skip the remaining instance(s).
                goto done;
            }

            if (workflow_is_immediate_agent_restart_requested(stepHandle))
            {
                // We must skip the remaining instance(s).
                workflow_request_immediate_agent_restart(handle);
                goto done;
            }

            if (workflow_is_reboot_requested(stepHandle))
            {
                // Continue with the remaining instance(s).
                workflow_request_reboot(handle);
                break;
            }

            if (workflow_is_agent_restart_requested(stepHandle))
            {
                // Continue with the remaining instance(s).
                workflow_request_agent_restart(handle);
                break;
            }

            workflow_set_result(stepHandle, result);
            stepHandle = nullptr;

            if (IsAducResultCodeFailure(result.ResultCode))
            {
                goto componentDone;
            }
        } // steps

    componentDone:
        json_free_serialized_string(serializedComponentString);
        serializedComponentString = nullptr;

        if (IsAducResultCodeFailure(result.ResultCode))
        {
            goto done;
        }
    }

    if (workflow_is_cancel_requested(workflowData->WorkflowHandle))
    {
        result.ResultCode = ADUC_Result_Failure_Cancelled;
        result.ExtendedResultCode = 0;
    }
    else
    {
        result.ResultCode = ADUC_Result_Install_Success;
        result.ExtendedResultCode = 0;
    }

done:

    // NOTE: Do not free child workflow here, so that it can be reused in the next phase.
    // Only free child handle when the workflow is done.
    //
    // Alternatively, we can persist child workflow state, to free up some memory, and
    // load the state when needed in the next phase

    workflow_set_result(handle, result);

    if (IsAducResultCodeSuccess(result.ResultCode))
    {
        workflow_set_state(handle, ADUCITF_State_InstallSucceeded);
    }
    else
    {
        workflow_set_state(handle, ADUCITF_State_Failed);
    }

    json_free_serialized_string(serializedComponentString);
    workflow_free_string(workFolder);

    Log_Debug("Steps_Handler Install end (level %d).", workflowLevel);
    return result;
}

/**
 * @brief Performs 'Install' phase.
 * All files required for installation must be downloaded in to sandbox.
 * During this phase, we will not re-download any file.
 * If file(s) missing, install will be aborted.
 *
 * @return ADUC_Result The install result.
 */
ADUC_Result StepsHandlerImpl::Install(const tagADUC_WorkflowData* workflowData)
{
    return StepsHandler_Install(workflowData);
}

/**
 * @brief This function is no-op because 'Apply' action for every step
 * were invoked inside the 'StepsHandler::Install' function.
 * @return ADUC_Result The result (ADUC_Result_Apply_Success)
 */
static ADUC_Result StepsHandler_Apply(const tagADUC_WorkflowData* workflowData)
{
    ADUC_Result result;

    if (workflow_is_cancel_requested(workflowData->WorkflowHandle))
    {
        result.ResultCode = ADUC_Result_Failure_Cancelled;
        result.ExtendedResultCode = 0;
        return result;
    }

    // Since the child-step's Install and Apply tasks have already been processed in 'StepsHandler_Install' function,
    // the Apply task for this workflow is no-op.
    Log_Debug("Apply task at level %d is no-op.", workflow_get_level(workflowData->WorkflowHandle));

    result.ResultCode = ADUC_Result_Apply_Success;
    result.ExtendedResultCode = 0;
    return result;
}

/**
 * @brief Perform 'Apply' action.
 * @return ADUC_Result The result (always success)
 */
ADUC_Result StepsHandlerImpl::Apply(const tagADUC_WorkflowData* workflowData)
{
    return StepsHandler_Apply(workflowData);
}

/**
 * @brief Perform 'cancel' action.
 *
 *    When cancel requested, we will set every step's workflow handle 'WORKFLOW_PROPERTY_FIELD_CANCEL_REQUESTED' property
 *  to 'true', if the step is not 'installed'.
 *
 *    Each step's handler responsible for checking the 'WORKFLOW_PROPERTY_FIELD_CANCEL_REQUESTED' before performing
 *  an update action (e.g., download, install, apply) and try to cancel its workflow accordingly.
 *
 *    A step handler implementors can decide to implement 'cancel' operation as they see fit. This may include restoring
 *  a device to its original state before applying the step (if the step handler support backup and restore operations).
 *
 *    For a step that successfully canceled, the final workflow handle result should be set to 'ADUC_Result_Failure_Cancelled'
 *
 * @param workflowData A workflow to cancel.
 *
 * @return ADUC_Result A cancellation request result. Returns 'ADUC_Result_Cancel_Success' if the step's and all child-step's workflow handle
 *  'WORKFLOW_PROPERTY_FIELD_CANCEL_REQUESTED' are successfully set to true.  Otherwise, return 'ADUC_Result_Cancel_UnableToCancel'
 */
static ADUC_Result StepsHandler_Cancel(const tagADUC_WorkflowData* workflowData)
{
    ADUC_Result result;
    result.ResultCode = ADUC_Result_Cancel_Success;
    result.ExtendedResultCode = 0;
    ADUC_WorkflowHandle handle = workflowData->WorkflowHandle;

    int workflowLevel = workflow_get_level(handle);
    int workflowStep = workflow_get_step_index(handle);

    Log_Info(
        "Requesting cancel operation (workflow id '%s', level %d, step %d).",
        workflow_peek_id(handle),
        workflowLevel,
        workflowStep);
    if (!workflow_request_cancel(handle))
    {
        Log_Error(
            "Cancellation request failed. (workflow id '%s', level %d, step %d)",
            workflow_peek_id(handle),
            workflowLevel,
            workflowStep);
        result.ResultCode = ADUC_Result_Cancel_UnableToCancel;
    }

    return result;
}

/**
 * @brief Perform 'Cancel' action.
 */
ADUC_Result StepsHandlerImpl::Cancel(const tagADUC_WorkflowData* workflowData)
{
    return StepsHandler_Cancel(workflowData);
}

/**
 * @brief Determines whether every child-step has met its installed criteria.
 *        The installed criteria information of each step is defined by the implementor of each step's handler type.
 *
 *        For example, 'microsoft/apt:1' handler type requires that the update creator specify the 'installedCriteria' value in the
 *        step's 'handlerProperties'. The APTHandler uses this 'installedCriteria' string to determine the step's 'IsInstalled' state.
 *
 *        Another example, 'microsoft/swupdate:1' handler type requires that the update creator specify the 'installedCriteria' value in the
 *        step's 'handlerProperties'. The step's is 'installed' if the 'installedCriteria' string matches the content of
 *        the ADU_VERSION file on the device.
 *
 *        Other update types may or may not require additional data if the 'IsInstalled' state can be inferred by the data, files, or software on the device.
 *
 *   Algorithm:
 *        - Iterate through child steps collection and call IsInstalled() on each step's handler to determine the step's 'IsInstalled' state.
 *            - For a step that has already been 'Installed', ensure that the step's WorkflowData cached-result is set accordingly.
 *        - If one or more steps is not 'Installed', return ADUC_Result_IsInstalled_NotInstalled
 *        - If all steps are 'Installed', return ADUC_Result_IsInstalled_Installed
 *        - If an error occurs, return ADUC_Result_Failure with the appropriate extended result code.
 *
 * @param workflowData The WorkflowData object that contains information and state of the workflow.
 *
 * @return ADUC_Result The ADUC_Result that indicates the overall 'IsInstalled' state.
 */
static ADUC_Result StepsHandler_IsInstalled(const tagADUC_WorkflowData* workflowData)
{
    ADUC_Result result{ ADUC_Result_Failure };

    ADUC_WorkflowHandle handle = workflowData->WorkflowHandle;
    ADUC_WorkflowHandle stepHandle = nullptr;

    char* workFolder = workflow_get_workfolder(handle);
    JSON_Array* selectedComponentsArray = nullptr;
    int workflowLevel = workflow_get_level(handle);
    int workflowStep = workflow_get_step_index(handle);
    int selectedComponentsCount = 0;
    char* serializedComponentString = nullptr;
    bool isComponentsEnumeratorRegistered = ExtensionManager::IsComponentsEnumeratorRegistered();

    Log_Debug("Evaluating is-installed state of the workflow (level %d, step %d).", workflowLevel, workflowStep);

    int createResult = ADUC_SystemUtils_MkSandboxDirRecursive(workFolder);
    if (createResult != 0)
    {
        Log_Error("Unable to create folder %s, error %d", workFolder, createResult);
        result = { ADUC_Result_Failure, ADUC_ERC_STEPS_HANDLER_CREATE_SANDBOX_FAILURE };
        goto done;
    }

    result = PrepareStepsWorkflowDataObject(handle);
    if (IsAducResultCodeFailure(result.ResultCode))
    {
        workflow_set_result_details(handle, "Invalid steps workflow collection");
        goto done;
    }

    if (workflowLevel == 0 || !isComponentsEnumeratorRegistered)
    {
        // To top-level step, or if component enumerator is not registered, we will assume that this reference update is
        // interned for the host device and will set selectedComponentCount to 1 to iterate through
        // every step once.
        selectedComponentsCount = 1;
    }
    else
    {
        // This is a reference step (workflowLevel == 1), this intended for one or more components.
        result = GetSelectedComponentsArray(handle, &selectedComponentsArray);
        if (IsAducResultCodeFailure(result.ResultCode))
        {
            const char* fmt = "Missing selected components. workflow level %d, step %d";
            Log_Error(fmt, workflowLevel, workflowStep);
            workflow_set_result_details(handle, fmt, workflowLevel, workflowStep);
            goto done;
        }

        selectedComponentsCount = static_cast<int>(json_array_get_count(selectedComponentsArray));

        if (selectedComponentsCount == 0)
        {
            // If there's no matching component, we will consider this step 'optional' and this
            // step is no-op. Returning 'installed' to skip this step.
            const char* msg = "Optional step (no matching components)";
            Log_Debug(msg);
            result = { ADUC_Result_IsInstalled_Installed };

            // This is a good opportunity to set the workflow state to indicates that
            // the current component is 'optional'.
            // We do this by setting workflow result code to ADUC_Result_Download_Skipped_NoMatchingComponents.
            ADUC_Result currentResult = workflow_get_result(handle);
            if (IsAducResultCodeFailure(currentResult.ResultCode))
            {
                ADUC_Result newResult = { ADUC_Result_Download_Skipped_NoMatchingComponents };
                workflow_set_result(handle, newResult);
                workflow_set_result_details(handle, msg);
            }

            goto done;
        }
    }

    // For each selected component, check whether the update has been installed.
    for (int iCom = 0, stepsCount = workflow_get_children_count(handle); iCom < selectedComponentsCount; iCom++)
    {
        serializedComponentString = CreateComponentSerializedString(selectedComponentsArray, iCom);

        // For each step (child workflow), invoke IsInstalled().
        for (size_t i = 0; i < stepsCount; i++)
        {
            if (IsStepsHandlerExtraDebugLogsEnabled())
            {
                Log_Debug(
                    "Evaluating child step #%d on component #%d.\n#### Component ####\n%s\n###################\n",
                    i,
                    iCom,
                    serializedComponentString);
            }

            // Use a wrapper workflow to hold a stepHandle.
            ADUC_WorkflowData stepWorkflow = {};

            stepHandle = workflow_get_child(handle, i);
            if (stepHandle == nullptr)
            {
                const char* errorFmt = "Cannot process child step #%lu due to missing (child) workflow data.";
                Log_Error(errorFmt, i);
                result.ExtendedResultCode = ADUC_ERC_STEPS_HANDLER_ISINSTALLED_FAILURE_MISSING_CHILD_WORKFLOW;
                workflow_set_result_details(handle, errorFmt, i);
                goto done;
            }
            stepWorkflow.WorkflowHandle = stepHandle;

            // For inline step - set current component info on the workflow.
            if (serializedComponentString != nullptr && workflow_is_inline_step(handle, i))
            {
                if (!workflow_set_selected_components(stepHandle, serializedComponentString))
                {
                    result.ResultCode = ADUC_Result_Failure;
                    result.ExtendedResultCode = ADUC_ERC_STEPS_HANDLER_SET_SELECTED_COMPONENTS_FAILURE;
                    workflow_set_result_details(handle, "Cannot set target component(s) for child step #%lu", i);
                    goto done;
                }
            }

            ContentHandler* contentHandler = nullptr;
            const char* stepUpdateType = workflow_is_inline_step(handle, i)
                ? workflow_peek_update_manifest_step_handler(handle, i)
                : DEFAULT_REF_STEP_HANDLER;

            Log_Debug("Loading handler for child step #%lu (handler: '%s')", i, stepUpdateType);

            result = ExtensionManager::LoadUpdateContentHandlerExtension(stepUpdateType, &contentHandler);

            if (IsAducResultCodeFailure(result.ResultCode))
            {
                const char* errorFmt = "Cannot load a handler for child step #%lu (handler :%s)";
                Log_Error(errorFmt, i, stepUpdateType);
                workflow_set_result_details(handle, errorFmt, i, stepUpdateType == nullptr ? "NULL" : stepUpdateType);
                goto done;
            }

            // If this step is already installed, skip to the next one.
            try
            {
                result = contentHandler->IsInstalled(&stepWorkflow);

                // If step is already installed, we should make sure that the current step's result is set correctly.
                if (result.ResultCode == ADUC_Result_IsInstalled_Installed)
                {
                    // Note: the step's workflow result will be reported to the IoT Hub when the workflow is finished.
                    // If the step is 'Installed', its workflow result should not be 'Failure'.
                    // We're setting the result code to ADUC_Result_Install_Skipped_UpdateAlreadyInstalled here
                    // to avoid potential confusion when customer viewing the twin data.
                    ADUC_Result stepWorkflowResult = workflow_get_result(stepWorkflow.WorkflowHandle);
                    if (stepWorkflowResult.ResultCode == ADUC_Result_Failure
                        || stepWorkflowResult.ResultCode == ADUC_Result_Failure_Cancelled)
                    {
                        ADUC_Result stepResultCode;
                        stepResultCode.ResultCode = ADUC_Result_Install_Skipped_UpdateAlreadyInstalled;
                        stepResultCode.ExtendedResultCode = 0;

                        workflow_set_result(stepWorkflow.WorkflowHandle, stepResultCode);
                    }
                }
            }
            catch (...)
            {
                // Cannot determine whether the step is installed, so, let's assume that it's not install.
                result.ResultCode = ADUC_Result_IsInstalled_NotInstalled;
                result.ExtendedResultCode = 0;
            }

            if (IsAducResultCodeFailure(result.ResultCode)
                || result.ResultCode == ADUC_Result_IsInstalled_NotInstalled)
            {
                Log_Info(
                    "Workflow lvl %d, step #%d, child step #%lu, component #%d is not installed.",
                    workflowLevel,
                    workflowStep,
                    i,
                    iCom);
                // We can stop here if we found one component that not installed.
                goto done;
            }

        } // steps
    } // components

    result.ResultCode = ADUC_Result_IsInstalled_Installed;
    result.ExtendedResultCode = 0;

    {
        // This is a good opportunity to set the workflow state to indicates that
        // the current component is up-to-date with its goal state.
        // We do this by setting workflow result code to ADUC_Result_Apply_Success.
        ADUC_Result currentResult = workflow_get_result(handle);
        if (IsAducResultCodeFailure(currentResult.ResultCode))
        {
            ADUC_Result newResult;
            newResult.ResultCode = ADUC_Result_Apply_Success;
            newResult.ExtendedResultCode = 0;
            workflow_set_result(handle, newResult);
        }
    }

done:

    json_free_serialized_string(serializedComponentString);
    workflow_free_string(workFolder);

    Log_Debug("Workflow lvl %d step #%d is-installed state %d", workflowLevel, workflowStep, result.ResultCode);

    return result;
}

/**
 * @brief Checks if the installed content matches the installed criteria.
 *
 * @param installedCriteria The installed criteria string. e.g. The firmware version or APT id.
 *  installedCriteria has already been checked to be non-empty before this call.
 *
 * @return ADUC_Result
 */
ADUC_Result StepsHandlerImpl::IsInstalled(const tagADUC_WorkflowData* workflowData)
{
    return StepsHandler_IsInstalled(workflowData);
}

/**
 * @brief Perform 'Backup' action.
 * @return ADUC_Result The result (always success)
 */
static ADUC_Result StepsHandler_Backup(const tagADUC_WorkflowData* workflowData)
{
    if (workflow_is_cancel_requested(workflowData->WorkflowHandle))
    {
        ADUC_Result result;
        result.ResultCode = ADUC_Result_Failure_Cancelled;
        result.ExtendedResultCode = 0;
        return result;
    }

    // Steps_Handler 'backup' is returning success to proceed with the workflow here, and the actual backup happens during each step.
    Log_Debug("Backup task at level %d is no-op.", workflow_get_level(workflowData->WorkflowHandle));

    ADUC_Result result{ ADUC_Result_Backup_Success };
    return result;
}

/**
 * @brief Perform 'Backup' action.
 * @return ADUC_Result The result (always success)
 */
ADUC_Result StepsHandlerImpl::Backup(const tagADUC_WorkflowData* workflowData)
{
    return StepsHandler_Backup(workflowData);
}

/**
 * @brief Perform 'Restore' action.
 * @return ADUC_Result The result (always success)
 */
static ADUC_Result StepsHandler_Restore(const tagADUC_WorkflowData* workflowData)
{
    // Steps_Handler 'restore' is returning success to proceed with the workflow here, and the actual restore happens during each step.
    Log_Debug("Restore task at level %d is no-op.", workflow_get_level(workflowData->WorkflowHandle));

    ADUC_Result result{ ADUC_Result_Restore_Success };

    return result;
}

/**
 * @brief Perform 'Restore' action.
 * @return ADUC_Result The result (always success)
 */
ADUC_Result StepsHandlerImpl::Restore(const tagADUC_WorkflowData* workflowData)
{
    return StepsHandler_Restore(workflowData);
}<|MERGE_RESOLUTION|>--- conflicted
+++ resolved
@@ -84,12 +84,7 @@
 
     auto stepCount = static_cast<size_t>(workflow_get_instructions_steps_count(handle));
     char* workFolder = workflow_get_workfolder(handle);
-<<<<<<< HEAD
-    size_t childWorkflowCount = workflow_get_children_count(handle);
-    ADUC_FileEntity* entity = nullptr;
-=======
     unsigned int childWorkflowCount = workflow_get_children_count(handle);
->>>>>>> bf2df7d3
     int workflowLevel = workflow_get_level(handle);
 
     // Child workflow should be either 0 (resuming install phase after agent restarted),
@@ -200,16 +195,9 @@
                         JSON_Value* compsValue = nullptr;
                         if (compatibilityString.get() == nullptr)
                         {
-<<<<<<< HEAD
                             Log_Error("Cannot get compatibility info for components-update #%lu", i);
-                            result = { .ResultCode = ADUC_Result_Failure,
-                                       .ExtendedResultCode =
-                                           ADUC_ERC_STEPS_HANDLER_GET_REF_STEP_COMPATIBILITY_FAILED };
-=======
-                            Log_Error("Cannot get compatibility info for components-update #%d", i);
                             result.ResultCode = ADUC_Result_Failure;
                             result.ExtendedResultCode = ADUC_ERC_STEPS_HANDLER_GET_REF_STEP_COMPATIBILITY_FAILED;
->>>>>>> bf2df7d3
                             goto done;
                         }
 
