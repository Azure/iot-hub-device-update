/**
 * @file steps_handler.cpp
 * @brief Implementation of ContentHandler API for the MSOE (Multi Steps Ordered Execution) Steps.
 *
 * @copyright Copyright (c) Microsoft Corporation.
 * Licensed under the MIT License.
 */
#include "aduc/steps_handler.hpp"

#include "aduc/calloc_wrapper.hpp" // cstr_wrapper
#include "aduc/component_enumerator_extension.hpp"
#include "aduc/extension_manager.hpp"
#include "aduc/extension_manager_download_options.h"
#include "aduc/logging.h"
#include "aduc/parser_utils.h" // ADUC_FileEntity_Uninit
#include "aduc/string_c_utils.h" // IsNullOrEmpty
#include "aduc/string_utils.hpp"
#include "aduc/system_utils.h"
#include "aduc/workflow_utils.h"

#include <azure_c_shared_utility/crt_abstractions.h> // mallocAndStrcpy
#include <azure_c_shared_utility/strings.h> // STRING_*
#include <parson.h>
#include <sstream>
#include <string>
<<<<<<< HEAD
=======

// Note: this requires ${CMAKE_DL_LIBS}
#include <dlfcn.h>
>>>>>>> 362c5649

using ADUC::StringUtils::cstr_wrapper;

#define DEFAULT_REF_STEP_HANDLER "microsoft/steps:1"

EXTERN_C_BEGIN
extern ExtensionManager_Download_Options Default_ExtensionManager_Download_Options;
EXTERN_C_END

/**
 * @brief Check whether to show additional debug logs.
 *
 * @return true if DU_AGENT_ENABLE_STEPS_HANDLER_EXTRA_DEBUG_LOGS is set
 */
static bool IsStepsHandlerExtraDebugLogsEnabled()
{
    return (!IsNullOrEmpty(getenv("DU_AGENT_ENABLE_STEPS_HANDLER_EXTRA_DEBUG_LOGS")));
}

/**
 * @brief Destructor for the Steps Handler Impl class.
 */
StepsHandlerImpl::~StepsHandlerImpl() // override
{
    ADUC_Logging_Uninit();
}

/**
 * @brief Ensure all steps' workflow data objects are created.
 *
 * Algorithm:
 *    Start from a given parent workflow ( @p handle )
 *
 *       foreach step in steps {
 *
 *          if in-line step {
 *              - create child workflow for this step (inherit some file entities from parent workflow )
 *              - copy parent workflow's selected components into child workflow
 *          } else {
 *              - download this reference step detached-manifest file
 *              - create child workflow for this step from manifest file (inherit some file entities from parent workflow)
 *              - select target components based on this step workflow's compatibilities
 *                  Note: components-enumerator extension is not registered, the reference step will be applied to host device (selected component is empty)
 *          }
 *
 *      } // next step
 *
 *
 * @param handle A workflow data object handle.
 * @return ADUC_Result
 */
ADUC_Result PrepareStepsWorkflowDataObject(ADUC_WorkflowHandle handle)
{
    ADUC_Result result;
    result.ResultCode = ADUC_Result_Failure;
    result.ExtendedResultCode = 0;
    ADUC_WorkflowHandle childHandle = nullptr;

    auto stepCount = static_cast<unsigned int>(workflow_get_instructions_steps_count(handle));
    char* workFolder = workflow_get_workfolder(handle);
    unsigned int childWorkflowCount = workflow_get_children_count(handle);
    int workflowLevel = workflow_get_level(handle);

    // Child workflow should be either 0 (resuming install phase after agent restarted),
    // or equal to fileCount (already created children during download phase)
    if (childWorkflowCount != stepCount)
    {
        // Remove existing child workflow handle(s)
        while (workflow_get_children_count(handle) > 0)
        {
            ADUC_WorkflowHandle child = workflow_remove_child(handle, 0);
            workflow_free(child);
        }

        Log_Debug("Creating workflow for %d step(s). Parent's level: %d", stepCount, workflowLevel);
        for (unsigned int i = 0; i < stepCount; i++)
        {
            STRING_HANDLE childId = nullptr;
            childHandle = nullptr;
            ADUC_FileEntity entity;
            memset(&entity, 0, sizeof(entity));

            if (workflow_is_inline_step(handle, i))
            {
                const char* selectedComponents = workflow_peek_selected_components(handle);

                Log_Debug(
                    "Creating workflow for level#%d step#%d.\nSelected components:\n=====\n%s\n=====\n",
                    workflowLevel,
                    i,
                    selectedComponents);

                // Create child workflow using inline step data.
                result = workflow_create_from_inline_step(handle, i, &childHandle);

                if (IsAducResultCodeSuccess(result.ResultCode))
                {
                    workflow_set_step_index(childHandle, i);

                    // Inherit parent's selected components.
                    workflow_set_selected_components(childHandle, workflow_peek_selected_components(handle));
                }
            }
            else
            {
                // Download detached update manifest file.
                if (!workflow_get_step_detached_manifest_file(handle, i, &entity))
                {
                    result.ResultCode = ADUC_Result_Failure;
                    result.ExtendedResultCode = ADUC_ERC_STEPS_HANDLER_GET_FILE_ENTITY_FAILURE;
                    Log_Error(
                        "Cannot get a detached Update manifest file entity for level#%d step#%d", workflowLevel, i);
                    goto done;
                }

                Log_Info(
                    "Downloading a detached Update manifest file for level#%d step#%d (file id:%s).",
                    workflowLevel,
                    i,
                    entity.FileId);

                try
                {
                    result = ExtensionManager::Download(
                        &entity, handle, &Default_ExtensionManager_Download_Options, nullptr);
                }
                catch (...)
                {
                    Log_Error(
                        "Exception occurred while downloading a detached Update Manifest file for level#%d step#%d (file id:%s).",
                        workflowLevel,
                        i,
                        entity.FileId);
                    result.ExtendedResultCode = ADUC_ERC_STEPS_HANDLER_DOWNLOAD_FAILURE_UNKNOWNEXCEPTION;
                }

                std::stringstream childManifestFile;
                childManifestFile << workFolder << "/" << entity.TargetFilename;
<<<<<<< HEAD

                ADUC_FileEntity_Uninit(&entity);
=======
>>>>>>> 362c5649

                // For 'microsoft/steps:1' implementation, abort download task as soon as an error occurs.
                if (IsAducResultCodeFailure(result.ResultCode))
                {
                    Log_Error(
                        "An error occurred while downloading manifest file for step#%d (erc:%d)",
                        i,
                        result.ExtendedResultCode);
                    goto done;
                }

                // Create child workflow from file.
                result = workflow_init_from_file(childManifestFile.str().c_str(), false, &childHandle);

                if (IsAducResultCodeSuccess(result.ResultCode))
                {
                    workflow_set_step_index(childHandle, i);

                    // If no component enumerator is registered, assume that this reference update is for the host device.
                    // Don't set selected components in the workflow data.
                    if (ExtensionManager::IsComponentsEnumeratorRegistered())
                    {
                        // Select components based on the first pair of compatibility properties.
                        ADUC::StringUtils::cstr_wrapper compatibilityString{
                            workflow_get_update_manifest_compatibility(childHandle, 0)
                        };
                        JSON_Value* compsValue = nullptr;
                        if (compatibilityString.get() == nullptr)
                        {
                            Log_Error("Cannot get compatibility info for components-update #%d", i);
                            result.ResultCode = ADUC_Result_Failure;
                            result.ExtendedResultCode = ADUC_ERC_STEPS_HANDLER_GET_REF_STEP_COMPATIBILITY_FAILED;
                            goto done;
                        }

                        std::string output;
                        result = ExtensionManager::SelectComponents(compatibilityString.get(), output);

                        if (IsAducResultCodeFailure(result.ResultCode))
                        {
                            Log_Error("Cannot select components for components-update #%d", i);
                            goto done;
                        }

                        compsValue = json_parse_string(output.c_str());
                        json_value_free(compsValue);

                        if (!workflow_set_selected_components(childHandle, output.c_str()))
                        {
                            result.ResultCode = ADUC_Result_Failure;
                            result.ExtendedResultCode = ADUC_ERC_STEPS_HANDLER_SET_SELECTED_COMPONENTS_FAILURE;
                        }

                        Log_Debug(
                            "Set child handle's selected components: %s",
                            workflow_peek_selected_components(childHandle));
                    }
                }
            }

            if (IsAducResultCodeFailure(result.ResultCode))
            {
                Log_Error("ERROR: failed to create workflow for level:%d step#%d.", workflowLevel, i);
                goto done;
            }
            else
            {
                childId = STRING_construct_sprintf("%d", i);
                workflow_set_id(childHandle, STRING_c_str(childId));
                STRING_delete(childId);
                childId = nullptr;
#if _ADU_DEBUG
                char* childManifest = workflow_get_serialized_update_manifest(childHandle, true);
                Log_Debug(
                    "##########\n# Successfully created workflow object for child#%s\n# Handle:0x%x\n# Manifest:\n%s\n",
                    workflow_peek_id(childHandle),
                    childHandle,
                    childManifest);
                workflow_free_string(childManifest);
#endif
            }

            if (!workflow_insert_child(handle, -1, childHandle))
            {
                result.ResultCode = ADUC_Result_Failure;
                result.ExtendedResultCode = ADUC_ERC_STEPS_HANDLER_CHILD_WORKFLOW_INSERT_FAILED;
                goto done;
            }
        }
    }

    result = { ADUC_Result_Success };

done:
    workflow_free_string(workFolder);
<<<<<<< HEAD
=======
    ADUC_FileEntity_Uninit(entity);
>>>>>>> 362c5649

    if (IsAducResultCodeFailure(result.ResultCode))
    {
        workflow_free(childHandle);
    }

    return result;
}

/**
 * @brief Creates a new StepsHandlerImpl object and casts to a ContentHandler.
 * Note that there is no way to create a StepsHandlerImpl directly.
 *
 * @return ContentHandler* StepsHandlerImpl object as a ContentHandler.
 */
ContentHandler* StepsHandlerImpl::CreateContentHandler()
{
    return new StepsHandlerImpl();
}

/**
 * @brief Return a json string containing a 'components' array with one component.
 *
 * @param components The source components array.
 * @param index Index of the component to be returned.
 * @return char* Returns nullptr if @p index is invalid.
 *         Otherwise, return a json string containing serialized 'components' data.
 */
static char* CreateComponentSerializedString(JSON_Array* components, size_t index)
{
    JSON_Value* val = json_array_get_value(components, index);
    if (val == nullptr)
    {
        return nullptr;
    }

    JSON_Value* root = json_value_init_object();
    JSON_Value* componentClone = json_value_deep_copy(val);
    JSON_Array* array = json_array(json_value_init_array());
    json_array_append_value(array, componentClone);
    json_object_set_value(json_object(root), "components", json_array_get_wrapping_value(array));
    return json_serialize_to_string_pretty(root);
}

/**
 * @brief Get a list of selected components for specified workflow @p handle.
 *
 * @param handle A workflow data object handle.
 * @param componentsArray Array of selected components.
 * @return ADUC_Result Returns ADUC_Result_Success is succeeded.
 *         Otherwise, returns ADUC_ERC_STEPS_HANDLER_INVALID_COMPONENTS_DATA.
 */
static ADUC_Result GetSelectedComponentsArray(ADUC_WorkflowHandle handle, JSON_Array** componentsArray)
{
    ADUC_Result result = { ADUC_Result_Failure };
    JSON_Value* rootValue = nullptr;
    JSON_Object* rootObject = nullptr;

    if (componentsArray == nullptr)
    {
        workflow_set_result_details(handle, "Invalid parameter - componentsArray");
        return result;
    }

    *componentsArray = nullptr;

    // Parse components list. If the list is empty, nothing to install.
    const char* selectedComponents = workflow_peek_selected_components(handle);
    if (IsNullOrEmpty(selectedComponents))
    {
        result.ResultCode = ADUC_Result_Failure;
        result.ExtendedResultCode = 0;
        goto done;
    }

    rootValue = json_parse_string(selectedComponents);
    if (rootValue == nullptr)
    {
        result.ExtendedResultCode = ADUC_ERC_STEPS_HANDLER_INVALID_COMPONENTS_DATA;
        goto done;
    }

    rootObject = json_object(rootValue);
    *componentsArray = json_object_get_array(rootObject, "components");
    if (*componentsArray == nullptr)
    {
        result.ExtendedResultCode = ADUC_ERC_STEPS_HANDLER_INVALID_COMPONENTS_DATA;
        goto done;
    }

    result.ResultCode = ADUC_Result_Success;
    result.ExtendedResultCode = 0;

done:
    return result;
}

static ADUC_Result DoV1DownloadWork(
    ADUC_WorkflowData* stepWorkflow,
    ContentHandler* contentHandler,
    ADUC_WorkflowHandle handle,
    ADUC_WorkflowHandle stepHandle)
{
    ADUC_Result result{};

    // If this item is already installed, skip to the next one.
    try
    {
        result = contentHandler->IsInstalled(stepWorkflow);
    }
    catch (...)
    {
        // Cannot determine whether the step has been applied, so, we'll try to process the step.
        result.ResultCode = ADUC_Result_IsInstalled_NotInstalled;
        result.ExtendedResultCode = 0;
    }

    if (IsAducResultCodeSuccess(result.ResultCode) && result.ResultCode == ADUC_Result_IsInstalled_Installed)
    {
        result.ResultCode = ADUC_Result_Install_Skipped_UpdateAlreadyInstalled;
        result.ExtendedResultCode = 0;
        workflow_set_result(stepHandle, result);
        workflow_set_result_details(handle, workflow_peek_result_details(stepHandle));
        // The current instance is already up-to-date, continue checking the next instance.
    }
    else
    {
        // Try to download content for current instance and step.
        try
        {
            result = contentHandler->Download(stepWorkflow);
        }
        catch (...)
        {
            result.ResultCode = ADUC_Result_Failure;
            result.ExtendedResultCode = ADUC_ERC_STEPS_HANDLER_DOWNLOAD_UNKNOWN_EXCEPTION_DOWNLOAD_CONTENT;
        }

        if (IsAducResultCodeFailure(result.ResultCode))
        {
            // Propagate item's resultDetails to parent.
            workflow_set_result_details(handle, workflow_peek_result_details(stepHandle));
        }
    }

    return result;
}

static ADUC_Result handleUnsupportedContractVersion(
    const ADUC_ExtensionContractInfo* contractInfo, const char* stepUpdateType, ADUC_WorkflowHandle handle)
{
    ADUC_Result result{ ADUC_Result_Failure, ADUC_ERC_UPDATE_CONTENT_HANDLER_UNSUPPORTED_CONTRACT_VERSION };
    const char* errorFmt = "Unsupported step handler contract version %d.%d for '%s'";
    Log_Error(errorFmt, contractInfo->majorVer, contractInfo->minorVer, stepUpdateType);
    workflow_set_result_details(
        handle,
        errorFmt,
        contractInfo->majorVer,
        contractInfo->minorVer,
        stepUpdateType == nullptr ? "NULL" : stepUpdateType);
    return result;
}

static ADUC_Result HandleComponents(
    int workflowLevel,
    int workflowStep,
    bool isComponentsEnumeratorRegistered,
    ADUC_WorkflowHandle handle,
    JSON_Array* selectedComponentsArray,
    int* selectedComponentsCount)
{
    ADUC_Result result{ ADUC_GeneralResult_Failure, 0 };

    if (workflowLevel == 0 || !isComponentsEnumeratorRegistered)
    {
        // If this is a top-level step or component enumerator is not registered, we will assume that this step is
        // intended for the host device and will set selectedComponentCount to 1 to iterate through
        // every step once without setting any component data on the workflow.
        *selectedComponentsCount = 1;
    }
    else
    {
        // This is a reference step (workflowLevel == 1), this intended for one or more components.
        result = GetSelectedComponentsArray(handle, &selectedComponentsArray);
        if (IsAducResultCodeFailure(result.ResultCode))
        {
            const char* fmt = "Missing selected components. workflow level %d, step %d";
            Log_Error(fmt, workflowLevel, workflowStep);
            workflow_set_result_details(handle, fmt, workflowLevel, workflowStep);
            goto done;
        }

        *selectedComponentsCount = static_cast<int>(json_array_get_count(selectedComponentsArray));

        if (*selectedComponentsCount == 0)
        {
            // If there's no matching component, we will consider this step 'optional' and this
            // step is no-op.
            const char* msg = "Optional step (no matching components)";
            Log_Debug(msg);
            result = { ADUC_Result_Download_Skipped_NoMatchingComponents };

            // This is a good opportunity to set the workflow state to indicates that
            // the current component is 'optional'.
            // We do this by setting workflow result code to ADUC_Result_Download_Skipped_NoMatchingComponents
            ADUC_Result currentResult = workflow_get_result(handle);
            if (IsAducResultCodeFailure(currentResult.ResultCode))
            {
                ADUC_Result newResult = { ADUC_Result_Download_Skipped_NoMatchingComponents };
                workflow_set_result(handle, newResult);
                workflow_set_result_details(handle, msg);
            }
        }
    }

    result.ResultCode = ADUC_Result_Success;

done:
    return result;
}

/**
 * @brief Performs 'Download' task by iterating through all steps and invoke each step's handler
 * to download file(s), if needed.
 *
 * Each step's handler is responsible for determine whether to download payload file(s) for
 * for 'install' and 'apply' tasks.
 *
 * @param workflowData A workflow data object.
 *
 * @return ADUC_Result The result.
 *
 */
static ADUC_Result StepsHandler_Download(const tagADUC_WorkflowData* workflowData)
{
    ADUC_Result result;
    result.ResultCode = ADUC_Result_Failure;
    result.ExtendedResultCode = 0;
    ADUC_WorkflowHandle handle = workflowData->WorkflowHandle;
    ADUC_WorkflowHandle stepHandle = nullptr;
    char* workFolder = workflow_get_workfolder(handle);
    JSON_Array* selectedComponentsArray = nullptr;
    int workflowLevel = workflow_get_level(handle);
    int workflowStep = workflow_get_step_index(handle);
    int selectedComponentsCount = 0;
    char* serializedComponentString = nullptr;
    bool isComponentsEnumeratorRegistered = ExtensionManager::IsComponentsEnumeratorRegistered();
    int createResult = 0;

    if (workflow_is_cancel_requested(handle))
    {
        result.ResultCode = ADUC_Result_Failure_Cancelled;
        result.ExtendedResultCode = 0;
        goto done;
    }

    Log_Debug(
        "\n#\n#Download task begin (level: %d, step:%d, wfid:%s, h_addr:0x%x).",
        workflowLevel,
        workflowStep,
        workflow_peek_id(handle),
        handle);

    createResult = ADUC_SystemUtils_MkSandboxDirRecursive(workFolder);
    if (createResult != 0)
    {
        Log_Error("Unable to create folder %s, error %d", workFolder, createResult);
        result = { ADUC_Result_Failure, ADUC_ERC_STEPS_HANDLER_CREATE_SANDBOX_FAILURE };
        goto done;
    }

    result = PrepareStepsWorkflowDataObject(handle);
    if (IsAducResultCodeFailure(result.ResultCode))
    {
        workflow_set_result_details(handle, "Invalid steps workflow collection");
        goto done;
    }

    result = HandleComponents(
        workflowLevel,
        workflowStep,
        isComponentsEnumeratorRegistered,
        handle,
        selectedComponentsArray,
        &selectedComponentsCount);

    if (IsAducResultCodeFailure(result.ResultCode))
    {
        goto done;
    }

    // For each selected component, perform step's backup, install & apply phase, restore phase if needed, in order.
    for (int iCom = 0, stepsCount = workflow_get_children_count(handle); iCom < selectedComponentsCount; iCom++)
    {
        serializedComponentString = CreateComponentSerializedString(selectedComponentsArray, iCom);

        //
        // For each step (child workflow), invoke backup, install and apply actions.
        // if install or apply fails, invoke restore action.
        //
        for (int i = 0; i < stepsCount; i++)
        {
            if (IsStepsHandlerExtraDebugLogsEnabled())
            {
                Log_Debug(
                    "Perform download action of child step #%d on component #%d.\n#### Component ####\n%s\n###################\n",
                    i,
                    iCom,
                    serializedComponentString);
            }

            // Use a wrapper workflow to hold a stepHandle.
            ADUC_WorkflowData stepWorkflow = {};

            stepHandle = workflow_get_child(handle, i);
            if (stepHandle == nullptr)
            {
                const char* errorFmt = "Cannot process step #%d due to missing (child) workflow data.";
                Log_Error(errorFmt, i);
                result.ExtendedResultCode = ADUC_ERC_STEPS_HANDLER_DOWNLOAD_FAILURE_MISSING_CHILD_WORKFLOW;
                workflow_set_result_details(handle, errorFmt, i);
                goto done;
            }
            stepWorkflow.WorkflowHandle = stepHandle;

            // For inline step - set current component info on the workflow.
            if (serializedComponentString != nullptr && workflow_is_inline_step(handle, i))
            {
                if (!workflow_set_selected_components(stepHandle, serializedComponentString))
                {
                    result.ResultCode = ADUC_Result_Failure;
                    result.ExtendedResultCode = ADUC_ERC_STEPS_HANDLER_SET_SELECTED_COMPONENTS_FAILURE;
                    workflow_set_result_details(handle, "Cannot select target component(s) for step #%d", i);
                    goto done;
                }
            }

            ContentHandler* contentHandler = nullptr;
            const char* stepUpdateType = workflow_is_inline_step(handle, i)
                ? workflow_peek_update_manifest_step_handler(handle, i)
                : DEFAULT_REF_STEP_HANDLER;

            Log_Info("Loading handler for step #%d (handler: '%s')", i, stepUpdateType);

            result = ExtensionManager::LoadUpdateContentHandlerExtension(stepUpdateType, &contentHandler);

            if (IsAducResultCodeFailure(result.ResultCode))
            {
                const char* errorFmt = "Cannot load a handler for step #%d (handler :%s)";
                Log_Error(errorFmt, i, stepUpdateType);
                workflow_set_result(stepHandle, result);
                workflow_set_result_details(handle, errorFmt, i, stepUpdateType == nullptr ? "NULL" : stepUpdateType);
                goto done;
            }

            ADUC_ExtensionContractInfo contractInfo = contentHandler->GetContractInfo();
            if (ADUC_ContractUtils_IsV1Contract(&contractInfo))
            {
                result = DoV1DownloadWork(&stepWorkflow, contentHandler, handle, stepHandle);

                if (IsAducResultCodeFailure(result.ResultCode))
                {
                    goto done;
                }

                if (result.ResultCode == ADUC_Result_Install_Skipped_UpdateAlreadyInstalled)
                {
                    goto instanceDone;
                }
            }
            else
            {
                result = handleUnsupportedContractVersion(&contractInfo, stepUpdateType, handle);
                goto done;
            }

        instanceDone:
            stepHandle = nullptr;

            if (IsAducResultCodeFailure(result.ResultCode))
            {
                goto componentDone;
            }
        } // instances loop

    componentDone:
        json_free_serialized_string(serializedComponentString);
        serializedComponentString = nullptr;

        if (IsAducResultCodeFailure(result.ResultCode))
        {
            goto done;
        }

        // Set step's result.
    }

    result.ResultCode = ADUC_Result_Download_Success;
    result.ExtendedResultCode = 0;

done:

    // NOTE: Do not free child workflow here, so that it can be reused in the next phase.
    // Only free child handle when the workflow is done.
    //
    // Alternatively, we can persist child workflow state, to free up some memory, and
    // load the state when needed in the next phase

    workflow_set_result(handle, result);

    if (IsAducResultCodeSuccess(result.ResultCode))
    {
        workflow_set_state(handle, ADUCITF_State_DownloadSucceeded);
    }
    else
    {
        workflow_set_state(handle, ADUCITF_State_Failed);
    }

    json_free_serialized_string(serializedComponentString);
    workflow_free_string(workFolder);

    Log_Debug("Steps_Handler Download end (level %d).", workflowLevel);
    return result;
}

/**
 * @brief Performs 'Download' task by iterating through all steps and invoke each step's handler
 * to download file(s), if needed.
 *
 * It is a step's handler's responsibility to determine whether
 * any files is needed for 'install' and 'apply' phases.
 *
 * @param workflowData A workflow data object.
 *
 * @return ADUC_Result The result.
 */
ADUC_Result StepsHandlerImpl::Download(const tagADUC_WorkflowData* workflowData)
{
    return StepsHandler_Download(workflowData);
}

/**
 * @brief Performs 'Install' phase.
 * All files required for installation must be downloaded in to sandbox.
 * During this phase, we will not re-download any file.
 * If file(s) missing, install will be aborted.
 *
 * Algorithm:
 *      - Top-level inline step is intended for the host.
 *          - [Process the step]
 *              - Load step handler
 *              - Invoke contentHandler::Install
 *                  - If failed, return with 'Install' result.
 *                  - If success with Reboot or Agent Restart request, then call workflow api accordingly, then return with 'Install' result.
 *                  - Otherwise, continue...
 *              - Invoke contentHandler::Apply
 *              - Return 'Apply' result
 *
 *     - For reference step(s):
 *         - If component enumerator is registered...
 *              - The reference step must be installed onto 'selected-components'
 *              - Components are selected using compat properties specified in reference step's update manifest.
 *              - If no components matched, the reference step are considered "optional".
 *                   - Install resultCode for optional step is ADUC_Result_Install_Skipped_NoMatchingComponents (604)
 *              - For each selected component [Process the step]
 *                   - Load step handler
 *                   - Invoke contentHandler::Install
 *                      - If failed, return with 'Install' result.
 *                      - If success with Reboot or Agent Restart request, then call workflow api accordingly, then return with 'Install' result.
 *                      - Otherwise, continue...
 *                   - Invoke contentHandler::Apply
 *                      - If failed, invoke contentHandler::Restore, then return with 'Apply' result
 *                      - If success, continue to next *component*
 *                   - Once done with every components, return ADUC_Result_Install_Success (600)
 *
 *         - If component enumerator is not registered, every child steps of this reference step will be installed onto the host.
 *           In this case, if the reference step is intended to be install onto a component, it's likely to be failed, due to missing component info.
 *              - [Process the step] (same as above, but w/o selected component data)
 *
 * @return ADUC_Result The 'install' result
 */
static ADUC_Result StepsHandler_Install(const tagADUC_WorkflowData* workflowData)
{
    ADUC_Result result;
    result.ResultCode = ADUC_Result_Failure;
    result.ExtendedResultCode = 0;
    ADUC_WorkflowHandle handle = workflowData->WorkflowHandle;
    ADUC_WorkflowHandle stepHandle = nullptr;

    const char* workflowId = workflow_peek_id(handle);
    char* workFolder = workflow_get_workfolder(handle);
    JSON_Array* selectedComponentsArray = nullptr;
    int workflowLevel = workflow_get_level(handle);
    int workflowStep = workflow_get_step_index(handle);
    int selectedComponentsCount = 0;
    char* serializedComponentString = nullptr;
    bool isComponentsEnumeratorRegistered = ExtensionManager::IsComponentsEnumeratorRegistered();
    int createResult = 0;

    if (workflow_is_cancel_requested(handle))
    {
        Log_Info(
            "Install task cancelled (level: %d, step:%d, wfid:%s, h_addr:0x%x).",
            workflowLevel,
            workflowStep,
            workflowId,
            handle);
        result.ResultCode = ADUC_Result_Failure_Cancelled;
        result.ExtendedResultCode = 0;
        goto done;
    }

    Log_Debug(
        "\n#\n#Install task begin (level: %d, step:%d, wfid:%s, h_addr:0x%x).",
        workflowLevel,
        workflowStep,
        workflowId,
        handle);

    createResult = ADUC_SystemUtils_MkSandboxDirRecursive(workFolder);
    if (createResult != 0)
    {
        Log_Error("Unable to create folder %s, error %d", workFolder, createResult);
        result = { ADUC_Result_Failure, ADUC_ERC_STEPS_HANDLER_CREATE_SANDBOX_FAILURE };
        goto done;
    }

    result = PrepareStepsWorkflowDataObject(handle);
    if (IsAducResultCodeFailure(result.ResultCode))
    {
        workflow_set_result_details(handle, "Invalid steps workflow collection");
        goto done;
    }

    if (workflowLevel == 0 || !isComponentsEnumeratorRegistered)
    {
        // If this is a top-level step or component enumerator is not registered, we will assume that this step is
        // intended for the host device and will set selectedComponentCount to 1 to iterate through
        // every step once  without setting any component data on the workflow.
        selectedComponentsCount = 1;
    }
    else
    {
        // This is a reference step (workflowLevel == 1), this intended for one or more components.
        result = GetSelectedComponentsArray(handle, &selectedComponentsArray);
        if (IsAducResultCodeFailure(result.ResultCode))
        {
            const char* fmt = "Missing selected components. workflow level %d, step %d";
            Log_Error(fmt, workflowLevel, workflowStep);
            workflow_set_result_details(handle, fmt, workflowLevel, workflowStep);
            goto done;
        }

        selectedComponentsCount = static_cast<int>(json_array_get_count(selectedComponentsArray));

        if (selectedComponentsCount == 0)
        {
            // If there's no matching component, we will consider this step 'optional' and this
            // step is no-op.
            const char* msg = "Optional step (no matching components)";
            Log_Debug(msg);
            result = { ADUC_Result_Install_Skipped_NoMatchingComponents };

            // This is a good opportunity to set the workflow state to indicates that
            // the current component is 'optional'.
            // We do this by setting workflow result code to ADUC_Result_Install_Skipped_NoMatchingComponents
            ADUC_Result currentResult = workflow_get_result(handle);
            if (IsAducResultCodeFailure(currentResult.ResultCode))
            {
                ADUC_Result newResult;
                newResult.ResultCode = ADUC_Result_Install_Skipped_NoMatchingComponents;
                newResult.ExtendedResultCode = 0;
                workflow_set_result(handle, newResult);
                workflow_set_result_details(handle, msg);
            }
        }
    }

    // For each selected component, perform step's backup, install & apply phase, restore phase if needed, in order.
    for (int iCom = 0, stepsCount = workflow_get_children_count(handle); iCom < selectedComponentsCount; iCom++)
    {
        serializedComponentString = CreateComponentSerializedString(selectedComponentsArray, iCom);

        //
        // For each step (child workflow), invoke backup, install and apply actions.
        // if install or apply fails, invoke restore action.
        //
        for (int i = 0; i < stepsCount; i++)
        {
            if (IsStepsHandlerExtraDebugLogsEnabled())
            {
                Log_Debug(
                    "Perform install action of child step #%d on component #%d.\n#### Component ####\n%s\n###################\n",
                    i,
                    iCom,
                    serializedComponentString);
            }

            // Use a wrapper workflow to hold a stepHandle.
            ADUC_WorkflowData stepWorkflow = {};

            stepHandle = workflow_get_child(handle, i);
            if (stepHandle == nullptr)
            {
                const char* errorFmt = "Cannot process step #%d due to missing (child) workflow data.";
                Log_Error(errorFmt, i);
                result.ExtendedResultCode = ADUC_ERC_STEPS_HANDLER_INSTALL_FAILURE_MISSING_CHILD_WORKFLOW;
                workflow_set_result_details(handle, errorFmt, i);
                goto done;
            }
            stepWorkflow.WorkflowHandle = stepHandle;

            // For inline step - set current component info on the workflow.
            if (serializedComponentString != nullptr && workflow_is_inline_step(handle, i))
            {
                if (!workflow_set_selected_components(stepHandle, serializedComponentString))
                {
                    result.ResultCode = ADUC_Result_Failure;
                    result.ExtendedResultCode = ADUC_ERC_STEPS_HANDLER_SET_SELECTED_COMPONENTS_FAILURE;
                    workflow_set_result_details(handle, "Cannot set target component(s) for step #%d", i);
                    goto done;
                }
            }

            ContentHandler* contentHandler = nullptr;
            const char* stepUpdateType = workflow_is_inline_step(handle, i)
                ? workflow_peek_update_manifest_step_handler(handle, i)
                : DEFAULT_REF_STEP_HANDLER;

            Log_Info("Loading handler for child step #%d (handler: '%s')", i, stepUpdateType);

            result = ExtensionManager::LoadUpdateContentHandlerExtension(stepUpdateType, &contentHandler);

            if (IsAducResultCodeFailure(result.ResultCode))
            {
                const char* errorFmt = "Cannot load a handler for step #%d (handler :%s)";
                Log_Error(errorFmt, i, stepUpdateType);
                workflow_set_result(stepHandle, result);
                workflow_set_result_details(handle, errorFmt, i, stepUpdateType == nullptr ? "NULL" : stepUpdateType);
                goto done;
            }

            // If this item is already installed, skip to the next one.
            try
            {
                result = contentHandler->IsInstalled(&stepWorkflow);
            }
            catch (...)
            {
                // Cannot determine whether the step has been applied, so, we'll try to process the step.
                result.ResultCode = ADUC_Result_IsInstalled_NotInstalled;
                result.ExtendedResultCode = 0;
            }

            if (IsAducResultCodeSuccess(result.ResultCode) && result.ResultCode == ADUC_Result_IsInstalled_Installed)
            {
                result.ResultCode = ADUC_Result_Install_Skipped_UpdateAlreadyInstalled;
                result.ExtendedResultCode = 0;
                workflow_set_result(stepHandle, result);
                workflow_set_result_details(handle, workflow_peek_result_details(stepHandle));
                // Skipping 'backup', 'install' and 'apply'.
                goto instanceDone;
            }

            //
            // Perform 'backup' action before install.
            //
            try
            {
                result = contentHandler->Backup(&stepWorkflow);
            }
            catch (...)
            {
                result.ResultCode = ADUC_Result_Failure;
                result.ExtendedResultCode = ADUC_ERC_STEPS_HANDLER_INSTALL_UNKNOWN_EXCEPTION_BACKUP_CHILD_STEP;
                goto done;
            }
            if (IsAducResultCodeFailure(result.ResultCode))
            {
                // Propagate item's resultDetails to parent.
                workflow_set_result_details(handle, workflow_peek_result_details(stepHandle));
                goto done;
            }

            //
            // Perform 'install' action.
            //
            try
            {
                result = contentHandler->Install(&stepWorkflow);
            }
            catch (...)
            {
                Log_Error("The handler throws an exception inside Install().");
                result.ResultCode = ADUC_Result_Failure;
                result.ExtendedResultCode = ADUC_ERC_STEPS_HANDLER_INSTALL_UNKNOWN_EXCEPTION_INSTALL_CHILD_STEP;
                goto done;
            }

            // If the workflow interruption is required as part of the Install action,
            // we must propagate that request to the wrapping workflow.

            if (workflow_is_immediate_reboot_requested(stepHandle)
                || workflow_is_immediate_agent_restart_requested(stepHandle))
            {
                // Skip remaining tasks for this instance.
                // And then skip remaining instance(s) if requested.
                goto instanceDone;
            }

            // If any step reported that the update is already installed on the
            // selected component, we will skip the 'apply' phase, and skip all
            // remaining step(s).
            switch (result.ResultCode)
            {
            case ADUC_Result_Install_Skipped_UpdateAlreadyInstalled:
            case ADUC_Result_Install_Skipped_NoMatchingComponents:
                goto instanceDone;
            }

            // If Install task failed, try to restore (best effort).
            // The restore result is discarded, since install result is more important to customer.
            if (IsAducResultCodeFailure(result.ResultCode))
            {
                // Propagate item's resultDetails to parent.
                workflow_set_result_details(handle, workflow_peek_result_details(stepHandle));

                // When install fails, invoke Restore action
                try
                {
                    // Try to restore from the install failure, but it shouldn't impact the result code.
                    // To know the restore result on each step, the corresponding Update Handler will need to
                    // implement proper logging and send it up through Diagnostics service.
                    contentHandler->Restore(&stepWorkflow);
                }
                catch (...)
                {
                    Log_Warn("Unexpected error happened during restore action.");
                }
                goto done;
            }

            //
            // Perform 'apply' action.
            //
            try
            {
                result = contentHandler->Apply(&stepWorkflow);
                Log_Debug("Step's apply() return r:0x%x rc:0x%x", result.ResultCode, result.ExtendedResultCode);
            }
            catch (...)
            {
                Log_Error("The handler throws an exception inside Apply().");
                result.ResultCode = ADUC_Result_Failure;
                result.ExtendedResultCode = ADUC_ERC_STEPS_HANDLER_INSTALL_UNKNOWN_EXCEPTION_APPLY_CHILD_STEP;
                goto done;
            }

            if (IsAducResultCodeFailure(result.ResultCode))
            {
                // Propagate item's resultDetails to parent.
                workflow_set_result_details(handle, workflow_peek_result_details(stepHandle));

                // when apply fails, invoke restore action
                try
                {
                    Log_Info("Failed to install or apply. Try to restore now...");
                    // Try to restore from the apply failure, but it shouldn't impact the result code.
                    // To know the restore result on each step, the corresponding Update Handler will need to
                    // implement proper logging and send it up through Diagnostics service.
                    contentHandler->Restore(&stepWorkflow);
                }
                catch (...)
                {
                    Log_Warn("Unexpected error happened during restore action.");
                    goto done;
                }
            }

        instanceDone:
            // If the workflow interruption is required as part of the Install action,
            // we must propagate that request to the wrapping workflow.

            if (workflow_is_immediate_reboot_requested(stepHandle))
            {
                workflow_request_immediate_reboot(handle);
                // We must skip the remaining instance(s).
                goto done;
            }

            if (workflow_is_immediate_agent_restart_requested(stepHandle))
            {
                // We must skip the remaining instance(s).
                workflow_request_immediate_agent_restart(handle);
                goto done;
            }

            if (workflow_is_reboot_requested(stepHandle))
            {
                // Continue with the remaining instance(s).
                workflow_request_reboot(handle);
                break;
            }

            if (workflow_is_agent_restart_requested(stepHandle))
            {
                // Continue with the remaining instance(s).
                workflow_request_agent_restart(handle);
                break;
            }

            workflow_set_result(stepHandle, result);
            stepHandle = nullptr;

            if (IsAducResultCodeFailure(result.ResultCode))
            {
                goto componentDone;
            }
        } // steps

    componentDone:
        json_free_serialized_string(serializedComponentString);
        serializedComponentString = nullptr;

        if (IsAducResultCodeFailure(result.ResultCode))
        {
            goto done;
        }
    }

    if (workflow_is_cancel_requested(workflowData->WorkflowHandle))
    {
        result.ResultCode = ADUC_Result_Failure_Cancelled;
        result.ExtendedResultCode = 0;
    }
    else
    {
        result.ResultCode = ADUC_Result_Install_Success;
        result.ExtendedResultCode = 0;
    }

done:

    // NOTE: Do not free child workflow here, so that it can be reused in the next phase.
    // Only free child handle when the workflow is done.
    //
    // Alternatively, we can persist child workflow state, to free up some memory, and
    // load the state when needed in the next phase

    workflow_set_result(handle, result);

    if (IsAducResultCodeSuccess(result.ResultCode))
    {
        workflow_set_state(handle, ADUCITF_State_InstallSucceeded);
    }
    else
    {
        workflow_set_state(handle, ADUCITF_State_Failed);
    }

    json_free_serialized_string(serializedComponentString);
    workflow_free_string(workFolder);

    Log_Debug("Steps_Handler Install end (level %d).", workflowLevel);
    return result;
}

/**
 * @brief Performs 'Install' phase.
 * All files required for installation must be downloaded in to sandbox.
 * During this phase, we will not re-download any file.
 * If file(s) missing, install will be aborted.
 *
 * @return ADUC_Result The install result.
 */
ADUC_Result StepsHandlerImpl::Install(const tagADUC_WorkflowData* workflowData)
{
    return StepsHandler_Install(workflowData);
}

/**
 * @brief This function is no-op because 'Apply' action for every step
 * were invoked inside the 'StepsHandler::Install' function.
 * @return ADUC_Result The result (ADUC_Result_Apply_Success)
 */
static ADUC_Result StepsHandler_Apply(const tagADUC_WorkflowData* workflowData)
{
    ADUC_Result result;

    if (workflow_is_cancel_requested(workflowData->WorkflowHandle))
    {
<<<<<<< HEAD
        result.ResultCode = ADUC_Result_Failure_Cancelled;
        result.ExtendedResultCode = 0;
        return result;
=======
        return { .ResultCode = ADUC_Result_Failure_Cancelled, .ExtendedResultCode = 0 };
>>>>>>> 362c5649
    }

    // Since the child-step's Install and Apply tasks have already been processed in 'StepsHandler_Install' function,
    // the Apply task for this workflow is no-op.
    Log_Debug("Apply task at level %d is no-op.", workflow_get_level(workflowData->WorkflowHandle));

    result.ResultCode = ADUC_Result_Apply_Success;
    result.ExtendedResultCode = 0;
    return result;
}

/**
 * @brief Perform 'Apply' action.
 * @return ADUC_Result The result (always success)
 */
ADUC_Result StepsHandlerImpl::Apply(const tagADUC_WorkflowData* workflowData)
{
    return StepsHandler_Apply(workflowData);
}

/**
 * @brief Perform 'cancel' action.
 *
 *    When cancel requested, we will set every step's workflow handle 'WORKFLOW_PROPERTY_FIELD_CANCEL_REQUESTED' property
 *  to 'true', if the step is not 'installed'.
 *
 *    Each step's handler responsible for checking the 'WORKFLOW_PROPERTY_FIELD_CANCEL_REQUESTED' before performing
 *  an update action (e.g., download, install, apply) and try to cancel its workflow accordingly.
 *
 *    A step handler implementors can decide to implement 'cancel' operation as they see fit. This may include restoring
 *  a device to its original state before applying the step (if the step handler support backup and restore operations).
 *
 *    For a step that successfully canceled, the final workflow handle result should be set to 'ADUC_Result_Failure_Cancelled'
 *
 * @param workflowData A workflow to cancel.
 *
 * @return ADUC_Result A cancellation request result. Returns 'ADUC_Result_Cancel_Success' if the step's and all child-step's workflow handle
 *  'WORKFLOW_PROPERTY_FIELD_CANCEL_REQUESTED' are successfully set to true.  Otherwise, return 'ADUC_Result_Cancel_UnableToCancel'
 */
static ADUC_Result StepsHandler_Cancel(const tagADUC_WorkflowData* workflowData)
{
    ADUC_Result result;
    result.ResultCode = ADUC_Result_Cancel_Success;
    result.ExtendedResultCode = 0;
    ADUC_WorkflowHandle handle = workflowData->WorkflowHandle;

    int workflowLevel = workflow_get_level(handle);
    int workflowStep = workflow_get_step_index(handle);

    Log_Info(
        "Requesting cancel operation (workflow id '%s', level %d, step %d).",
        workflow_peek_id(handle),
        workflowLevel,
        workflowStep);
    if (!workflow_request_cancel(handle))
    {
        Log_Error(
            "Cancellation request failed. (workflow id '%s', level %d, step %d)",
            workflow_peek_id(handle),
            workflowLevel,
            workflowStep);
        result.ResultCode = ADUC_Result_Cancel_UnableToCancel;
    }

    return result;
}

/**
 * @brief Perform 'Cancel' action.
 */
ADUC_Result StepsHandlerImpl::Cancel(const tagADUC_WorkflowData* workflowData)
{
    return StepsHandler_Cancel(workflowData);
}

/**
 * @brief Determines whether every child-step has met its installed criteria.
 *        The installed criteria information of each step is defined by the implementor of each step's handler type.
 *
 *        For example, 'microsoft/apt:1' handler type requires that the update creator specify the 'installedCriteria' value in the
 *        step's 'handlerProperties'. The APTHandler uses this 'installedCriteria' string to determine the step's 'IsInstalled' state.
 *
 *        Another example, 'microsoft/swupdate:1' handler type requires that the update creator specify the 'installedCriteria' value in the
 *        step's 'handlerProperties'. The step's is 'installed' if the 'installedCriteria' string matches the content of
 *        the ADU_VERSION file on the device.
 *
 *        Other update types may or may not require additional data if the 'IsInstalled' state can be inferred by the data, files, or software on the device.
 *
 *   Algorithm:
 *        - Iterate through child steps collection and call IsInstalled() on each step's handler to determine the step's 'IsInstalled' state.
 *            - For a step that has already been 'Installed', ensure that the step's WorkflowData cached-result is set accordingly.
 *        - If one or more steps is not 'Installed', return ADUC_Result_IsInstalled_NotInstalled
 *        - If all steps are 'Installed', return ADUC_Result_IsInstalled_Installed
 *        - If an error occurs, return ADUC_Result_Failure with the appropriate extended result code.
 *
 * @param workflowData The WorkflowData object that contains information and state of the workflow.
 *
 * @return ADUC_Result The ADUC_Result that indicates the overall 'IsInstalled' state.
 */
static ADUC_Result StepsHandler_IsInstalled(const tagADUC_WorkflowData* workflowData)
{
    ADUC_Result result{ ADUC_Result_Failure };

    ADUC_WorkflowHandle handle = workflowData->WorkflowHandle;
    ADUC_WorkflowHandle stepHandle = nullptr;

    char* workFolder = workflow_get_workfolder(handle);
    JSON_Array* selectedComponentsArray = nullptr;
    int workflowLevel = workflow_get_level(handle);
    int workflowStep = workflow_get_step_index(handle);
    int selectedComponentsCount = 0;
    char* serializedComponentString = nullptr;
    bool isComponentsEnumeratorRegistered = ExtensionManager::IsComponentsEnumeratorRegistered();

    Log_Debug("Evaluating is-installed state of the workflow (level %d, step %d).", workflowLevel, workflowStep);

    int createResult = ADUC_SystemUtils_MkSandboxDirRecursive(workFolder);
    if (createResult != 0)
    {
        Log_Error("Unable to create folder %s, error %d", workFolder, createResult);
        result = { ADUC_Result_Failure, ADUC_ERC_STEPS_HANDLER_CREATE_SANDBOX_FAILURE };
        goto done;
    }

    result = PrepareStepsWorkflowDataObject(handle);
    if (IsAducResultCodeFailure(result.ResultCode))
    {
        workflow_set_result_details(handle, "Invalid steps workflow collection");
        goto done;
    }

    if (workflowLevel == 0 || !isComponentsEnumeratorRegistered)
    {
        // To top-level step, or if component enumerator is not registered, we will assume that this reference update is
        // interned for the host device and will set selectedComponentCount to 1 to iterate through
        // every step once.
        selectedComponentsCount = 1;
    }
    else
    {
        // This is a reference step (workflowLevel == 1), this intended for one or more components.
        result = GetSelectedComponentsArray(handle, &selectedComponentsArray);
        if (IsAducResultCodeFailure(result.ResultCode))
        {
            const char* fmt = "Missing selected components. workflow level %d, step %d";
            Log_Error(fmt, workflowLevel, workflowStep);
            workflow_set_result_details(handle, fmt, workflowLevel, workflowStep);
            goto done;
        }

        selectedComponentsCount = static_cast<int>(json_array_get_count(selectedComponentsArray));

        if (selectedComponentsCount == 0)
        {
            // If there's no matching component, we will consider this step 'optional' and this
            // step is no-op. Returning 'installed' to skip this step.
            const char* msg = "Optional step (no matching components)";
            Log_Debug(msg);
            result = { ADUC_Result_IsInstalled_Installed };

            // This is a good opportunity to set the workflow state to indicates that
            // the current component is 'optional'.
            // We do this by setting workflow result code to ADUC_Result_Download_Skipped_NoMatchingComponents.
            ADUC_Result currentResult = workflow_get_result(handle);
            if (IsAducResultCodeFailure(currentResult.ResultCode))
            {
                ADUC_Result newResult = { ADUC_Result_Download_Skipped_NoMatchingComponents };
                workflow_set_result(handle, newResult);
                workflow_set_result_details(handle, msg);
            }

            goto done;
        }
    }

    // For each selected component, check whether the update has been installed.
    for (int iCom = 0, stepsCount = workflow_get_children_count(handle); iCom < selectedComponentsCount; iCom++)
    {
        serializedComponentString = CreateComponentSerializedString(selectedComponentsArray, iCom);

        // For each step (child workflow), invoke IsInstalled().
        for (int i = 0; i < stepsCount; i++)
        {
            if (IsStepsHandlerExtraDebugLogsEnabled())
            {
                Log_Debug(
                    "Evaluating child step #%d on component #%d.\n#### Component ####\n%s\n###################\n",
                    i,
                    iCom,
                    serializedComponentString);
            }

            // Use a wrapper workflow to hold a stepHandle.
            ADUC_WorkflowData stepWorkflow = {};

            stepHandle = workflow_get_child(handle, i);
            if (stepHandle == nullptr)
            {
                const char* errorFmt = "Cannot process child step #%d due to missing (child) workflow data.";
                Log_Error(errorFmt, i);
                result.ExtendedResultCode = ADUC_ERC_STEPS_HANDLER_ISINSTALLED_FAILURE_MISSING_CHILD_WORKFLOW;
                workflow_set_result_details(handle, errorFmt, i);
                goto done;
            }
            stepWorkflow.WorkflowHandle = stepHandle;

            // For inline step - set current component info on the workflow.
            if (serializedComponentString != nullptr && workflow_is_inline_step(handle, i))
            {
                if (!workflow_set_selected_components(stepHandle, serializedComponentString))
                {
                    result.ResultCode = ADUC_Result_Failure;
                    result.ExtendedResultCode = ADUC_ERC_STEPS_HANDLER_SET_SELECTED_COMPONENTS_FAILURE;
                    workflow_set_result_details(handle, "Cannot set target component(s) for child step #%d", i);
                    goto done;
                }
            }

            ContentHandler* contentHandler = nullptr;
            const char* stepUpdateType = workflow_is_inline_step(handle, i)
                ? workflow_peek_update_manifest_step_handler(handle, i)
                : DEFAULT_REF_STEP_HANDLER;

            Log_Debug("Loading handler for child step #%d (handler: '%s')", i, stepUpdateType);

            result = ExtensionManager::LoadUpdateContentHandlerExtension(stepUpdateType, &contentHandler);

            if (IsAducResultCodeFailure(result.ResultCode))
            {
                const char* errorFmt = "Cannot load a handler for child step #%d (handler :%s)";
                Log_Error(errorFmt, i, stepUpdateType);
                workflow_set_result_details(handle, errorFmt, i, stepUpdateType == nullptr ? "NULL" : stepUpdateType);
                goto done;
            }

            // If this step is already installed, skip to the next one.
            try
            {
                result = contentHandler->IsInstalled(&stepWorkflow);

                // If step is already installed, we should make sure that the current step's result is set correctly.
                if (result.ResultCode == ADUC_Result_IsInstalled_Installed)
                {
                    // Note: the step's workflow result will be reported to the IoT Hub when the workflow is finished.
                    // If the step is 'Installed', its workflow result should not be 'Failure'.
                    // We're setting the result code to ADUC_Result_Install_Skipped_UpdateAlreadyInstalled here
                    // to avoid potential confusion when customer viewing the twin data.
                    ADUC_Result stepWorkflowResult = workflow_get_result(stepWorkflow.WorkflowHandle);
                    if (stepWorkflowResult.ResultCode == ADUC_Result_Failure
                        || stepWorkflowResult.ResultCode == ADUC_Result_Failure_Cancelled)
                    {
                        ADUC_Result stepResultCode;
                        stepResultCode.ResultCode = ADUC_Result_Install_Skipped_UpdateAlreadyInstalled;
                        stepResultCode.ExtendedResultCode = 0;

                        workflow_set_result(stepWorkflow.WorkflowHandle, stepResultCode);
                    }
                }
            }
            catch (...)
            {
                // Cannot determine whether the step is installed, so, let's assume that it's not install.
                result.ResultCode = ADUC_Result_IsInstalled_NotInstalled;
                result.ExtendedResultCode = 0;
            }

            if (IsAducResultCodeFailure(result.ResultCode)
                || result.ResultCode == ADUC_Result_IsInstalled_NotInstalled)
            {
                Log_Info(
                    "Workflow lvl %d, step #%d, child step #%d, component #%d is not installed.",
                    workflowLevel,
                    workflowStep,
                    i,
                    iCom);
                // We can stop here if we found one component that not installed.
                goto done;
            }

        } // steps
    } // components

    result.ResultCode = ADUC_Result_IsInstalled_Installed;
    result.ExtendedResultCode = 0;

    {
        // This is a good opportunity to set the workflow state to indicates that
        // the current component is up-to-date with its goal state.
        // We do this by setting workflow result code to ADUC_Result_Apply_Success.
        ADUC_Result currentResult = workflow_get_result(handle);
        if (IsAducResultCodeFailure(currentResult.ResultCode))
        {
            ADUC_Result newResult;
            newResult.ResultCode = ADUC_Result_Apply_Success;
            newResult.ExtendedResultCode = 0;
            workflow_set_result(handle, newResult);
        }
    }

done:

    json_free_serialized_string(serializedComponentString);
    workflow_free_string(workFolder);

    Log_Debug("Workflow lvl %d step #%d is-installed state %d", workflowLevel, workflowStep, result.ResultCode);

    return result;
}

/**
 * @brief Checks if the installed content matches the installed criteria.
 *
 * @param installedCriteria The installed criteria string. e.g. The firmware version or APT id.
 *  installedCriteria has already been checked to be non-empty before this call.
 *
 * @return ADUC_Result
 */
ADUC_Result StepsHandlerImpl::IsInstalled(const tagADUC_WorkflowData* workflowData)
{
    return StepsHandler_IsInstalled(workflowData);
}

/**
 * @brief Perform 'Backup' action.
 * @return ADUC_Result The result (always success)
 */
static ADUC_Result StepsHandler_Backup(const tagADUC_WorkflowData* workflowData)
{
    if (workflow_is_cancel_requested(workflowData->WorkflowHandle))
    {
        ADUC_Result result;
        result.ResultCode = ADUC_Result_Failure_Cancelled;
        result.ExtendedResultCode = 0;
        return result;
    }

    // Steps_Handler 'backup' is returning success to proceed with the workflow here, and the actual backup happens during each step.
    Log_Debug("Backup task at level %d is no-op.", workflow_get_level(workflowData->WorkflowHandle));

    ADUC_Result result{ ADUC_Result_Backup_Success };
    return result;
}

/**
 * @brief Perform 'Backup' action.
 * @return ADUC_Result The result (always success)
 */
ADUC_Result StepsHandlerImpl::Backup(const tagADUC_WorkflowData* workflowData)
{
    return StepsHandler_Backup(workflowData);
}

/**
 * @brief Perform 'Restore' action.
 * @return ADUC_Result The result (always success)
 */
static ADUC_Result StepsHandler_Restore(const tagADUC_WorkflowData* workflowData)
{
    // Steps_Handler 'restore' is returning success to proceed with the workflow here, and the actual restore happens during each step.
    Log_Debug("Restore task at level %d is no-op.", workflow_get_level(workflowData->WorkflowHandle));

    ADUC_Result result{ ADUC_Result_Restore_Success };

    return result;
}

/**
 * @brief Perform 'Restore' action.
 * @return ADUC_Result The result (always success)
 */
ADUC_Result StepsHandlerImpl::Restore(const tagADUC_WorkflowData* workflowData)
{
    return StepsHandler_Restore(workflowData);
}<|MERGE_RESOLUTION|>--- conflicted
+++ resolved
@@ -20,15 +20,10 @@
 
 #include <azure_c_shared_utility/crt_abstractions.h> // mallocAndStrcpy
 #include <azure_c_shared_utility/strings.h> // STRING_*
+                                            //
 #include <parson.h>
 #include <sstream>
 #include <string>
-<<<<<<< HEAD
-=======
-
-// Note: this requires ${CMAKE_DL_LIBS}
-#include <dlfcn.h>
->>>>>>> 362c5649
 
 using ADUC::StringUtils::cstr_wrapper;
 
@@ -167,11 +162,7 @@
 
                 std::stringstream childManifestFile;
                 childManifestFile << workFolder << "/" << entity.TargetFilename;
-<<<<<<< HEAD
-
                 ADUC_FileEntity_Uninit(&entity);
-=======
->>>>>>> 362c5649
 
                 // For 'microsoft/steps:1' implementation, abort download task as soon as an error occurs.
                 if (IsAducResultCodeFailure(result.ResultCode))
@@ -267,10 +258,7 @@
 
 done:
     workflow_free_string(workFolder);
-<<<<<<< HEAD
-=======
     ADUC_FileEntity_Uninit(entity);
->>>>>>> 362c5649
 
     if (IsAducResultCodeFailure(result.ResultCode))
     {
@@ -1163,13 +1151,9 @@
 
     if (workflow_is_cancel_requested(workflowData->WorkflowHandle))
     {
-<<<<<<< HEAD
         result.ResultCode = ADUC_Result_Failure_Cancelled;
         result.ExtendedResultCode = 0;
         return result;
-=======
-        return { .ResultCode = ADUC_Result_Failure_Cancelled, .ExtendedResultCode = 0 };
->>>>>>> 362c5649
     }
 
     // Since the child-step's Install and Apply tasks have already been processed in 'StepsHandler_Install' function,
