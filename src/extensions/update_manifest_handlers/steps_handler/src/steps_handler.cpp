--- conflicted
+++ resolved
@@ -23,12 +23,6 @@
 #include <parson.h>
 #include <sstream>
 #include <string>
-<<<<<<< HEAD
-
-// Note: this requires ${CMAKE_DL_LIBS}
-// #include <dlfcn.h>
-=======
->>>>>>> 6353293a
 
 using ADUC::StringUtils::cstr_wrapper;
 
