--- conflicted
+++ resolved
@@ -47,12 +47,8 @@
 #
 # Turn -fPIC on, in order to use this library in another shared library.
 #
-<<<<<<< HEAD
 set_property (TARGET ${target_name} PROPERTY POSITION_INDEPENDENT_CODE ON)
-=======
-set_property (TARGET ${PROJECT_NAME} PROPERTY POSITION_INDEPENDENT_CODE ON)
 
 if (ADUC_BUILD_UNIT_TESTS)
     add_subdirectory (tests)
-endif ()
->>>>>>> 362c5649
+endif ()