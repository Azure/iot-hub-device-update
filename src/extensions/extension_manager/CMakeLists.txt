--- conflicted
+++ resolved
@@ -32,10 +32,6 @@
            aduc::contract_utils
     PRIVATE aduc::c_utils
             aduc::config_utils
-<<<<<<< HEAD
-            aduc::contract_utils
-=======
->>>>>>> 362c5649
             aduc::download_handler_factory
             aduc::download_handler_plugin
             aduc::exception_utils
