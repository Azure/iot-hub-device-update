--- conflicted
+++ resolved
@@ -11,10 +11,7 @@
 #include <aduc/c_utils.h>
 #include <aduc/calloc_wrapper.hpp> // ADUC::StringUtils::cstr_wrapper
 #include <aduc/component_enumerator_extension.hpp>
-<<<<<<< HEAD
-=======
 #include <aduc/config_utils.h>
->>>>>>> 362c5649
 #include <aduc/content_downloader_extension.hpp>
 #include <aduc/content_handler.hpp>
 #include <aduc/contract_utils.h>
@@ -149,11 +146,7 @@
 
     if (*libHandle == nullptr)
     {
-<<<<<<< HEAD
         Log_Error("Cannot load handler file %s. %s.", entity.TargetFilename, ADUCPAL_dlerror());
-=======
-        Log_Error("Cannot load handler file %s. %s.", entity.TargetFilename, dlerror());
->>>>>>> 362c5649
         result.ExtendedResultCode = ADUC_ERC_EXTENSION_CREATE_FAILURE_LOAD(facilityCode, componentCode);
         goto done;
     }
@@ -833,7 +826,7 @@
 DownloadProc ExtensionManager::DefaultDownloadProcResolver(void* lib)
 {
     // NOLINTNEXTLINE(cppcoreguidelines-pro-type-reinterpret-cast)
-    return reinterpret_cast<DownloadProc>(dlsym(lib, CONTENT_DOWNLOADER__Download__EXPORT_SYMBOL));
+    return reinterpret_cast<DownloadProc>(ADUCPAL_dlsym(lib, CONTENT_DOWNLOADER__Download__EXPORT_SYMBOL));
 }
 
 ADUC_Result ExtensionManager::Download(
@@ -875,12 +868,7 @@
         goto done;
     }
 
-<<<<<<< HEAD
-    // NOLINTNEXTLINE(cppcoreguidelines-pro-type-reinterpret-cast)
-    downloadProc = reinterpret_cast<DownloadProc>(ADUCPAL_dlsym(lib, CONTENT_DOWNLOADER__Download__EXPORT_SYMBOL));
-=======
     downloadProc = downloadProcResolver(lib);
->>>>>>> 362c5649
     if (downloadProc == nullptr)
     {
         result = { /* .ResultCode = */ ADUC_Result_Failure,
@@ -933,12 +921,8 @@
         goto done;
     }
 
-<<<<<<< HEAD
     result.ResultCode = ADUC_Result_Failure;
     result.ExtendedResultCode = 0;
-=======
-    result = { .ResultCode = ADUC_Result_Failure, .ExtendedResultCode = 0 };
->>>>>>> 362c5649
 
     // First, attempt to produce the update using download handler if
     // download handler exists in the entity (metadata).
