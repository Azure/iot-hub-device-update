cmake_minimum_required (VERSION 3.5)

set (target_name microsoft_swupdate_1)

set (SOURCE_ALL src/swupdate_handler.cpp)

add_library (${target_name} MODULE ${SOURCE_ALL})

add_library (aduc::${target_name} ALIAS ${target_name})

target_include_directories (
    ${target_name}
    PUBLIC inc
    PRIVATE ${PROJECT_SOURCE_DIR}/inc
            ${ADUC_TYPES_INCLUDES}
            ${ADUC_EXPORT_INCLUDES}
            ${ADU_SHELL_INCLUDES}
            ${ADU_EXTENSION_INCLUDES})

target_link_libraries (
    ${target_name}
    PRIVATE aduc::adu_core_export_helpers
            aduc::c_utils
            aduc::contract_utils
            aduc::extension_manager
            aduc::logging
            aduc::parser_utils
            aduc::process_utils
            aduc::string_utils
            aduc::system_utils
            aduc::workflow_data_utils
            aduc::workflow_utils)

<<<<<<< HEAD
target_link_libraries (${target_name} PRIVATE libaducpal)

target_compile_definitions (${target_name} PRIVATE ADUC_VERSION_FILE="${ADUC_VERSION_FILE}"
                                                   ADUC_LOG_FOLDER="${ADUC_LOG_FOLDER}")
=======
target_compile_definitions (
    ${target_name}
    PRIVATE ADUC_VERSION_FILE="${ADUC_VERSION_FILE}" ADUC_LOG_FOLDER="${ADUC_LOG_FOLDER}"
            ADUSHELL_FILE_PATH="${ADUSHELL_FILE_PATH}")
>>>>>>> 2ef602b6

install (TARGETS ${target_name} LIBRARY DESTINATION ${ADUC_EXTENSIONS_INSTALL_FOLDER})<|MERGE_RESOLUTION|>--- conflicted
+++ resolved
@@ -11,11 +11,8 @@
 target_include_directories (
     ${target_name}
     PUBLIC inc
-    PRIVATE ${PROJECT_SOURCE_DIR}/inc
-            ${ADUC_TYPES_INCLUDES}
-            ${ADUC_EXPORT_INCLUDES}
-            ${ADU_SHELL_INCLUDES}
-            ${ADU_EXTENSION_INCLUDES})
+    PRIVATE ${PROJECT_SOURCE_DIR}/inc ${ADUC_TYPES_INCLUDES} ${ADUC_EXPORT_INCLUDES}
+            ${ADU_SHELL_INCLUDES} ${ADU_EXTENSION_INCLUDES})
 
 target_link_libraries (
     ${target_name}
@@ -31,16 +28,11 @@
             aduc::workflow_data_utils
             aduc::workflow_utils)
 
-<<<<<<< HEAD
 target_link_libraries (${target_name} PRIVATE libaducpal)
 
-target_compile_definitions (${target_name} PRIVATE ADUC_VERSION_FILE="${ADUC_VERSION_FILE}"
-                                                   ADUC_LOG_FOLDER="${ADUC_LOG_FOLDER}")
-=======
 target_compile_definitions (
     ${target_name}
     PRIVATE ADUC_VERSION_FILE="${ADUC_VERSION_FILE}" ADUC_LOG_FOLDER="${ADUC_LOG_FOLDER}"
             ADUSHELL_FILE_PATH="${ADUSHELL_FILE_PATH}")
->>>>>>> 2ef602b6
 
 install (TARGETS ${target_name} LIBRARY DESTINATION ${ADUC_EXTENSIONS_INSTALL_FOLDER})