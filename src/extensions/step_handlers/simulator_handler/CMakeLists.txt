--- conflicted
+++ resolved
@@ -4,10 +4,6 @@
 set (target_name microsoft_simulator_1)
 
 add_library (${target_name} MODULE)
-<<<<<<< HEAD
-
-=======
->>>>>>> f9b180de
 target_sources (${target_name} PRIVATE src/simulator_handler.cpp)
 
 add_library (aduc::${target_name} ALIAS ${target_name})
@@ -28,7 +24,6 @@
                            ADUC_TMP_DIR_PATH="${ADUC_TMP_DIR_PATH}")
 
 target_link_libraries (
-<<<<<<< HEAD
     ${target_name} PRIVATE aduc::agent_workflow aduc::contract_utils aduc::logging
                            aduc::parser_utils aduc::workflow_utils Parson::parson)
 
@@ -37,15 +32,6 @@
 target_link_aziotsharedutil (${target_name} PRIVATE)
 
 target_link_dosdk (${target_name} PRIVATE)
-=======
-    ${target_name}
-    PRIVATE aduc::agent_workflow
-            aduc::contract_utils
-            aduc::logging
-            aduc::parser_utils
-            aduc::workflow_utils
-            Parson::parson)
->>>>>>> f9b180de
 
 install (TARGETS ${target_name} LIBRARY DESTINATION ${ADUC_EXTENSIONS_INSTALL_FOLDER})
 
