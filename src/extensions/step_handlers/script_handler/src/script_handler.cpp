/**
 * @file script_handler.cpp
 * @brief Implementation of ContentHandler API for 'microsoft/script:1' update type.
 *
 * @copyright Copyright (c) Microsoft Corporation.
 * Licensed under the MIT License.
 */
#include "aduc/extension_manager.hpp"
#include "aduc/logging.h"
#include "aduc/parser_utils.h" // ADUC_FileEntity_Uninit
#include "aduc/process_utils.hpp" // ADUC_LaunchChildProcess
#include "aduc/script_handler.hpp"
#include "aduc/string_c_utils.h" // IsNullOrEmpty
#include "aduc/string_utils.hpp" // ADUC::StringUtils::Split
#include "aduc/system_utils.h" // ADUC_SystemUtils_MkSandboxDirRecursive
#include "aduc/types/adu_core.h" // ADUC_Result_*
#include "aduc/workflow_data_utils.h" // ADUC_WorkflowData_GetWorkFolder
#include "aduc/workflow_utils.h" // workflow_*
#include "adushell_const.hpp"
#include <sstream>
#include <string>
#include <sys/stat.h>
#include <vector>

#define HANDLER_PROPERTIES_SCRIPT_FILENAME "scriptFileName"

namespace adushconst = Adu::Shell::Const;

EXTERN_C_BEGIN

/////////////////////////////////////////////////////////////////////////////
// BEGIN Shared Library Export Functions
//
// These are the function symbols that the device update agent will
// lookup and call.
//

/**
 * @brief Instantiates an Update Content Handler for 'microsoft/script:1' update type.
 * @return ContentHandler* The created instance.
 */
ContentHandler* CreateUpdateContentHandlerExtension(ADUC_LOG_SEVERITY logLevel)
{
    ADUC_Logging_Init(logLevel, "script-handler");
    Log_Info("Instantiating an Update Content Handler for 'microsoft/script:1' update type.");
    try
    {
        return ScriptHandlerImpl::CreateContentHandler();
    }
    catch (const std::exception& e)
    {
        Log_Error("Unhandled std exception: %s", e.what());
    }
    catch (...)
    {
        Log_Error("Unhandled exception");
    }

    return nullptr;
}

/**
 * @brief Gets the extension contract info.
 *
 * @param[out] contractInfo The extension contract info.
 * @return ADUC_Result The result.
 */
ADUC_Result GetContractInfo(ADUC_ExtensionContractInfo* contractInfo)
{
    contractInfo->majorVer = ADUC_V1_CONTRACT_MAJOR_VER;
    contractInfo->minorVer = ADUC_V1_CONTRACT_MINOR_VER;
    return ADUC_Result{ ADUC_GeneralResult_Success, 0 };
}

//
// END Shared Library Export Functions
/////////////////////////////////////////////////////////////////////////////

EXTERN_C_END

// Forward declarations.
static ADUC_Result CancelApply(const char* logFolder);

/**
 * @brief Check whether to show additional debug logs.
 *
 * @return true if DU_AGENT_ENABLE_SCRIPT_HANDLER_EXTRA_DEBUG_LOGS is set
 */
static bool IsExtraDebugLogEnabled()
{
    return (!IsNullOrEmpty(getenv("DU_AGENT_ENABLE_SCRIPT_HANDLER_EXTRA_DEBUG_LOGS")));
}

/**
 * @brief Creates a new ScriptHandlerImpl object and casts to a ContentHandler.
 * Note that there is no way to create a ScriptHandlerImpl directly.
 *
 * @return ContentHandler* ScriptHandlerImpl object as a ContentHandler.
 */
ContentHandler* ScriptHandlerImpl::CreateContentHandler()
{
    return new ScriptHandlerImpl();
}

static ADUC_Result Script_Handler_DownloadPrimaryScriptFile(ADUC_WorkflowHandle handle)
{
    ADUC_Result result = { ADUC_Result_Failure };
    const char* workflowId = nullptr;
    char* workFolder = nullptr;
    ADUC_FileEntity entity;
    memset(&entity, 0, sizeof(entity));
    int fileCount = workflow_get_update_files_count(handle);
    int createResult = 0;

    // Download the main script file.
    const char* scriptFileName =
        workflow_peek_update_manifest_handler_properties_string(handle, HANDLER_PROPERTIES_SCRIPT_FILENAME);
    if (IsNullOrEmpty(scriptFileName))
    {
        result.ResultCode = ADUC_Result_Failure;
        result.ExtendedResultCode = ADUC_ERC_SCRIPT_HANDLER_MISSING_SCRIPTFILENAME_PROPERTY;
        goto done;
    }

    if (fileCount <= 0)
    {
        result.ExtendedResultCode = ADUC_ERC_SCRIPT_HANDLER_DOWNLOAD_FAILURE_INVALID_FILE_COUNT;
        goto done;
    }

    if (!workflow_get_update_file_by_name(handle, scriptFileName, &entity))
    {
        result.ExtendedResultCode = ADUC_ERC_SCRIPT_HANDLER_DOWNLOAD_FAILURE_GET_PRIMARY_FILE_ENTITY;
        goto done;
    }

    workflowId = workflow_peek_id(handle);
    workFolder = workflow_get_workfolder(handle);

    createResult = ADUC_SystemUtils_MkSandboxDirRecursive(workFolder);
    if (createResult != 0)
    {
        Log_Error("Unable to create folder %s, error %d", workFolder, createResult);
        result = { ADUC_Result_Failure, ADUC_ERC_SCRIPT_HANDLER_CREATE_SANDBOX_FAILURE };
        goto done;
    }

    try
    {
        ExtensionManager_Download_Options downloadOptions = {
            .retryTimeout = DO_RETRY_TIMEOUT_DEFAULT,
        };

        result = ExtensionManager::Download(&entity, handle, &downloadOptions, nullptr);
    }
    catch (...)
    {
        result.ExtendedResultCode = ADUC_ERC_SCRIPT_HANDLER_DOWNLOAD_PRIMARY_FILE_FAILURE_UNKNOWNEXCEPTION;
    }

<<<<<<< HEAD
    if (IsAducResultCodeFailure(result.ResultCode))
    {
        Log_Error("Cannot download the primary script file, error %d", result.ExtendedResultCode);
    }

    workflow_free_file_entity(entity);
    entity = nullptr;

=======
>>>>>>> e283cf1a
done:
    ADUC_FileEntity_Uninit(&entity);
    workflow_free_string(workFolder);
    return result;
}

/**
 * @brief Performs a download task. The first file in FileEntity list must be the main script file,
 * which will be downloaded into the 'Working Folder' for the current 'Workflow' context.
 *
 * This handler will then execute the main script with '--is-installed' argument to determine whether
 * to continue downloading the remaining file(s) in FileEntity list, if any.
 *
 * @return ADUC_Result The result of this download task.
 *
 *     Following are the potential extended result codes:
 *
 *     ADUC_ERC_UPDATE_CONTENT_HANDLER_DOWNLOAD_FAILURE_BADFILECOUNT(201)
 *     ADUC_ERC_UPDATE_CONTENT_HANDLER_DOWNLOAD_FAILURE_UNKNOWNEXCEPTION(202)
 *
 *     ADUC_ERC_CONTENT_DOWNLOADER_*
 */
ADUC_Result ScriptHandlerImpl::Download(const tagADUC_WorkflowData* workflowData)
{
    Log_Info("Script_Handler download task begin.");

    ADUC_WorkflowHandle workflowHandle = workflowData->WorkflowHandle;
    char* installedCriteria = nullptr;
    const char* workflowId = workflow_peek_id(workflowHandle);
    char* workFolder = workflow_get_workfolder(workflowData->WorkflowHandle);
    ADUC_FileEntity fileEntity;
    memset(&fileEntity, 0, sizeof(fileEntity));
    int fileCount = workflow_get_update_files_count(workflowHandle);
    ADUC_Result result = Script_Handler_DownloadPrimaryScriptFile(workflowHandle);

    if (IsAducResultCodeFailure(result.ResultCode))
    {
        goto done;
    }

    // Determine whether to continue downloading the rest.
    installedCriteria = workflow_get_installed_criteria(workflowData->WorkflowHandle);
    result = IsInstalled(workflowData);

    if (result.ResultCode == ADUC_Result_IsInstalled_Installed)
    {
        result = { ADUC_Result_Download_Skipped_UpdateAlreadyInstalled };
        goto done;
    }

    result = { ADUC_Result_Download_Success };

    for (int i = 0; i < fileCount; i++)
    {
        Log_Info("Downloading file #%d", i);

        if (!workflow_get_update_file(workflowHandle, i, &fileEntity))
        {
            result = { .ResultCode = ADUC_Result_Failure,
                       .ExtendedResultCode = ADUC_ERC_SCRIPT_HANDLER_DOWNLOAD_FAILURE_GET_PAYLOAD_FILE_ENTITY };
            goto done;
        }

        try
        {
            ExtensionManager_Download_Options downloadOptions = {
                .retryTimeout = DO_RETRY_TIMEOUT_DEFAULT,
            };

            result = ExtensionManager::Download(&fileEntity, workflowHandle, &downloadOptions, nullptr);
            ADUC_FileEntity_Uninit(&fileEntity);
        }
        catch (...)
        {
            result = { .ResultCode = ADUC_Result_Failure,
                       .ExtendedResultCode = ADUC_ERC_SCRIPT_HANDLER_DOWNLOAD_PAYLOAD_FILE_FAILURE_UNKNOWNEXCEPTION };
        }

        if (IsAducResultCodeFailure(result.ResultCode))
        {
            Log_Error("Cannot download script payload file#%d. (0x%X)", i, result.ExtendedResultCode);
            goto done;
        }
    }

    // Invoke primary script to download additional files, if required.
    result = PerformAction("--action-download", workflowData);

done:
    workflow_free_string(workFolder);
    ADUC_FileEntity_Uninit(&fileEntity);
    workflow_free_string(installedCriteria);
    Log_Info("Script_Handler download task end.");
    return result;
}

/**
 * @brief A helper function that return a script file path, and arguments list.
 *
 * @param workflowHandle An 'Install' phase workflow data containing script information and selected component.
 * @param resultFilePath A full path of the file containing serialized ADUC_Result value returned by the script.
 * @param[out] scriptFilePath A output script file path.
 * @param[out] args An output script arguments list.
 * @return ADUC_Result
 */
ADUC_Result ScriptHandlerImpl::PrepareScriptArguments(
    ADUC_WorkflowHandle workflowHandle,
    std::string resultFilePath,
    std::string workFolder,
    std::string& scriptFilePath,
    std::vector<std::string>& args)
{
    ADUC_Result result = { ADUC_GeneralResult_Failure };
    ADUC_FileEntity* scriptFileEntity = nullptr;

    const char* selectedComponentsJson = nullptr;
    JSON_Value* selectedComponentsValue = nullptr;
    JSON_Object* selectedComponentsObject = nullptr;
    JSON_Array* componentsArray = nullptr;
    int componentCount = 0;
    JSON_Object* component = nullptr;

    std::string fileArgs;
    std::vector<std::string> argumentList;
    std::stringstream filePath;
    const char* scriptFileName = nullptr;

    char* installedCriteria = nullptr;
    const char* arguments = nullptr;
    const char* propNA = "n/a";

    bool success = false;
    if (workflowHandle == nullptr)
    {
        result.ExtendedResultCode = ADUC_ERC_UPDATE_CONTENT_HANDLER_INSTALL_FAILURE_NULL_WORKFLOW;
        goto done;
    }

    installedCriteria = workflow_get_installed_criteria(workflowHandle);

    // Parse components list. If the list is empty, nothing to download.
    selectedComponentsJson = workflow_peek_selected_components(workflowHandle);

    if (!IsNullOrEmpty(selectedComponentsJson))
    {
        selectedComponentsValue = json_parse_string(selectedComponentsJson);
        if (selectedComponentsValue == nullptr)
        {
            result.ExtendedResultCode = ADUC_ERC_UPDATE_CONTENT_HANDLER_INSTALL_FAILURE_MISSING_PRIMARY_COMPONENT;
            goto done;
        }

        selectedComponentsObject = json_value_get_object(selectedComponentsValue);
        componentsArray = json_object_get_array(selectedComponentsObject, "components");
        if (componentsArray == nullptr)
        {
            result.ExtendedResultCode = ADUC_ERC_UPDATE_CONTENT_HANDLER_INSTALL_FAILURE_MISSING_PRIMARY_COMPONENT;
            goto done;
        }

        // Prepare target component info.
        componentCount = json_array_get_count(componentsArray);

        if (componentCount <= 0)
        {
            result.ResultCode = ADUC_Result_Download_Skipped_NoMatchingComponents;
            goto done;
        }

        if (componentCount > 1)
        {
            Log_Error("Expecting only 1 component, but got %d.", componentCount);
            result.ExtendedResultCode = ADUC_ERC_SCRIPT_HANDLER_TOO_MANY_COMPONENTS;
        }

        component = json_array_get_object(componentsArray, 0);
        if (component == nullptr)
        {
            result.ExtendedResultCode = ADUC_ERC_SCRIPT_HANDLER_INVALID_COMPONENTS_DATA;
            goto done;
        }
    }

    // Prepare script file info.
    scriptFileName = workflow_peek_update_manifest_handler_properties_string(workflowHandle, "scriptFileName");
    if (IsNullOrEmpty(scriptFileName))
    {
        result.ExtendedResultCode = ADUC_ERC_SCRIPT_HANDLER_MISSING_SCRIPTFILENAME_PROPERTY;
        workflow_set_result_details(workflowHandle, "Missing 'handlerProperties.scriptFileName' property");
        goto done;
    }

    filePath << workFolder.c_str() << "/" << scriptFileName;
    scriptFilePath = filePath.str();

    //
    // Prepare script arguments.
    //

    // Add customer specified arguments first.
    arguments = workflow_peek_update_manifest_handler_properties_string(workflowHandle, "arguments");
    if (arguments == nullptr)
    {
        Log_Info("Script workflow doesn't contain 'arguments' property. This is unusual, but not an error... ");
        arguments = "";
    }
    fileArgs = arguments;

    Log_Info("Parsing script arguments: %s", arguments);
    argumentList = ADUC::StringUtils::Split(fileArgs, ' ');
    for (int i = 0; i < argumentList.size(); i++)
    {
        const std::string argument = argumentList[i];
        if (!argument.empty())
        {
            if (argument == "--component-id-val")
            {
                const char* val = json_object_get_string(component, "id");
                if (val != nullptr)
                {
                    args.emplace_back(val);
                }
                else
                {
                    args.emplace_back(propNA);
                }
            }
            else if (argument == "--component-name-val")
            {
                const char* val = json_object_get_string(component, "name");
                if (val != nullptr)
                {
                    args.emplace_back(val);
                }
                else
                {
                    args.emplace_back(propNA);
                }
            }
            else if (argument == "--component-manufacturer-val")
            {
                const char* val = json_object_get_string(component, "manufacturer");
                if (val != nullptr)
                {
                    args.emplace_back(val);
                }
                else
                {
                    args.emplace_back(propNA);
                }
            }
            else if (argument == "--component-model-val")
            {
                const char* val = json_object_get_string(component, "model");
                if (val != nullptr)
                {
                    args.emplace_back(val);
                }
                else
                {
                    args.emplace_back(propNA);
                }
            }
            else if (argument == "--component-version-val")
            {
                const char* val = json_object_get_string(component, "version");
                if (val != nullptr)
                {
                    args.emplace_back(val);
                }
                else
                {
                    args.emplace_back(propNA);
                }
            }
            else if (argument == "--component-group-val")
            {
                const char* val = json_object_get_string(component, "group");
                if (val != nullptr)
                {
                    args.emplace_back(val);
                }
                else
                {
                    args.emplace_back(propNA);
                }
            }
            else if (argument == "--component-prop-val")
            {
                if (i < argumentList.size() - 1)
                {
                    std::string propertyPath = "properties.";
                    propertyPath += argumentList[i + 1];
                    const char* val = json_object_dotget_string(component, propertyPath.c_str());
                    if (val != nullptr)
                    {
                        args.emplace_back(val);
                    }
                    else
                    {
                        args.emplace_back(propNA);
                    }
                    i++;
                }
                else
                {
                    args.emplace_back(propNA);
                }
            }
            else
            {
                args.emplace_back(argument);
            }
        }
    }

    // Default options.
    args.emplace_back("--work-folder");
    args.emplace_back(workFolder);

    args.emplace_back("--result-file");
    args.emplace_back(resultFilePath);

    if (IsNullOrEmpty(installedCriteria))
    {
        Log_Info("Installed criteria is null.");
    }
    else
    {
        args.emplace_back("--installed-criteria");
        args.emplace_back(installedCriteria);
    }

    result = { ADUC_Result_Success };

done:
    if (selectedComponentsValue != nullptr)
    {
        json_value_free(selectedComponentsValue);
    }

    workflow_free_string(installedCriteria);
    return result;
}

/**
 * @brief Performs 'Install' task.
 * @return ADUC_Result The result
 */
ADUC_Result ScriptHandlerImpl::Install(const tagADUC_WorkflowData* workflowData)
{
    ADUC_Result result = PerformAction("--action-install", workflowData);
    return result;
}

static ADUC_Result
ScriptHandler_PerformAction(const std::string& action, const tagADUC_WorkflowData* workflowData, bool useAduShell)
{
    Log_Info("Action (%s) begin", action.c_str());
    ADUC_Result result = { ADUC_GeneralResult_Failure };

    std::string scriptFilePath;
    std::vector<std::string> args;
    std::string scriptOutput;
    int exitCode = 0;

    if (workflowData == nullptr || workflowData->WorkflowHandle == nullptr)
    {
        Log_Error("Workflow data or handler is null. This is unexpected!");
        result.ExtendedResultCode = ADUC_ERC_SCRIPT_HANDLER_INSTALL_ERROR_NULL_WORKFLOW;
        return result;
    }

    char* workFolder = ADUC_WorkflowData_GetWorkFolder(workflowData);
    std::string scriptWorkfolder = workFolder;
    std::string scriptResultFile = scriptWorkfolder + "/action" + action + "_aduc_result.json";
    JSON_Value* actionResultValue = nullptr;
    JSON_Object* actionResultObject = nullptr;

    std::vector<std::string> aduShellArgs;

    if (useAduShell)
    {
        aduShellArgs.emplace_back(adushconst::update_type_opt);
        aduShellArgs.emplace_back(adushconst::update_type_microsoft_script);
        aduShellArgs.emplace_back(adushconst::update_action_opt);
        aduShellArgs.emplace_back(adushconst::update_action_execute);
    }

    result = ScriptHandlerImpl::PrepareScriptArguments(
        workflowData->WorkflowHandle, scriptResultFile, scriptWorkfolder, scriptFilePath, args);
    if (IsAducResultCodeFailure(result.ResultCode))
    {
        goto done;
    }

    // If any install-item reported that the update is already installed on the
    // selected component, we will skip the 'apply' phase, and then skip the
    // remaining install-item(s).
    // Also, don't continue if WorkflowHandle is NULL in the ADUInterface_Connected->HandleStartupWorkflowData flow.
    if (result.ResultCode == ADUC_Result_Install_Skipped_UpdateAlreadyInstalled
        || workflowData->WorkflowHandle == nullptr)
    {
        goto done;
    }

    if (useAduShell)
    {
        aduShellArgs.emplace_back(adushconst::target_data_opt);
    }
    aduShellArgs.emplace_back(scriptFilePath);

    if (useAduShell)
    {
        aduShellArgs.emplace_back(adushconst::target_options_opt);
    }
    aduShellArgs.emplace_back(action.c_str());

    for (auto a : args)
    {
        if (useAduShell)
        {
            aduShellArgs.emplace_back(adushconst::target_options_opt);
        }
        aduShellArgs.emplace_back(a);
    }

    if (IsExtraDebugLogEnabled())
    {
        std::stringstream ss;
        for (const auto& a : aduShellArgs)
        {
            ss << " " << a;
        }
        Log_Debug("##########\n# COMMAND RUNNER ARGS:\n##########\n %s", ss.str().c_str());
    }

    if (!useAduShell)
    {
        // Ensure that the script has the correct file permission.
        const char* path = scriptFilePath.c_str();
        struct stat st = {};
        bool filePermissionsChanged = false;
        bool statOk = stat(path, &st) == 0;
        int mode = S_IRWXU | S_IRGRP | S_IXGRP;
        if (statOk)
        {
            int perms = st.st_mode & ~S_IFMT;
            if (perms != mode)
            {
                // Fix the permissions.
                if (0 != chmod(path, mode))
                {
                    filePermissionsChanged = true;
                    stat(path, &st);
                    Log_Warn(
                        "Failed to set '%s' file permissions (expected:%d, actual: %d)",
                        path,
                        mode,
                        st.st_mode & ~S_IFMT);
                }
            }
        }
    }

    // Execute the script using adu-shell or directly.
    exitCode = ADUC_LaunchChildProcess(
        useAduShell ? adushconst::adu_shell : scriptFilePath.c_str(), aduShellArgs, scriptOutput);

    if (!scriptOutput.empty())
    {
        Log_Info(scriptOutput.c_str());
    }

    if (exitCode != 0)
    {
        int extendedCode = ADUC_ERC_SCRIPT_HANDLER_CHILD_PROCESS_FAILURE_EXITCODE(exitCode);
        Log_Error("Script failed (%s), extendedResultCode:0x%X (exitCode:%d)", action.c_str(), extendedCode, exitCode);
        result = { .ResultCode = ADUC_Result_Failure, .ExtendedResultCode = extendedCode };
        goto done;
    }

    // Parse result file.
    actionResultValue = json_parse_file(scriptResultFile.c_str());
    if (actionResultValue == nullptr)
    {
        result = { .ResultCode = ADUC_Result_Failure,
                   .ExtendedResultCode = ADUC_ERC_SCRIPT_HANDLER_INSTALL_FAILURE_PARSE_RESULT_FILE };
        workflow_set_result_details(
            workflowData->WorkflowHandle, "Cannot parse the script result file '%s'.", scriptResultFile.c_str());
        goto done;
    }

    actionResultObject = json_object(actionResultValue);
    result.ResultCode = json_object_get_number(actionResultObject, "resultCode");
    result.ExtendedResultCode = json_object_get_number(actionResultObject, "extendedResultCode");
    workflow_set_result_details(
        workflowData->WorkflowHandle, json_object_get_string(actionResultObject, "resultDetails"));

    if (IsAducResultCodeFailure(result.ResultCode) && result.ExtendedResultCode == 0)
    {
        Log_Warn("Script result had non-actionable ExtendedResultCode of 0.");
        result.ExtendedResultCode = ADUC_ERC_SCRIPT_HANDLER_INSTALL_FAILURE_SCRIPT_RESULT_EXTENDEDRESULTCODE_ZERO;
    }

    Log_Info(
        "Action (%s) done - returning rc:%d, erc:0x%X, rd:%s",
        action.c_str(),
        result.ResultCode,
        result.ExtendedResultCode,
        workflow_peek_result_details(workflowData->WorkflowHandle));

done:
    workflow_set_result(workflowData->WorkflowHandle, result);

    // Note: the handler must request a system reboot or agent restart if required.
    switch (result.ResultCode)
    {
    case ADUC_Result_Install_RequiredImmediateReboot:
    case ADUC_Result_Apply_RequiredImmediateReboot:
        workflow_request_immediate_reboot(workflowData->WorkflowHandle);
        break;

    case ADUC_Result_Install_RequiredReboot:
    case ADUC_Result_Apply_RequiredReboot:
        workflow_request_reboot(workflowData->WorkflowHandle);
        break;

    case ADUC_Result_Install_RequiredImmediateAgentRestart:
    case ADUC_Result_Apply_RequiredImmediateAgentRestart:
        workflow_request_immediate_agent_restart(workflowData->WorkflowHandle);
        break;

    case ADUC_Result_Install_RequiredAgentRestart:
    case ADUC_Result_Apply_RequiredAgentRestart:
        workflow_request_agent_restart(workflowData->WorkflowHandle);
        break;
    }

    if (IsAducResultCodeFailure(result.ResultCode))
    {
        workflow_set_state(workflowData->WorkflowHandle, ADUCITF_State_Failed);
    }

    json_value_free(actionResultValue);
    workflow_free_string(workFolder);
    return result;
}

ADUC_Result ScriptHandlerImpl::PerformAction(const std::string& action, const tagADUC_WorkflowData* workflowData)
{
    return ScriptHandler_PerformAction(action, workflowData, true);
}

static ADUC_Result DoCancel(const tagADUC_WorkflowData* workflowData)
{
    return ScriptHandler_PerformAction("--action-cancel", workflowData, true);
}

/**
 * @brief Performs 'Apply' task.
 * @return ADUC_Result The result return from script execution.
 */
ADUC_Result ScriptHandlerImpl::Apply(const tagADUC_WorkflowData* workflowData)
{
    ADUC_Result result = PerformAction("--action-apply", workflowData);
    return result;
}

/**
 * @brief Performs 'Cancel' task.
 * @return ADUC_Result The result (always success)
 */
ADUC_Result ScriptHandlerImpl::Cancel(const tagADUC_WorkflowData* workflowData)
{
    ADUC_Result result = { .ResultCode = ADUC_Result_Cancel_Success, .ExtendedResultCode = 0 };
    ADUC_WorkflowHandle handle = workflowData->WorkflowHandle;
    ADUC_WorkflowHandle stepWorkflowHandle = nullptr;

    const char* workflowId = workflow_peek_id(handle);
    int workflowLevel = workflow_get_level(handle);
    int workflowStep = workflow_get_step_index(handle);

    Log_Info(
        "Requesting cancel operation (workflow id '%s', level %d, step %d).", workflowId, workflowLevel, workflowStep);
    if (!workflow_request_cancel(handle))
    {
        Log_Error(
            "Cancellation request failed. (workflow id '%s', level %d, step %d)",
            workflowId,
            workflowLevel,
            workflowStep);
        result.ResultCode = ADUC_Result_Cancel_UnableToCancel;
    }

    return result;
}

/**
 * @brief Check whether the current device state satisfies specified workflow data.
 * @return ADUC_Result The result based on evaluating the workflow data.
 */
ADUC_Result ScriptHandlerImpl::IsInstalled(const tagADUC_WorkflowData* workflowData)
{
    ADUC_Result result = Script_Handler_DownloadPrimaryScriptFile(workflowData->WorkflowHandle);
    if (IsAducResultCodeSuccess(result.ResultCode))
    {
        result = PerformAction("--action-is-installed", workflowData);
    }
    return result;
}

/**
 * @brief Performs 'Backup' task.
 * @return ADUC_Result The result (always success)
 */
ADUC_Result ScriptHandlerImpl::Backup(const tagADUC_WorkflowData* workflowData)
{
    ADUC_Result result = { ADUC_Result_Backup_Success_Unsupported };
    Log_Info("Script handler backup & restore is not supported. (no-op)");
    return result;
}

/**
 * @brief Performs 'Restore' task.
 * @return ADUC_Result The result (always success)
 */
ADUC_Result ScriptHandlerImpl::Restore(const tagADUC_WorkflowData* workflowData)
{
    ADUC_Result result = { ADUC_Result_Restore_Success_Unsupported };
    Log_Info("Script handler backup & restore is not supported. (no-op)");
    return result;
}<|MERGE_RESOLUTION|>--- conflicted
+++ resolved
@@ -158,17 +158,6 @@
         result.ExtendedResultCode = ADUC_ERC_SCRIPT_HANDLER_DOWNLOAD_PRIMARY_FILE_FAILURE_UNKNOWNEXCEPTION;
     }
 
-<<<<<<< HEAD
-    if (IsAducResultCodeFailure(result.ResultCode))
-    {
-        Log_Error("Cannot download the primary script file, error %d", result.ExtendedResultCode);
-    }
-
-    workflow_free_file_entity(entity);
-    entity = nullptr;
-
-=======
->>>>>>> e283cf1a
 done:
     ADUC_FileEntity_Uninit(&entity);
     workflow_free_string(workFolder);
