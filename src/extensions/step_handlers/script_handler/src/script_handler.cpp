--- conflicted
+++ resolved
@@ -110,11 +110,7 @@
     char* workFolder = nullptr;
     ADUC_FileEntity entity;
     memset(&entity, 0, sizeof(entity));
-<<<<<<< HEAD
     const size_t fileCount = workflow_get_update_files_count(handle);
-=======
-    int fileCount = workflow_get_update_files_count(handle);
->>>>>>> 2ef602b6
     int createResult = 0;
 
     // Download the main script file.
@@ -190,11 +186,7 @@
     char* workFolder = workflow_get_workfolder(workflowData->WorkflowHandle);
     ADUC_FileEntity fileEntity;
     memset(&fileEntity, 0, sizeof(fileEntity));
-<<<<<<< HEAD
     const size_t fileCount = workflow_get_update_files_count(workflowHandle);
-=======
-    int fileCount = workflow_get_update_files_count(workflowHandle);
->>>>>>> 2ef602b6
     ADUC_Result result = Script_Handler_DownloadPrimaryScriptFile(workflowHandle);
 
     if (IsAducResultCodeFailure(result.ResultCode))
