/**
 * @file script_handler.cpp
 * @brief Implementation of ContentHandler API for 'microsoft/script:1' update type.
 *
 * @copyright Copyright (c) Microsoft Corporation.
 * Licensed under the MIT License.
 */
#include "aduc/script_handler.hpp"
#include "aduc/config_utils.h" // ADUC_ConfigInfo*
#include "aduc/extension_manager.hpp"
#include "aduc/logging.h"
#include "aduc/parser_utils.h" // ADUC_FileEntity_Uninit
#include "aduc/process_utils.hpp" // ADUC_LaunchChildProcess
#include "aduc/string_c_utils.h" // IsNullOrEmpty
#include "aduc/string_utils.hpp" // ADUC::StringUtils::Split
#include "aduc/system_utils.h" // ADUC_SystemUtils_MkSandboxDirRecursive
#include "aduc/types/adu_core.h" // ADUC_Result_*
#include "aduc/workflow_data_utils.h" // ADUC_WorkflowData_GetWorkFolder
#include "aduc/workflow_utils.h" // workflow_*
#include "adushell_const.hpp"
#include <sstream>
#include <string>
#include <vector>

#define HANDLER_PROPERTIES_SCRIPT_FILENAME "scriptFileName"
#define HANDLER_PROPERTIES_API_VERSION "apiVersion"
#define HANDLER_ARG_ACTION "--action"

namespace adushconst = Adu::Shell::Const;

EXTERN_C_BEGIN

extern ExtensionManager_Download_Options Default_ExtensionManager_Download_Options;

/////////////////////////////////////////////////////////////////////////////
// BEGIN Shared Library Export Functions
//
// These are the function symbols that the device update agent will
// lookup and call.
//

/**
 * @brief Instantiates an Step Handler for 'microsoft/script:1' update type.
 * @return ContentHandler* The created instance.
 */
EXPORTED_METHOD ContentHandler* CreateUpdateContentHandlerExtension(ADUC_LOG_SEVERITY logLevel)
{
    ADUC_Logging_Init(logLevel, "script-handler");
    Log_Info("Instantiating an Step Handler for 'microsoft/script:1' update type.");
    try
    {
        return ScriptHandlerImpl::CreateContentHandler();
    }
    catch (const std::exception& e)
    {
        Log_Error("Unhandled std exception: %s", e.what());
    }
    catch (...)
    {
        Log_Error("Unhandled exception");
    }

    return nullptr;
}

/**
 * @brief Gets the extension contract info.
 *
 * @param[out] contractInfo The extension contract info.
 * @return ADUC_Result The result.
 */
EXPORTED_METHOD ADUC_Result GetContractInfo(ADUC_ExtensionContractInfo* contractInfo)
{
    contractInfo->majorVer = ADUC_V1_CONTRACT_MAJOR_VER;
    contractInfo->minorVer = ADUC_V1_CONTRACT_MINOR_VER;
    return ADUC_Result{ ADUC_GeneralResult_Success, 0 };
}

//
// END Shared Library Export Functions
/////////////////////////////////////////////////////////////////////////////

EXTERN_C_END

// Forward declarations.
static ADUC_Result CancelApply(const char* logFolder);

/**
 * @brief Check whether to show additional debug logs.
 *
 * @return true if DU_AGENT_ENABLE_SCRIPT_HANDLER_EXTRA_DEBUG_LOGS is set
 */
static bool IsExtraDebugLogEnabled()
{
    return (!IsNullOrEmpty(getenv("DU_AGENT_ENABLE_SCRIPT_HANDLER_EXTRA_DEBUG_LOGS")));
}

/**
 * @brief Creates a new ScriptHandlerImpl object and casts to a ContentHandler.
 * Note that there is no way to create a ScriptHandlerImpl directly.
 *
 * @return ContentHandler* ScriptHandlerImpl object as a ContentHandler.
 */
ContentHandler* ScriptHandlerImpl::CreateContentHandler()
{
    return new ScriptHandlerImpl();
}

static ADUC_Result Script_Handler_DownloadPrimaryScriptFile(ADUC_WorkflowHandle handle)
{
    ADUC_Result result = { ADUC_Result_Failure };
    const char* workflowId = nullptr;
    char* workFolder = nullptr;
    ADUC_FileEntity entity;
    memset(&entity, 0, sizeof(entity));
<<<<<<< HEAD
    const size_t fileCount = workflow_get_update_files_count(handle);
=======
    int fileCount = workflow_get_update_files_count(handle);
>>>>>>> 362c5649
    int createResult = 0;

    // Download the main script file.
    const char* scriptFileName =
        workflow_peek_update_manifest_handler_properties_string(handle, HANDLER_PROPERTIES_SCRIPT_FILENAME);
    if (IsNullOrEmpty(scriptFileName))
    {
        result.ResultCode = ADUC_Result_Failure;
        result.ExtendedResultCode = ADUC_ERC_SCRIPT_HANDLER_MISSING_SCRIPTFILENAME_PROPERTY;
        goto done;
    }

    if (fileCount == 0)
    {
        result.ExtendedResultCode = ADUC_ERC_SCRIPT_HANDLER_DOWNLOAD_FAILURE_INVALID_FILE_COUNT;
        goto done;
    }

    if (!workflow_get_update_file_by_name(handle, scriptFileName, &entity))
    {
        result.ExtendedResultCode = ADUC_ERC_SCRIPT_HANDLER_DOWNLOAD_FAILURE_GET_PRIMARY_FILE_ENTITY;
        goto done;
    }

    workflowId = workflow_peek_id(handle);
    workFolder = workflow_get_workfolder(handle);

    createResult = ADUC_SystemUtils_MkSandboxDirRecursive(workFolder);
    if (createResult != 0)
    {
        Log_Error("Unable to create folder %s, error %d", workFolder, createResult);
        result = { ADUC_Result_Failure, ADUC_ERC_SCRIPT_HANDLER_CREATE_SANDBOX_FAILURE };
        goto done;
    }

    try
    {
        result = ExtensionManager::Download(&entity, handle, &Default_ExtensionManager_Download_Options, nullptr);
    }
    catch (...)
    {
        result.ExtendedResultCode = ADUC_ERC_SCRIPT_HANDLER_DOWNLOAD_PRIMARY_FILE_FAILURE_UNKNOWNEXCEPTION;
    }

done:
    ADUC_FileEntity_Uninit(&entity);
    workflow_free_string(workFolder);
    return result;
}

/**
 * @brief Performs a download task. The first file in FileEntity list must be the main script file,
 * which will be downloaded into the 'Working Folder' for the current 'Workflow' context.
 *
 * This handler will then execute the main script with '--is-installed' argument to determine whether
 * to continue downloading the remaining file(s) in FileEntity list, if any.
 *
 * @return ADUC_Result The result of this download task.
 *
 *     Following are the potential extended result codes:
 *
 *     ADUC_ERC_UPDATE_CONTENT_HANDLER_DOWNLOAD_FAILURE_BADFILECOUNT(201)
 *     ADUC_ERC_UPDATE_CONTENT_HANDLER_DOWNLOAD_FAILURE_UNKNOWNEXCEPTION(202)
 *
 *     ADUC_ERC_CONTENT_DOWNLOADER_*
 */
ADUC_Result ScriptHandlerImpl::Download(const tagADUC_WorkflowData* workflowData)
{
    Log_Info("Script_Handler download task begin.");

    ADUC_WorkflowHandle workflowHandle = workflowData->WorkflowHandle;
    char* installedCriteria = nullptr;
    char* workFolder = workflow_get_workfolder(workflowData->WorkflowHandle);
    ADUC_FileEntity fileEntity;
    memset(&fileEntity, 0, sizeof(fileEntity));
<<<<<<< HEAD
    const size_t fileCount = workflow_get_update_files_count(workflowHandle);
=======
    int fileCount = workflow_get_update_files_count(workflowHandle);
>>>>>>> 362c5649
    ADUC_Result result = Script_Handler_DownloadPrimaryScriptFile(workflowHandle);

    if (IsAducResultCodeFailure(result.ResultCode))
    {
        goto done;
    }

    // Determine whether to continue downloading the rest.
    installedCriteria = workflow_get_installed_criteria(workflowData->WorkflowHandle);
    result = IsInstalled(workflowData);

    if (result.ResultCode == ADUC_Result_IsInstalled_Installed)
    {
        result = { ADUC_Result_Download_Skipped_UpdateAlreadyInstalled };
        goto done;
    }

    result = { ADUC_Result_Download_Success };

    for (size_t i = 0; i < fileCount; i++)
    {
        Log_Info("Downloading file #%u", i);

        if (!workflow_get_update_file(workflowHandle, i, &fileEntity))
        {
            result.ResultCode = ADUC_Result_Failure;
            result.ExtendedResultCode = ADUC_ERC_SCRIPT_HANDLER_DOWNLOAD_FAILURE_GET_PAYLOAD_FILE_ENTITY;
            goto done;
        }

        try
        {
            result = ExtensionManager::Download(
                &fileEntity, workflowHandle, &Default_ExtensionManager_Download_Options, nullptr);
            ADUC_FileEntity_Uninit(&fileEntity);
        }
        catch (...)
        {
            result.ResultCode = ADUC_Result_Failure;
            result.ExtendedResultCode = ADUC_ERC_SCRIPT_HANDLER_DOWNLOAD_PAYLOAD_FILE_FAILURE_UNKNOWNEXCEPTION;
        }

        if (IsAducResultCodeFailure(result.ResultCode))
        {
            Log_Error("Cannot download script payload file#%d. (0x%X)", i, result.ExtendedResultCode);
            goto done;
        }
    }

    // Invoke primary script to download additional files, if required.
    result = PerformAction("download", workflowData);

done:
    workflow_free_string(workFolder);
    ADUC_FileEntity_Uninit(&fileEntity);
    workflow_free_string(installedCriteria);
    Log_Info("Script_Handler download task end.");
    return result;
}

/**
 * @brief A helper function that return a script file path, and arguments list.
 *
 * @param workflowHandle An 'Install' phase workflow data containing script information and selected component.
 * @param resultFilePath A full path of the file containing serialized ADUC_Result value returned by the script.
 * @param workFolder A working folder for the current workflow.
 * @param[out] scriptFilePath A output script file path.
 * @param[out] args An output script arguments list.
 * @return ADUC_Result
 */
ADUC_Result ScriptHandlerImpl::PrepareScriptArguments(
    ADUC_WorkflowHandle workflowHandle,
    std::string resultFilePath,
    std::string workFolder,
    std::string& scriptFilePath,
    std::vector<std::string>& args)
{
    ADUC_Result result = { ADUC_GeneralResult_Failure };

    const char* selectedComponentsJson = nullptr;
    JSON_Value* selectedComponentsValue = nullptr;
    JSON_Object* selectedComponentsObject = nullptr;
    JSON_Array* componentsArray = nullptr;
    size_t componentCount = 0;
    JSON_Object* component = nullptr;

    std::string fileArgs;
    std::vector<std::string> argumentList;
    std::stringstream filePath;
    const char* scriptFileName = nullptr;

    char* installedCriteria = nullptr;
    const char* arguments = nullptr;
    const char* propNA = "n/a";

    if (workflowHandle == nullptr)
    {
        result.ExtendedResultCode = ADUC_ERC_UPDATE_CONTENT_HANDLER_INSTALL_FAILURE_NULL_WORKFLOW;
        goto done;
    }

    installedCriteria = workflow_get_installed_criteria(workflowHandle);

    // Parse components list. If the list is empty, nothing to download.
    selectedComponentsJson = workflow_peek_selected_components(workflowHandle);

    if (!IsNullOrEmpty(selectedComponentsJson))
    {
        selectedComponentsValue = json_parse_string(selectedComponentsJson);
        if (selectedComponentsValue == nullptr)
        {
            result.ExtendedResultCode = ADUC_ERC_UPDATE_CONTENT_HANDLER_INSTALL_FAILURE_MISSING_PRIMARY_COMPONENT;
            goto done;
        }

        selectedComponentsObject = json_value_get_object(selectedComponentsValue);
        componentsArray = json_object_get_array(selectedComponentsObject, "components");
        if (componentsArray == nullptr)
        {
            result.ExtendedResultCode = ADUC_ERC_UPDATE_CONTENT_HANDLER_INSTALL_FAILURE_MISSING_PRIMARY_COMPONENT;
            goto done;
        }

        // Prepare target component info.
        componentCount = json_array_get_count(componentsArray);

        if (componentCount == 0)
        {
            result.ResultCode = ADUC_Result_Download_Skipped_NoMatchingComponents;
            goto done;
        }

        if (componentCount > 1)
        {
            Log_Error("Expecting only 1 component, but got %d.", componentCount);
            result.ExtendedResultCode = ADUC_ERC_SCRIPT_HANDLER_TOO_MANY_COMPONENTS;
        }

        component = json_array_get_object(componentsArray, 0);
        if (component == nullptr)
        {
            result.ExtendedResultCode = ADUC_ERC_SCRIPT_HANDLER_INVALID_COMPONENTS_DATA;
            goto done;
        }
    }

    // Prepare script file info.
    scriptFileName = workflow_peek_update_manifest_handler_properties_string(workflowHandle, "scriptFileName");
    if (IsNullOrEmpty(scriptFileName))
    {
        result.ExtendedResultCode = ADUC_ERC_SCRIPT_HANDLER_MISSING_SCRIPTFILENAME_PROPERTY;
        workflow_set_result_details(workflowHandle, "Missing 'handlerProperties.scriptFileName' property");
        goto done;
    }

    filePath << workFolder.c_str() << "/" << scriptFileName;
    scriptFilePath = filePath.str();

    //
    // Prepare script arguments.
    //

    // Add customer specified arguments first.
    arguments = workflow_peek_update_manifest_handler_properties_string(workflowHandle, "arguments");
    if (arguments == nullptr)
    {
        Log_Info("Script workflow doesn't contain 'arguments' property. This is unusual, but not an error... ");
        arguments = "";
    }
    fileArgs = arguments;

    Log_Info("Parsing script arguments: %s", arguments);
    argumentList = ADUC::StringUtils::Split(fileArgs, ' ');
    for (int i = 0; i < argumentList.size(); i++)
    {
        const std::string argument = argumentList[i];
        if (!argument.empty())
        {
            if (argument == "--component-id-val")
            {
                const char* val = json_object_get_string(component, "id");
                if (val != nullptr)
                {
                    args.emplace_back(val);
                }
                else
                {
                    args.emplace_back(propNA);
                }
            }
            else if (argument == "--component-name-val")
            {
                const char* val = json_object_get_string(component, "name");
                if (val != nullptr)
                {
                    args.emplace_back(val);
                }
                else
                {
                    args.emplace_back(propNA);
                }
            }
            else if (argument == "--component-manufacturer-val")
            {
                const char* val = json_object_get_string(component, "manufacturer");
                if (val != nullptr)
                {
                    args.emplace_back(val);
                }
                else
                {
                    args.emplace_back(propNA);
                }
            }
            else if (argument == "--component-model-val")
            {
                const char* val = json_object_get_string(component, "model");
                if (val != nullptr)
                {
                    args.emplace_back(val);
                }
                else
                {
                    args.emplace_back(propNA);
                }
            }
            else if (argument == "--component-version-val")
            {
                const char* val = json_object_get_string(component, "version");
                if (val != nullptr)
                {
                    args.emplace_back(val);
                }
                else
                {
                    args.emplace_back(propNA);
                }
            }
            else if (argument == "--component-group-val")
            {
                const char* val = json_object_get_string(component, "group");
                if (val != nullptr)
                {
                    args.emplace_back(val);
                }
                else
                {
                    args.emplace_back(propNA);
                }
            }
            else if (argument == "--component-prop-val")
            {
                if (i < argumentList.size() - 1)
                {
                    std::string propertyPath = "properties.";
                    propertyPath += argumentList[i + 1];
                    const char* val = json_object_dotget_string(component, propertyPath.c_str());
                    if (val != nullptr)
                    {
                        args.emplace_back(val);
                    }
                    else
                    {
                        args.emplace_back(propNA);
                    }
                    i++;
                }
                else
                {
                    args.emplace_back(propNA);
                }
            }
            else
            {
                args.emplace_back(argument);
            }
        }
    }

    // Default options.
    args.emplace_back("--work-folder");
    args.emplace_back(workFolder);

    args.emplace_back("--result-file");
    args.emplace_back(resultFilePath);

    if (IsNullOrEmpty(installedCriteria))
    {
        Log_Info("Installed criteria is null.");
    }
    else
    {
        args.emplace_back("--installed-criteria");
        args.emplace_back(installedCriteria);
    }

    result = { ADUC_Result_Success };

done:
    if (selectedComponentsValue != nullptr)
    {
        json_value_free(selectedComponentsValue);
    }

    workflow_free_string(installedCriteria);
    return result;
}

/**
 * @brief Performs 'Install' task.
 * @return ADUC_Result The result
 */
ADUC_Result ScriptHandlerImpl::Install(const tagADUC_WorkflowData* workflowData)
{
    ADUC_Result result = PerformAction("install", workflowData);
    return result;
}

/**
 * @brief Perform a workflow action. If @p prepareArgsOnly is true, only prepare data, but not actually
 *        perform any action.
 *
 * @param action Indicate an action to perform. This can be 'download', 'install',
 *               'apply', "cancel", and "is-installed".
 * @param workflowData An object containing workflow data.
 * @param prepareArgsOnly  Boolean indicates whether to prepare action data only.
 * @return ADUC_PerformAction_Results The results.
 */
ADUC_PerformAction_Results
ScriptHandler_PerformAction(const std::string& action, const tagADUC_WorkflowData* workflowData, bool prepareArgsOnly)
{
    Log_Info("Action (%s) begin", action.c_str());
    ADUC_PerformAction_Results results;
    results.result.ResultCode = ADUC_GeneralResult_Failure;

    int exitCode = 0;
    results.commandLineArgs.clear();

    if (workflowData == nullptr || workflowData->WorkflowHandle == nullptr)
    {
        Log_Error("Workflow data or handler is null. This is unexpected!");
        results.result.ExtendedResultCode = ADUC_ERC_SCRIPT_HANDLER_INSTALL_ERROR_NULL_WORKFLOW;
        return results;
    }

    const ADUC_ConfigInfo* config = ADUC_ConfigInfo_GetInstance();
    if (config == nullptr)
    {
        Log_Error("Failed to get config info instance");
        results.result.ExtendedResultCode = ADUC_ERC_SCRIPT_HANDLER_INSTALL_FAILED_TO_GET_CONFIG_INSTANCE;
        return results;
    }

    const char* apiVer = workflow_peek_update_manifest_handler_properties_string(
        workflowData->WorkflowHandle, HANDLER_PROPERTIES_API_VERSION);

    char* workFolder = ADUC_WorkflowData_GetWorkFolder(workflowData);
    std::string scriptWorkfolder = workFolder;
    std::string scriptResultFile = scriptWorkfolder + "/action_" + action + "_aduc_result.json";
    JSON_Value* actionResultValue = nullptr;
    JSON_Object* actionResultObject = nullptr;

    std::vector<std::string> aduShellArgs = { adushconst::config_folder_opt, config->configFolder,
                                              adushconst::update_type_opt,   adushconst::update_type_microsoft_script,
                                              adushconst::update_action_opt, adushconst::update_action_execute };

    results.result = ScriptHandlerImpl::PrepareScriptArguments(
        workflowData->WorkflowHandle, scriptResultFile, scriptWorkfolder, results.scriptFilePath, results.args);
    if (IsAducResultCodeFailure(results.result.ResultCode))
    {
        goto done;
    }

    // If any install-item reported that the update is already installed on the
    // selected component, we will skip the 'apply' phase, and then skip the
    // remaining install-item(s).
    // Also, don't continue if WorkflowHandle is NULL in the ADUInterface_Connected->HandleStartupWorkflowData flow.
    if (results.result.ResultCode == ADUC_Result_Install_Skipped_UpdateAlreadyInstalled
        || workflowData->WorkflowHandle == nullptr)
    {
        goto done;
    }

    aduShellArgs.emplace_back(adushconst::target_data_opt);
    aduShellArgs.emplace_back(results.scriptFilePath);
    results.commandLineArgs.emplace_back(results.scriptFilePath);

    // Prepare arguments based on specified api version.
    if (apiVer == nullptr || strcmp(apiVer, "1.0") == 0)
    {
        std::string backcompatAction = "--action-" + action;
        aduShellArgs.emplace_back(adushconst::target_options_opt);
        aduShellArgs.emplace_back(backcompatAction.c_str());
        results.commandLineArgs.emplace_back(backcompatAction.c_str());
    }
    else if (strcmp(apiVer, "1.1") == 0)
    {
        aduShellArgs.emplace_back(adushconst::target_options_opt);
        aduShellArgs.emplace_back(HANDLER_ARG_ACTION);
        results.commandLineArgs.emplace_back(HANDLER_ARG_ACTION);

        aduShellArgs.emplace_back(adushconst::target_options_opt);
        aduShellArgs.emplace_back(action.c_str());
        results.commandLineArgs.emplace_back(action.c_str());
    }

    for (const auto& a : results.args)
    {
        aduShellArgs.emplace_back(adushconst::target_options_opt);
        aduShellArgs.emplace_back(a);
        results.commandLineArgs.emplace_back(a);
    }

    if (IsExtraDebugLogEnabled())
    {
        std::stringstream ss;
        for (const auto& a : aduShellArgs)
        {
            ss << " " << a;
        }
        Log_Debug("##########\n# ADU-SHELL ARGS:\n##########\n %s", ss.str().c_str());
    }

<<<<<<< HEAD
    exitCode = ADUC_LaunchChildProcess(ADUSHELL_FILE_PATH, aduShellArgs, scriptOutput);
=======
    if (prepareArgsOnly)
    {
        std::stringstream ss;
        for (const auto& a : aduShellArgs)
        {
            char quote = '\"';
            char whitespace = ' ';

            // NOLINTNEXTLINE(cppcoreguidelines-avoid-magic-numbers,readability-magic-numbers)
            if (a[0] != '-')
            {
                // If the argument contains a quote character, then use the other quote character.
                if (a.find(quote) != std::string::npos)
                {
                    ss << " '" << a << "'";
                }
                else
                {
                    ss << " \"" << a << "\"";
                }
            }
            else
            {
                ss << " " << a;
            }
        }
        results.scriptOutput = ss.str();

        Log_Debug("Prepare arguments only! adu-shell command:\n\n %s", results.scriptOutput.c_str());
        results.result.ResultCode = ADUC_Result_Success;
        results.result.ExtendedResultCode = 0;
        goto done;
    }

    exitCode = ADUC_LaunchChildProcess(config->aduShellFilePath, aduShellArgs, results.scriptOutput);
>>>>>>> 362c5649

    if (!results.scriptOutput.empty())
    {
        Log_Info(results.scriptOutput.c_str());
    }

    if (exitCode != 0)
    {
        int extendedCode = ADUC_ERC_SCRIPT_HANDLER_CHILD_PROCESS_FAILURE_EXITCODE(exitCode);
        Log_Error("Script failed (%s), extendedResultCode:0x%X (exitCode:%d)", action.c_str(), extendedCode, exitCode);
<<<<<<< HEAD
        result.ResultCode = ADUC_Result_Failure;
        result.ExtendedResultCode = extendedCode;
=======
        results.result.ResultCode = ADUC_Result_Failure;
        results.result.ExtendedResultCode = extendedCode;
>>>>>>> 362c5649
        goto done;
    }

    // Parse result file.
    actionResultValue = json_parse_file(scriptResultFile.c_str());
    if (actionResultValue == nullptr)
    {
<<<<<<< HEAD
        result.ResultCode = ADUC_Result_Failure;
        result.ExtendedResultCode = ADUC_ERC_SCRIPT_HANDLER_INSTALL_FAILURE_PARSE_RESULT_FILE;
=======
        results.result.ResultCode = ADUC_Result_Failure;
        results.result.ExtendedResultCode = ADUC_ERC_SCRIPT_HANDLER_INSTALL_FAILURE_PARSE_RESULT_FILE;
>>>>>>> 362c5649
        workflow_set_result_details(
            workflowData->WorkflowHandle,
            "The install script doesn't create a result file '%s'.",
            scriptResultFile.c_str());
        goto done;
    }

    actionResultObject = json_object(actionResultValue);
<<<<<<< HEAD
    result.ResultCode = static_cast<ADUC_Result_t>(json_object_get_number(actionResultObject, "resultCode"));
    result.ExtendedResultCode =
        static_cast<ADUC_Result_t>(json_object_get_number(actionResultObject, "extendedResultCode"));
=======
    results.result.ResultCode = json_object_get_number(actionResultObject, "resultCode");
    results.result.ExtendedResultCode = json_object_get_number(actionResultObject, "extendedResultCode");
>>>>>>> 362c5649
    workflow_set_result_details(
        workflowData->WorkflowHandle, json_object_get_string(actionResultObject, "resultDetails"));

    if (IsAducResultCodeFailure(results.result.ResultCode) && results.result.ExtendedResultCode == 0)
    {
        Log_Warn("Script result had non-actionable ExtendedResultCode of 0.");
        results.result.ExtendedResultCode =
            ADUC_ERC_SCRIPT_HANDLER_INSTALL_FAILURE_SCRIPT_RESULT_EXTENDEDRESULTCODE_ZERO;
    }

    Log_Info(
        "Action (%s) done - returning rc:%d, erc:0x%X, rd:%s",
        action.c_str(),
        results.result.ResultCode,
        results.result.ExtendedResultCode,
        workflow_peek_result_details(workflowData->WorkflowHandle));

done:
    ADUC_ConfigInfo_ReleaseInstance(config);
    workflow_set_result(workflowData->WorkflowHandle, results.result);

    // Note: the handler must request a system reboot or agent restart if required.
    switch (results.result.ResultCode)
    {
    case ADUC_Result_Install_RequiredImmediateReboot:
    case ADUC_Result_Apply_RequiredImmediateReboot:
        workflow_request_immediate_reboot(workflowData->WorkflowHandle);
        break;

    case ADUC_Result_Install_RequiredReboot:
    case ADUC_Result_Apply_RequiredReboot:
        workflow_request_reboot(workflowData->WorkflowHandle);
        break;

    case ADUC_Result_Install_RequiredImmediateAgentRestart:
    case ADUC_Result_Apply_RequiredImmediateAgentRestart:
        workflow_request_immediate_agent_restart(workflowData->WorkflowHandle);
        break;

    case ADUC_Result_Install_RequiredAgentRestart:
    case ADUC_Result_Apply_RequiredAgentRestart:
        workflow_request_agent_restart(workflowData->WorkflowHandle);
        break;
    }

    if (IsAducResultCodeFailure(results.result.ResultCode))
    {
        workflow_set_result(workflowData->WorkflowHandle, results.result);
        workflow_set_state(workflowData->WorkflowHandle, ADUCITF_State_Failed);
    }

    json_value_free(actionResultValue);
    workflow_free_string(workFolder);
    return results;
}

ADUC_Result ScriptHandlerImpl::PerformAction(const std::string& action, const tagADUC_WorkflowData* workflowData)
{
    ADUC_PerformAction_Results results = ScriptHandler_PerformAction(action, workflowData, false);
    return results.result;
}

<<<<<<< HEAD
=======
static ADUC_Result DoCancel(const tagADUC_WorkflowData* workflowData)
{
    ADUC_PerformAction_Results results = ScriptHandler_PerformAction("cancel", workflowData, false);
    return results.result;
}

>>>>>>> 362c5649
/**
 * @brief Performs 'Apply' task.
 * @return ADUC_Result The result return from script execution.
 */
ADUC_Result ScriptHandlerImpl::Apply(const tagADUC_WorkflowData* workflowData)
{
    ADUC_Result result = PerformAction("apply", workflowData);
    return result;
}

/**
 * @brief Performs 'Cancel' task.
 * @return ADUC_Result The result (always success)
 */
ADUC_Result ScriptHandlerImpl::Cancel(const tagADUC_WorkflowData* workflowData)
{
    ADUC_Result result;
    result.ResultCode = ADUC_Result_Cancel_Success;
<<<<<<< HEAD
    result.ExtendedResultCode = 0;
=======
>>>>>>> 362c5649
    ADUC_WorkflowHandle handle = workflowData->WorkflowHandle;

    const char* workflowId = workflow_peek_id(handle);
    int workflowLevel = workflow_get_level(handle);
    int workflowStep = workflow_get_step_index(handle);

    Log_Info(
        "Requesting cancel operation (workflow id '%s', level %d, step %d).", workflowId, workflowLevel, workflowStep);
    if (!workflow_request_cancel(handle))
    {
        Log_Error(
            "Cancellation request failed. (workflow id '%s', level %d, step %d)",
            workflowId,
            workflowLevel,
            workflowStep);
        result.ResultCode = ADUC_Result_Cancel_UnableToCancel;
    }

    return result;
}

/**
 * @brief Check whether the current device state satisfies specified workflow data.
 * @return ADUC_Result The result based on evaluating the workflow data.
 */
ADUC_Result ScriptHandlerImpl::IsInstalled(const tagADUC_WorkflowData* workflowData)
{
    ADUC_Result result = Script_Handler_DownloadPrimaryScriptFile(workflowData->WorkflowHandle);
    if (IsAducResultCodeSuccess(result.ResultCode))
    {
        result = PerformAction("is-installed", workflowData);
    }
    return result;
}

/**
 * @brief Performs 'Backup' task.
 * @return ADUC_Result The result (always success)
 */
ADUC_Result ScriptHandlerImpl::Backup(const tagADUC_WorkflowData* workflowData)
{
    UNREFERENCED_PARAMETER(workflowData);

    ADUC_Result result = { ADUC_Result_Backup_Success_Unsupported };
    Log_Info("Script handler backup & restore is not supported. (no-op)");
    return result;
}

/**
 * @brief Performs 'Restore' task.
 * @return ADUC_Result The result (always success)
 */
ADUC_Result ScriptHandlerImpl::Restore(const tagADUC_WorkflowData* workflowData)
{
    UNREFERENCED_PARAMETER(workflowData);

    ADUC_Result result = { ADUC_Result_Restore_Success_Unsupported };
    Log_Info("Script handler backup & restore is not supported. (no-op)");
    return result;
}<|MERGE_RESOLUTION|>--- conflicted
+++ resolved
@@ -113,11 +113,7 @@
     char* workFolder = nullptr;
     ADUC_FileEntity entity;
     memset(&entity, 0, sizeof(entity));
-<<<<<<< HEAD
     const size_t fileCount = workflow_get_update_files_count(handle);
-=======
-    int fileCount = workflow_get_update_files_count(handle);
->>>>>>> 362c5649
     int createResult = 0;
 
     // Download the main script file.
@@ -193,11 +189,7 @@
     char* workFolder = workflow_get_workfolder(workflowData->WorkflowHandle);
     ADUC_FileEntity fileEntity;
     memset(&fileEntity, 0, sizeof(fileEntity));
-<<<<<<< HEAD
     const size_t fileCount = workflow_get_update_files_count(workflowHandle);
-=======
-    int fileCount = workflow_get_update_files_count(workflowHandle);
->>>>>>> 362c5649
     ADUC_Result result = Script_Handler_DownloadPrimaryScriptFile(workflowHandle);
 
     if (IsAducResultCodeFailure(result.ResultCode))
@@ -621,9 +613,6 @@
         Log_Debug("##########\n# ADU-SHELL ARGS:\n##########\n %s", ss.str().c_str());
     }
 
-<<<<<<< HEAD
-    exitCode = ADUC_LaunchChildProcess(ADUSHELL_FILE_PATH, aduShellArgs, scriptOutput);
-=======
     if (prepareArgsOnly)
     {
         std::stringstream ss;
@@ -659,7 +648,6 @@
     }
 
     exitCode = ADUC_LaunchChildProcess(config->aduShellFilePath, aduShellArgs, results.scriptOutput);
->>>>>>> 362c5649
 
     if (!results.scriptOutput.empty())
     {
@@ -670,13 +658,8 @@
     {
         int extendedCode = ADUC_ERC_SCRIPT_HANDLER_CHILD_PROCESS_FAILURE_EXITCODE(exitCode);
         Log_Error("Script failed (%s), extendedResultCode:0x%X (exitCode:%d)", action.c_str(), extendedCode, exitCode);
-<<<<<<< HEAD
-        result.ResultCode = ADUC_Result_Failure;
-        result.ExtendedResultCode = extendedCode;
-=======
         results.result.ResultCode = ADUC_Result_Failure;
         results.result.ExtendedResultCode = extendedCode;
->>>>>>> 362c5649
         goto done;
     }
 
@@ -684,13 +667,8 @@
     actionResultValue = json_parse_file(scriptResultFile.c_str());
     if (actionResultValue == nullptr)
     {
-<<<<<<< HEAD
-        result.ResultCode = ADUC_Result_Failure;
-        result.ExtendedResultCode = ADUC_ERC_SCRIPT_HANDLER_INSTALL_FAILURE_PARSE_RESULT_FILE;
-=======
         results.result.ResultCode = ADUC_Result_Failure;
         results.result.ExtendedResultCode = ADUC_ERC_SCRIPT_HANDLER_INSTALL_FAILURE_PARSE_RESULT_FILE;
->>>>>>> 362c5649
         workflow_set_result_details(
             workflowData->WorkflowHandle,
             "The install script doesn't create a result file '%s'.",
@@ -699,14 +677,8 @@
     }
 
     actionResultObject = json_object(actionResultValue);
-<<<<<<< HEAD
-    result.ResultCode = static_cast<ADUC_Result_t>(json_object_get_number(actionResultObject, "resultCode"));
-    result.ExtendedResultCode =
-        static_cast<ADUC_Result_t>(json_object_get_number(actionResultObject, "extendedResultCode"));
-=======
     results.result.ResultCode = json_object_get_number(actionResultObject, "resultCode");
     results.result.ExtendedResultCode = json_object_get_number(actionResultObject, "extendedResultCode");
->>>>>>> 362c5649
     workflow_set_result_details(
         workflowData->WorkflowHandle, json_object_get_string(actionResultObject, "resultDetails"));
 
@@ -769,15 +741,12 @@
     return results.result;
 }
 
-<<<<<<< HEAD
-=======
 static ADUC_Result DoCancel(const tagADUC_WorkflowData* workflowData)
 {
     ADUC_PerformAction_Results results = ScriptHandler_PerformAction("cancel", workflowData, false);
     return results.result;
 }
 
->>>>>>> 362c5649
 /**
  * @brief Performs 'Apply' task.
  * @return ADUC_Result The result return from script execution.
@@ -796,10 +765,7 @@
 {
     ADUC_Result result;
     result.ResultCode = ADUC_Result_Cancel_Success;
-<<<<<<< HEAD
     result.ExtendedResultCode = 0;
-=======
->>>>>>> 362c5649
     ADUC_WorkflowHandle handle = workflowData->WorkflowHandle;
 
     const char* workflowId = workflow_peek_id(handle);
