--- conflicted
+++ resolved
@@ -536,7 +536,6 @@
         return results;
     }
 
-<<<<<<< HEAD
     const ADUC_ConfigInfo* config = ADUC_ConfigInfo_GetInstance();
     if (config == nullptr)
     {
@@ -544,10 +543,9 @@
         result.ExtendedResultCode = ADUC_ERC_SCRIPT_HANDLER_INSTALL_FAILED_TO_GET_CONFIG_INSTANCE;
         return result;
     }
-=======
+  
     const char* apiVer = workflow_peek_update_manifest_handler_properties_string(
         workflowData->WorkflowHandle, HANDLER_PROPERTIES_API_VERSION);
->>>>>>> 82785520
 
     char* workFolder = ADUC_WorkflowData_GetWorkFolder(workflowData);
     std::string scriptWorkfolder = workFolder;
@@ -616,9 +614,6 @@
         Log_Debug("##########\n# ADU-SHELL ARGS:\n##########\n %s", ss.str().c_str());
     }
 
-<<<<<<< HEAD
-    exitCode = ADUC_LaunchChildProcess(config->aduShellFilePath, aduShellArgs, scriptOutput);
-=======
     if (prepareArgsOnly)
     {
         std::stringstream ss;
@@ -653,9 +648,8 @@
         goto done;
     }
 
-    exitCode = ADUC_LaunchChildProcess(ADUSHELL_FILE_PATH, aduShellArgs, results.scriptOutput);
->>>>>>> 82785520
-
+    exitCode = ADUC_LaunchChildProcess(config->aduShellFilePath, aduShellArgs, scriptOutput);
+   
     if (!results.scriptOutput.empty())
     {
         Log_Info(results.scriptOutput.c_str());
@@ -704,12 +698,8 @@
         workflow_peek_result_details(workflowData->WorkflowHandle));
 
 done:
-<<<<<<< HEAD
     ADUC_ConfigInfo_ReleaseInstance(config);
-    workflow_set_result(workflowData->WorkflowHandle, result);
-=======
     workflow_set_result(workflowData->WorkflowHandle, results.result);
->>>>>>> 82785520
 
     // Note: the handler must request a system reboot or agent restart if required.
     switch (results.result.ResultCode)
