cmake_minimum_required (VERSION 3.5)

set (target_name microsoft_swupdate_2)

set (SWUPDATE_HANDLER_CONF_FILE "swupdate-handler-config.json")

set (
    ADUC_SWUPDATE_HANDLER_CONF_FILE_PATH
    "${ADUC_CONF_FOLDER}/${SWUPDATE_HANDLER_CONF_FILE}"
    CACHE STRING "Path to the SWUpdate handler configuration file.")

add_library (${target_name} MODULE)

add_library (aduc::${target_name} ALIAS ${target_name})

find_package (Parson REQUIRED)

target_sources (${target_name} PRIVATE src/handler_create.cpp src/swupdate_handler_v2.cpp)

target_include_directories (
    ${target_name}
    PUBLIC inc
    PRIVATE ${PROJECT_SOURCE_DIR}/inc
            ${ADUC_TYPES_INCLUDES}
            ${ADUC_EXPORT_INCLUDES}
            ${ADU_SHELL_INCLUDES}
            ${ADU_EXTENSION_INCLUDES})

target_link_libraries (
    ${target_name}
    PRIVATE aduc::c_utils
            aduc::contract_utils
            aduc::exception_utils
            aduc::extension_manager
            aduc::logging
            aduc::parser_utils
            aduc::process_utils
            aduc::string_utils
            aduc::system_utils
            aduc::workflow_data_utils
            aduc::workflow_utils
            Parson::parson)

target_link_libraries (${target_name} PRIVATE libaducpal)

target_compile_definitions (
    ${target_name}
    PRIVATE ADUC_LOG_FOLDER="${ADUC_LOG_FOLDER}"
<<<<<<< HEAD
            ADUC_SWUPDATE_HANDLER_CONF_FILE_PATH="${ADUC_SWUPDATE_HANDLER_CONF_FILE_PATH}")
=======
            ADUC_SWUPDATE_HANDLER_CONF_FILE_PATH="${ADUC_SWUPDATE_HANDLER_CONF_FILE_PATH}"
            ADUC_VERSION_FILE="${ADUC_VERSION_FILE}"
            ADUSHELL_FILE_PATH="${ADUSHELL_FILE_PATH}")
>>>>>>> 2ef602b6

install (TARGETS ${target_name} LIBRARY DESTINATION ${ADUC_EXTENSIONS_INSTALL_FOLDER})

if (ADUC_BUILD_UNIT_TESTS)
    add_subdirectory (tests)
endif ()<|MERGE_RESOLUTION|>--- conflicted
+++ resolved
@@ -20,11 +20,8 @@
 target_include_directories (
     ${target_name}
     PUBLIC inc
-    PRIVATE ${PROJECT_SOURCE_DIR}/inc
-            ${ADUC_TYPES_INCLUDES}
-            ${ADUC_EXPORT_INCLUDES}
-            ${ADU_SHELL_INCLUDES}
-            ${ADU_EXTENSION_INCLUDES})
+    PRIVATE ${PROJECT_SOURCE_DIR}/inc ${ADUC_TYPES_INCLUDES} ${ADUC_EXPORT_INCLUDES}
+            ${ADU_SHELL_INCLUDES} ${ADU_EXTENSION_INCLUDES})
 
 target_link_libraries (
     ${target_name}
@@ -46,13 +43,8 @@
 target_compile_definitions (
     ${target_name}
     PRIVATE ADUC_LOG_FOLDER="${ADUC_LOG_FOLDER}"
-<<<<<<< HEAD
-            ADUC_SWUPDATE_HANDLER_CONF_FILE_PATH="${ADUC_SWUPDATE_HANDLER_CONF_FILE_PATH}")
-=======
             ADUC_SWUPDATE_HANDLER_CONF_FILE_PATH="${ADUC_SWUPDATE_HANDLER_CONF_FILE_PATH}"
-            ADUC_VERSION_FILE="${ADUC_VERSION_FILE}"
-            ADUSHELL_FILE_PATH="${ADUSHELL_FILE_PATH}")
->>>>>>> 2ef602b6
+            ADUC_VERSION_FILE="${ADUC_VERSION_FILE}" ADUSHELL_FILE_PATH="${ADUSHELL_FILE_PATH}")
 
 install (TARGETS ${target_name} LIBRARY DESTINATION ${ADUC_EXTENSIONS_INSTALL_FOLDER})
 
