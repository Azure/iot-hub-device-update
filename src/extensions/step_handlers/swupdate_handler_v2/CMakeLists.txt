cmake_minimum_required (VERSION 3.5)

set (target_name microsoft_swupdate_2)

set (SWUPDATE_HANDLER_CONF_FILE "swupdate-handler-config.json")

set (
    ADUC_SWUPDATE_HANDLER_CONF_FILE_PATH
    "${ADUC_CONF_FOLDER}/${SWUPDATE_HANDLER_CONF_FILE}"
    CACHE STRING "Path to the SWUpdate handler configuration file.")

add_library (${target_name} MODULE)

add_library (aduc::${target_name} ALIAS ${target_name})

find_package (Parson REQUIRED)

target_sources (${target_name} PRIVATE src/handler_create.cpp src/swupdate_handler_v2.cpp)

target_include_directories (
    ${target_name}
    PUBLIC inc
    PRIVATE ${PROJECT_SOURCE_DIR}/inc ${ADUC_TYPES_INCLUDES} ${ADUC_EXPORT_INCLUDES}
            ${ADU_SHELL_INCLUDES} ${ADU_EXTENSION_INCLUDES})

target_link_libraries (
    ${target_name}
    PRIVATE aduc::c_utils
            aduc::config_utils
            aduc::contract_utils
            aduc::exception_utils
            aduc::extension_manager
            aduc::logging
            aduc::parser_utils
            aduc::process_utils
            aduc::string_utils
            aduc::system_utils
            aduc::workflow_data_utils
            aduc::workflow_utils
            Parson::parson)

target_link_libraries (${target_name} PRIVATE libaducpal)

target_compile_definitions (
    ${target_name}
    PRIVATE ADUC_LOG_FOLDER="${ADUC_LOG_FOLDER}"
            ADUC_SWUPDATE_HANDLER_CONF_FILE_PATH="${ADUC_SWUPDATE_HANDLER_CONF_FILE_PATH}"
<<<<<<< HEAD
            ADUC_VERSION_FILE="${ADUC_VERSION_FILE}" ADUSHELL_FILE_PATH="${ADUSHELL_FILE_PATH}")
=======
            ADUC_VERSION_FILE="${ADUC_VERSION_FILE}")
>>>>>>> 362c5649

install (TARGETS ${target_name} LIBRARY DESTINATION ${ADUC_EXTENSIONS_INSTALL_FOLDER})

if (ADUC_BUILD_UNIT_TESTS)
    add_subdirectory (tests)
endif ()<|MERGE_RESOLUTION|>--- conflicted
+++ resolved
@@ -45,11 +45,7 @@
     ${target_name}
     PRIVATE ADUC_LOG_FOLDER="${ADUC_LOG_FOLDER}"
             ADUC_SWUPDATE_HANDLER_CONF_FILE_PATH="${ADUC_SWUPDATE_HANDLER_CONF_FILE_PATH}"
-<<<<<<< HEAD
-            ADUC_VERSION_FILE="${ADUC_VERSION_FILE}" ADUSHELL_FILE_PATH="${ADUSHELL_FILE_PATH}")
-=======
             ADUC_VERSION_FILE="${ADUC_VERSION_FILE}")
->>>>>>> 362c5649
 
 install (TARGETS ${target_name} LIBRARY DESTINATION ${ADUC_EXTENSIONS_INSTALL_FOLDER})
 
