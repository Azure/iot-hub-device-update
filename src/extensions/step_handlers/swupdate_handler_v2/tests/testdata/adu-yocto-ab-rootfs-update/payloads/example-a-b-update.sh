#!/bin/bash

# Copyright (c) Microsoft Corporation.
# Licensed under the MIT License.

# Ensure that getopt starts from first option if ". <script.sh>" was used.
OPTIND=1

ret_val=0

# Ensure we dont end the user's terminal session if invoked from source (".").
if [[ $0 != "${BASH_SOURCE[0]}" ]]; then
    ret='return'
else
    ret='exit'
fi

# Output formatting.

# Log level: 0=debug, 1=info, 2=warning, 3=error, 4=none
log_level=1

warn() { echo -e "\033[1;33mWarning:\033[0m $*" >&2; }

error() { echo -e "\033[1;31mError:\033[0m $*" >&2; }

header() { echo -e "\e[4m\e[1m\e[1;32m$*\e[0m"; }

bullet() { echo -e "\e[1;34m*\e[0m $*"; }

warn "*************************************************"
warn "*                    WARNING                    *"
warn "*                                               *"
warn "* THIS FILE IS FOR DEMONSTRATION PURPOSES ONLY. *"
warn "* DO NOT USE THIS FOR YOUR REAL PRODUCT UPDATE! *"
warn "*                                               *"
warn "*************************************************"

# Log debug prefix - blue
log_debug_pref="\033[1;30m[D]\033[0m"

# Log info prefix - blue
log_info_pref="\033[1;34m[I]\033[0m"

# Log warning prefix - yellow
log_warn_pref="\033[1;33m[W]\033[0m"

# Log error prefix - red
log_error_pref="\033[1;31m[E]\033[0m"

#
# Files and Folders information
#
workfolder=
<<<<<<< HEAD
output_file=/adu/logs/swpupdate.output
=======
output_file=/adu/logs/swupdate.output
>>>>>>> 963ab486
log_file=/adu/logs/swupdate.log
swupdate_log_file=/adu/logs/swupdate_log_file
result_file=/adu/logs/swupdate.result.json

#
# Following files are based on the how the Yocto Refererence Image was built.
# This value can be replaced in this script, or specify in import manifest (handlerProperties) as needed.
#
software_version_file="/etc/adu-version"
public_key_file="/adukey/public.pem"

#
# For install task, the --image-file <image_file_name> option must be specified.
#
image_file=""

#
# Device Update specific arguments
#
check_is_installed=
installed_criteria=
do_download_action=
do_install_action=
do_apply_action=
do_cancel_action=

restart_to_apply=
restart_agent_to_apply=

#
# Remaining aguments and parameters
#
PARAMS=

#
# Output, Logs, and Result helper functions.
#
_timestamp=

# SWUpdate doesn't support everything necessary for the dual-copy or A/B update strategy.
# Here we figure out the current OS partition and then set some environment variables
# that we use to tell swupdate which partition to target.
rootfs_dev=$(mount | grep "on / type" | cut -d':' -f 2 | cut -d' ' -f 1)
if [[ $rootfs_dev == '/dev/mmcblk0p2' ]]; then
    selection="stable,copy2"
    current_partition=2
    update_partition=3
else
    selection="stable,copy1"
    current_partition=3
    update_partition=2
fi

update_timestamp() {
    # See https://man7.org/linux/man-pages/man1/date.1.html
    _timestamp="$(date +'%Y/%m/%d:%H%M%S')"
}

log_debug() {
    if [ $log_level -gt 0 ]; then
        return
    fi
    log "$log_debug_pref" "$@"
}

log_info() {
    if [ $log_level -gt 1 ]; then
        return
    fi
    log "$log_info_pref" "$@"
}

log_warn() {
    if [ $log_level -gt 2 ]; then
        return
    fi
    log "$log_warn_pref" "$@"
}

log_error() {
    if [ $log_level -gt 3 ]; then
        return
    fi
    log "$log_error_pref" "$@"
}

log() {
    update_timestamp
    if [ -z $log_file ]; then
        echo -e "[$_timestamp]" "$@" >&1
    else
        echo "[$_timestamp]" "$@" >> $log_file
    fi
}

output() {
    update_timestamp
    if [ -z $output_file ]; then
        echo "[$_timestamp]" "$@" >&1
    else
        echo "[$_timestamp]" "$@" >> "$output_file"
    fi
}

result() {
    # NOTE: don't insert timestamp in result file.
    if [ -z $result_file ]; then
        echo "$@" >&1
    else
        echo "$@" > "$result_file"
    fi
}

#
# Helper function for creating extended result code that indicates
# errors from this script.
# Note: these error range (0x30101000 - 0x30101fff) a free to use.
#
# Usage: make_swupdate_handler_erc error_value result_variable
#
# e.g.
#         error_code=20
#         RESULT=0
#         make_swupdate_handler_erc RESULT $error_code
#         echo $RESULT
#
#  (RESULT is 0x30101014)
#
make_swupdate_handler_erc() {
    local base_erc=0x30101000
    local -n res=$2 # name reference
    res=$((base_erc + $1))
}

# usage: make_aduc_result_json $resultCode $extendedResultCode $resultDetails <out param>
# shellcheck disable=SC2034
make_aduc_result_json() {
    local -n res=$4 # name reference
    res="{\"resultCode\":$1, \"extendedResultCode\":$2,\"resultDetails\":\"$3\"}"
}

#
# Usage
#
print_help() {
    echo ""
    echo "Usage: <script-file-name>.sh [options...]"
    echo ""
    echo ""
    echo "Device Update reserved argument"
    echo "==============================="
    echo ""
    echo "--action-is-installed                     Perform 'is-installed' check."
    echo "                                          Check whether the selected component [or primary device] current states"
    echo "                                          satisfies specified 'installedCriteria' data."
    echo "--installed-criteria                      Specify the Installed-Criteria string."
    echo ""
    echo "--action-download                         Perform 'download' aciton."
    echo "--action-install                          Perform 'install' action."
    echo "--action-apply                            Perform 'apply' action."
    echo "--action-cancel                           Perform 'cancel' action."
    echo ""
    echo "--restart-to-apply                        Request the host device to restart when applying update to this component."
    echo "--restart-agent-to-apply                  Request the DU Agent to restart when applying update to this component."
    echo ""
    echo "File and Folder information"
    echo "==========================="
    echo ""
<<<<<<< HEAD
    echo "--workfolder              A work-folder (or sandbox folder)."
=======
    echo "--work-folder             A work-folder (or sandbox folder)."
>>>>>>> 963ab486
    echo "--swu-file, --image-file  An image file (.swu) file to install."
    echo "--output-file             An output file."
    echo "--log-file                A log file."
    echo "--swupdate-log-file       A file contains output from swupdate tool."
    echo "--result-file             A file contain ADUC_Result data (in JSON format)."
    echo "--software-version-file   A file contain image version number."
    echo "--public-key-file         A public key file for signature validateion."
    echo "                          See InstallUpdate() function for more details."
    echo ""
    echo "--log-level <0-4>         A minimum log level. 0=debug, 1=info, 2=warning, 3=error, 4=none."
    echo "-h, --help                Show this help message."
    echo ""
    echo "Example:"
    echo ""
    echo "Scenario: is-installed check"
    echo "========================================"
    echo "    <script> --log-level 0 --action-is-installed --intalled-criteria 1.0"
    echo ""
    echo "Scenario: perform install action"
    echo "================================"
    echo "    <script> --log-level 0 --action-install --intalled-criteria 1.0 --swu-file example-device-update.swu --work-folder <sandbox-folder>"
    echo ""
}

log "Log begin:"
output "Output begin:"

#
# Parsing arguments
#
while [[ $1 != "" ]]; do
    case $1 in

    #
    # Device Update specific arguments.
    #
    --action-download)
        shift
        do_download_action=yes
        ;;

    --action-install)
        shift
        log_info "Will runscript as 'installer' script."
        do_install_action=yes
        ;;

    --action-apply)
        shift
        do_apply_action=yes
        ;;

    --restart-to-apply)
        shift
        restart_to_apply=yes
        ;;

    --restart-agent-to-apply)
        shift
        restart_agent_to_apply=yes
        ;;

    --action_cancel)
        shift
        do_cancel_action=yes
        ;;

    --action-is-installed)
        shift
        check_is_installed=yes
        ;;

    --installed-criteria)
        shift
        if [[ -z $1 || $1 == -* ]]; then
            error "--installed-criteria requires an installedCriteria parameter."
            $ret 1
        fi
        installed_criteria="$1"
        shift
        ;;

    #
    # Update artifacts
    #
    --swu-file)
        shift
        if [[ -z $1 || $1 == -* ]]; then
            error "--swu-file parameter is mandatory."
            $ret 1
        fi
        image_file="$1"
        echo "swu file (image_file): $image_file"
        shift
        ;;

    --work-folder)
        shift
        if [[ -z $1 || $1 == -* ]]; then
            error "--work-folder parameter is mandatory."
            $ret 1
        fi
        workfolder="$1"
        echo "work folder: $workfolder"
        shift
        ;;

    #
    # Output-related arguments.
    #
    # --out-file <file_path>, --result-file <file_path>, --log-file <file_path>
    #
    --output-file)
        shift
        if [[ -z $1 || $1 == -* ]]; then
            error "--out-file parameter is mandatory."
            $ret 1
        fi
        output_file="$1"

        #
        #Create output file path.
        #
        # Delete existing log.
        rm -f -r "$output_file"
        # Create dir(s) recursively (include filename, well remove it in the following line...).
        mkdir -p "$output_file"
        # Delete leaf-dir (w)
        rm -f -r "$output_file"

        shift
        ;;

    --result-file)
        shift
        if [[ -z $1 || $1 == -* ]]; then
            error "--result-file parameter is mandatory."
            $ret 1
        fi
        result_file="$1"
        #
        #Create result file path.
        #
        # Delete existing log.
        rm -f -r "$result_file"
        # Create dir(s) recursively (include filename, well remove it in the following line...).
        mkdir -p "$result_file"
        # Delete leaf-dir (w)
        rm -f -r "$result_file"
        shift
        ;;

    --software-version-file)
        shift
        if [[ -z $1 || $1 == -* ]]; then
            error "--software-version-file parameter is mandatory."
            $ret 1
        fi
        software_version_file="$1"
        shift
        ;;

    --image-file)
        shift
        if [[ -z $1 || $1 == -* ]]; then
            error "--image-file parameter is mandatory."
            $ret 1
        fi
        image_file="$1"
        shift
        ;;

    --public-key-file)
        shift
        if [[ -z $1 || $1 == -* ]]; then
            error "--public-key-file parameter is mandatory."
            $ret 1
        fi
        public_key_file="$1"
        shift
        ;;

    --log-file)
        shift
        if [[ -z $1 || $1 == -* ]]; then
            error "--log-file parameter is mandatory."
            $ret 1
        fi
        log_file="$1"
        shift
        ;;

    --swupdate-log-file)
        shift
        if [[ -z $1 || $1 == -* ]]; then
            error "--swupdate-log-file parameter is mandatory."
            $ret 1
        fi
        swupdate_log_file="$1"
        shift
        ;;

    --log-level)
        shift
        if [[ -z $1 || $1 == -* ]]; then
            error "--log-level parameter is mandatory."
            $ret 1
        fi
        log_level=$1
        shift
        ;;

    -h | --help)
        print_help
        $ret 0
        ;;

    *) # preserve positional arguments
        PARAMS="$PARAMS $1"
        shift
        ;;
    esac
done

#
# Device Update related functions.
#

#
# A helper function that evaluates whether an update is currently installed on the target,
# based on 'installedCriteria'.
#
# Usage: is_installed $installedCriteria $imageVersionFile <out resultCode> <out extendedResultCode> <out resultDetails>
#
# shellcheck disable=SC2034
function is_installed() {
    local -n rc=$3  # name reference for resultCode
    local -n erc=$4 # name reference for extendedResultCode
    local -n rd=$5  # name reference for resultDetails

    if ! [[ -f $2 ]]; then
        rc=0
        make_swupdate_handler_erc 100 erc
        rd="Image version file name is empty."
    elif [[ $1 == "" ]]; then
        rc=0
        make_swupdate_handler_erc 101 erc
        rd="Installed criteria is empty."
    else
        {
            grep "^$1$" "$software_version_file"
        }

        grep_res=$?

        if [[ $grep_res -eq "0" ]]; then
            rc=900
        else
            rc=901
        fi
        erc=0
        rd=""
    fi
}

#
# Example implementation of 'IsInstalled' function, for the reference Yocto Image.
#
# Design Goal:
#   Determine whether the specified 'installedCriteria' (parameter $1) is met.
#
#   'installedCriteria' is a version number of the image (generated by DU Yocto internal build pipeline).
#   This version is saved in $software_version_file.
#
# Expected resultCode:
#     ADUC_Result_Failure = 0,
#     ADUC_Result_IsInstalled_Installed = 900,     /**< Succeeded and content is installed. */
#     ADUC_Result_IsInstalled_NotInstalled = 901,  /**< Succeeded and content is not installed */
#
CheckIsInstalledState() {
    log_info "IsInstalledTask(\"$1\"), adu-version path:\"$software_version_file\""

    local local_rc=2
    local local_erc=3
    local local_rd="4"
    local aduc_result=""

    # Evaluates installedCriteria string.
    is_installed "$1" "$software_version_file" local_rc local_erc local_rd

    make_aduc_result_json "$local_rc" "$local_erc" "$local_rd" aduc_result

    # Show output.
    output "Result:" "$aduc_result"

    # Write ADUC_Result to result file.
    result "$aduc_result"
}

#
# Example implementation of 'DownloadUpdateArtifacts' function, for the reference Yocto Image.
#
# This fuction is no-op since no additional files are required for this update.
#
DownloadUpdateArtifacts() {
    log_info "DownloadUpdateArtifacts called"

    # Return ADUC_Result_Download_Success (500), no extended result code, no result details.
    make_aduc_result_json 500 0 "" aduc_result

    # Show output.
    output "Result:" "$aduc_result"

    # Write ADUC_Result to result file.
    result "$aduc_result"

    $ret $ret_val
}

#
# InstallUpdate:
# Copies a 'firmware.json' to component's folder (properties.path).
#
InstallUpdate() {
    log_info "InstallUpdate called"

    resultCode=0
    extendedResultCode=0
    resultDetails=""
    ret_val=1

    #
    # Note: we could simulate 'component off-line' scenario here.
    #

    # Check whether the component is already installed the specified update...
    is_installed "$installed_criteria" "$software_version_file" resultCode extendedResultCode resultDetails

    is_installed_ret=$?

    if [[ $is_installed_ret -ne 0 ]]; then
        # is_installed functin failed to execute.
        resultCode=0
        make_swupdate_handler_erc "$is_installed_ret" extendedResultCode
        resultDetails="Internal error in 'is_installed' function."
    elif [[ $resultCode == 0 ]]; then
        # Failed to determine whether the update has been installed or not.
        # Return current ADUC_Result
        echo "Failed to determine wehther the update has been installed or not."
    elif [[ $resultCode -eq 901 ]]; then
        # Not installed.

        # install an update.
        echo "Installing update." >> "${log_file}"
        if [[ -f $image_file ]]; then

            # Note: Swupdate can use a public key to validate the signature of an image.
            #
            # Here is how we generated the private key for signing the image
            # and how we generated that public key file used to validate the image signature.
            #
            # Generated RSA private key with password using command:
            # openssl genrsa -aes256 -passout file:priv.pass -out priv.pem
            #
            # Generated RSA public key from private key using command:
            # openssl rsa -in ${WORKDIR}/priv.pem -out ${WORKDIR}/public.pem -outform PEM -pubout

            ret_val=1
            if [[ ${public_key_file} -eq "" ]]; then
                # Call swupdate with the image file and no signature validations
                swupdate -v -i "${image_file}" -e ${selection} &>> "${swupdate_log_file}"
<<<<<<< HEAD
            else
                # Call swupdate with the image file and the public key for signature validation
                swupdate -v -i "${image_file}" -k "${public_key_file}" -e ${selection} &>> "${swupdate_log_file}"
=======
                ret_val=$?
            else
                # Call swupdate with the image file and the public key for signature validation
                swupdate -v -i "${image_file}" -k "${public_key_file}" -e ${selection} &>> "${swupdate_log_file}"
                ret_val=$?
>>>>>>> 963ab486
            fi

            if [[ $ret_val -eq 0 ]]; then
                resultCode=600
                extendedResultCode=0
                resultDetails=""
            else
                resultCode=0
                make_swupdate_handler_erc "$ret_val" extendedResultCode
                resultDetails="SWUpdate command failed."
            fi
        else
            echo "Image file ${image_file} was not found." >> "${log_file}"
            resultCode=0
            # ADUC_ERC_SWUPDATE_HANDLER_INSTALL_FAILURE_IMAGE_FILE_NOT_FOUND (0x202)
            extendedResultCode=0x30100202
            resultDetails="Image file ${image_file} was not found."
        fi
        ret_val=0
    else
        # Installed.
        log_info "It appears that this component already installed the specified update."
        resultCode=603
        extendedResultCode=0
        resultDetails="Already installed."
        ret_val=0
    fi

    # Prepare ADUC_Result json.
    make_aduc_result_json "$resultCode" "$extendedResultCode" "$resultDetails" aduc_result

    # Show output.
    output "Result:" "$aduc_result"

    # Write ADUC_Result to result file.
    result "$aduc_result"

    $ret $ret_val
}

#
# Performs steps to finalize the update.
#
ApplyUpdate() {
    log_info "Applying update..."

    ret_val=0
    resultCode=0
    extendedResultCode=0
    resultDetails=""

    echo "Applying." >> "${log_file}"

    # Set the bootloader environment variable
    # to tell the bootloader to boot into the new partition.
    #
    # 'rpipart' variable is specific to our boot.scr script.
    fw_setenv rpipart $update_partition
    ret_val=$?

    if [[ $ret_val -eq 0 ]]; then

        log_info "restart_to_apply=$restart_to_apply"
        log_info "restart_agent_to_apply=$restart_agent_to_apply"

        if [[ ${restart_to_apply} == "yes" ]]; then
            log_info "Returning ADUC_Result_Apply_RequiredImmediateReboot(705)"
            resultCode=705
        elif [[ ${restart_agent_to_apply} == "yes" ]]; then
            log_info "Returning ADUC_Result_Apply_RequiredImmediateAgentRestart(707)"
            resultCode=707
        else
            log_info "Returning ADUC_Result_Apply_Success(700)"
            resultCode=700
        fi
        extendedResultCode=0
        resultDetails=""
    else
        resultCode=0
        make_swupdate_handler_erc "$ret_val" extendedResultCode
        resultDetails="Cannot set rpipart value to $update_partition"
        log_error "$resultDetails"
    fi

    # Prepare ADUC_Result json.
    aduc_result=""
    make_aduc_result_json "$resultCode" "$extendedResultCode" "$resultDetails" aduc_result

    # Show output.
    output "Result:" "$aduc_result"

    # Write ADUC_Result to result file.
    result "$aduc_result"

    $ret $ret_val
}

#
# Cancel current update.
#
# Set the bootloader environment variable to tell the bootloader to boot into the current partition
# instead of the one that was updated. Note: rpipart variable is specific to our boot.scr script.
#
CancelUpdate() {
    log_info "CancelUpdate called"

    # Set the bootloader environment variable
    # to tell the bootloader to boot into the current partition.
    # rpipart variable is specific to our boot.scr script.
    echo "Cancelling update." >> "${log_file}"
    resultCode=0
    extendedResultCode=0
    resultDetails=""
    ret_val=

    echo "Revert update." >> "${log_file}"
    fw_setenv rpipart $current_partition
    ret_val=$?

    if [[ $ret_val -eq 0 ]]; then
        resultCode=800
    else
        resultCode=801
        make_swupdate_handler_erc "$ret_val" extendedResultCode
        resultDetails="Failed to set rpipart to ${update_partition}"
        ret_val=0
    fi

    make_aduc_result_json "$resultCode" "$extendedResultCode" "$resultDetails" aduc_result

    # Show output.
    output "Result:" "$aduc_result"

    # Write ADUC_Result to result file.
    result "$aduc_result"

    $ret $ret_val
}

#
# Main
#
if [ -n "$check_is_installed" ]; then
    CheckIsInstalledState "$installed_criteria"
    exit $ret_val
fi

if [ -n "$do_download_action" ]; then
    DownloadUpdateArtifacts
    exit $ret_val
fi

if [ -n "$do_install_action" ]; then
    InstallUpdate
    exit $ret_val
fi

if [ -n "$do_apply_action" ]; then
    ApplyUpdate
    exit $ret_val
fi

if [ -n "$do_cancel_action" ]; then
    CancelUpdate
    exit $ret_val
fi

$ret $ret_val<|MERGE_RESOLUTION|>--- conflicted
+++ resolved
@@ -52,11 +52,7 @@
 # Files and Folders information
 #
 workfolder=
-<<<<<<< HEAD
-output_file=/adu/logs/swpupdate.output
-=======
 output_file=/adu/logs/swupdate.output
->>>>>>> 963ab486
 log_file=/adu/logs/swupdate.log
 swupdate_log_file=/adu/logs/swupdate_log_file
 result_file=/adu/logs/swupdate.result.json
@@ -225,11 +221,7 @@
     echo "File and Folder information"
     echo "==========================="
     echo ""
-<<<<<<< HEAD
-    echo "--workfolder              A work-folder (or sandbox folder)."
-=======
     echo "--work-folder             A work-folder (or sandbox folder)."
->>>>>>> 963ab486
     echo "--swu-file, --image-file  An image file (.swu) file to install."
     echo "--output-file             An output file."
     echo "--log-file                A log file."
@@ -601,17 +593,11 @@
             if [[ ${public_key_file} -eq "" ]]; then
                 # Call swupdate with the image file and no signature validations
                 swupdate -v -i "${image_file}" -e ${selection} &>> "${swupdate_log_file}"
-<<<<<<< HEAD
-            else
-                # Call swupdate with the image file and the public key for signature validation
-                swupdate -v -i "${image_file}" -k "${public_key_file}" -e ${selection} &>> "${swupdate_log_file}"
-=======
                 ret_val=$?
             else
                 # Call swupdate with the image file and the public key for signature validation
                 swupdate -v -i "${image_file}" -k "${public_key_file}" -e ${selection} &>> "${swupdate_log_file}"
                 ret_val=$?
->>>>>>> 963ab486
             fi
 
             if [[ $ret_val -eq 0 ]]; then
