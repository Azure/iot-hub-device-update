--- conflicted
+++ resolved
@@ -28,11 +28,7 @@
 target_compile_definitions (
     ${PROJECT_NAME}
     PRIVATE ADUC_SWUPDATE_HANDLER_CONF_FILE_PATH="${ADUC_SWUPDATE_HANDLER_CONF_FILE_PATH}"
-<<<<<<< HEAD
-            ADUSHELL_FILE_PATH="${ADUSHELL_FILE_PATH}")
-=======
             ADUC_TEST_DATA_FOLDER="${ADUC_TEST_DATA_FOLDER}")
->>>>>>> 362c5649
 
 target_link_libraries (
     ${PROJECT_NAME}
