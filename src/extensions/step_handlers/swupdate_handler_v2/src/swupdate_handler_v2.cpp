--- conflicted
+++ resolved
@@ -71,11 +71,7 @@
     char* workFolder = nullptr;
     ADUC_FileEntity entity;
     memset(&entity, 0, sizeof(entity));
-<<<<<<< HEAD
     size_t fileCount = workflow_get_update_files_count(handle);
-=======
-    int fileCount = workflow_get_update_files_count(handle);
->>>>>>> f9b180de
     int createResult = 0;
     // Download the main script file.
     const char* scriptFileName =
@@ -297,10 +293,7 @@
         workflow_peek_result_details(workflowData->WorkflowHandle));
 
 done:
-<<<<<<< HEAD
     ADUC_ConfigInfo_ReleaseInstance(config);
-=======
->>>>>>> f9b180de
     if (IsAducResultCodeFailure(result.ResultCode))
     {
         workflow_set_result(workflowData->WorkflowHandle, result);
@@ -337,11 +330,7 @@
     char* workFolder = workflow_get_workfolder(workflowData->WorkflowHandle);
     ADUC_FileEntity fileEntity;
     memset(&fileEntity, 0, sizeof(fileEntity));
-<<<<<<< HEAD
     size_t fileCount = workflow_get_update_files_count(workflowHandle);
-=======
-    int fileCount = workflow_get_update_files_count(workflowHandle);
->>>>>>> f9b180de
     ADUC_Result result = SWUpdate_Handler_DownloadScriptFile(workflowHandle);
 
     if (IsAducResultCodeFailure(result.ResultCode))
@@ -409,11 +398,7 @@
  */
 ADUC_Result SWUpdateHandlerImpl::Install(const tagADUC_WorkflowData* workflowData)
 {
-<<<<<<< HEAD
     ADUC_Result result = PerformAction("install", workflowData);
-=======
-    ADUC_Result result = PerformAction("--action-install", workflowData);
->>>>>>> f9b180de
 
     // Note: the handler must request a system reboot or agent restart if required.
     switch (result.ResultCode)
@@ -451,11 +436,7 @@
     char* workFolder = workflow_get_workfolder(workflowData->WorkflowHandle);
     Log_Info("Applying data from %s", workFolder);
 
-<<<<<<< HEAD
     result = PerformAction("apply", workflowData);
-=======
-    result = PerformAction("--action-apply", workflowData);
->>>>>>> f9b180de
 
     // Cancellation requested after applied?
     if (workflow_get_operation_cancel_requested(workflowData->WorkflowHandle))
@@ -571,7 +552,7 @@
  *   - Device builder defines the how to evaluate wither the current step can be considered 'completed'.
  *     Note that the term 'IsInstalled' was carried over from the original design where the agent would
  *     ask the handler that "Is an 'update' is currently installed on the device.".
- * @param workflowData workflowData to perform the IsInstalled check on 
+ * @param workflowData workflowData to perform the IsInstalled check on
  * @return ADUC_Result The result based on evaluating the workflow data.
  */
 ADUC_Result SWUpdateHandlerImpl::IsInstalled(const tagADUC_WorkflowData* workflowData)
@@ -909,11 +890,7 @@
 {
     ADUC_Result result;
 
-<<<<<<< HEAD
     result = PerformAction("cancel", workflowData);
-=======
-    result = PerformAction("--action-cancel", workflowData);
->>>>>>> f9b180de
     if (result.ResultCode != ADUC_Result_Cancel_Success)
     {
         Log_Error("Failed to cancel Apply, extendedResultCode = (0x%X)", result.ExtendedResultCode);
