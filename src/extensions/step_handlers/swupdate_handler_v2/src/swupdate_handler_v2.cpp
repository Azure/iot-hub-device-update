/**
 * @file swupdate_handler_v2.cpp
 * @brief Implementation of ContentHandler API for swupdate wrapper script.
 *
 *     The wrapper script must be delivered to a device as part of the update payloads.
 *     Script options and arguments can be specified in:
 *         - swupdate-handler-config.json
 *         - Update manifest's instructions-step's handlerProperties['arguments']
 *
 * @copyright Copyright (c) Microsoft Corporation.
 * Licensed under the MIT License.
 */
#include "aduc/swupdate_handler_v2.hpp"

#include "aduc/adu_core_exports.h"
#include "aduc/config_utils.h"
#include "aduc/extension_manager.hpp"
#include "aduc/logging.h"
#include "aduc/parser_utils.h" // ADUC_FileEntity_Uninit
#include "aduc/process_utils.hpp"
#include "aduc/string_c_utils.h"
#include "aduc/string_utils.hpp"
#include "aduc/system_utils.h"
#include "aduc/types/update_content.h"
#include "aduc/workflow_data_utils.h"
#include "aduc/workflow_utils.h"
#include "adushell_const.hpp"

#include <algorithm>
#include <fstream>
#include <memory>
#include <string>

#include <parson.h>

#define HANDLER_PROPERTIES_SCRIPT_FILENAME "scriptFileName"
#define HANDLER_PROPERTIES_SWU_FILENAME "swuFileName"
#define HANDLER_PROPERTIES_API_VERSION "apiVersion"
#define HANDLER_ARG_ACTION "--action"

namespace adushconst = Adu::Shell::Const;

struct JSONValueDeleter
{
    void operator()(JSON_Value* value)
    {
        json_value_free(value);
    }
};

using AutoFreeJsonValue_t = std::unique_ptr<JSON_Value, JSONValueDeleter>;

/**
 * @brief Destructor for the SWUpdate Handler Impl class.
 */
SWUpdateHandlerImpl::~SWUpdateHandlerImpl() // override
{
    ADUC_Logging_Uninit();
}

/**
 * @brief Downloads a main script file into a sandbox folder.
 *        The 'handlerProperties["scriptFileName"]' contains the main script file name.
 *
 * @param handle A workflow object.
 * @return ADUC_Result
 */
static ADUC_Result SWUpdate_Handler_DownloadScriptFile(ADUC_WorkflowHandle handle)
{
    ADUC_Result result = { ADUC_Result_Failure };
    char* workFolder = nullptr;
    ADUC_FileEntity entity;
    memset(&entity, 0, sizeof(entity));
    int fileCount = workflow_get_update_files_count(handle);
    int createResult = 0;
    // Download the main script file.
    const char* scriptFileName =
        workflow_peek_update_manifest_handler_properties_string(handle, HANDLER_PROPERTIES_SCRIPT_FILENAME);
    if (scriptFileName == nullptr)
    {
        result.ResultCode = ADUC_Result_Failure;
        result.ExtendedResultCode = ADUC_ERC_SWUPDATE_HANDLER_MISSING_SCRIPT_FILE_NAME;
        goto done;
    }

    if (fileCount <= 1)
    {
        result.ExtendedResultCode = ADUC_ERC_SWUPDATE_HANDLER_DOWNLOAD_FAILURE_WRONG_FILECOUNT;
        goto done;
    }

    if (!workflow_get_update_file_by_name(handle, scriptFileName, &entity))
    {
        result.ExtendedResultCode = ADUC_ERC_SWUPDATE_HANDLER_DOWNLOAD_FAILURE_GET_SCRIPT_FILE_ENTITY;
        goto done;
    }

    workFolder = workflow_get_workfolder(handle);

    createResult = ADUC_SystemUtils_MkSandboxDirRecursive(workFolder);
    if (createResult != 0)
    {
        Log_Error("Unable to create folder %s, error %d", workFolder, createResult);
        result = { ADUC_Result_Failure, ADUC_ERC_SWUPDATE_HANDLER_CREATE_SANDBOX_FAILURE };
        goto done;
    }

    try
    {
        result = ExtensionManager::Download(&entity, handle, &Default_ExtensionManager_Download_Options, nullptr);
    }
    catch (...)
    {
        result.ExtendedResultCode = ADUC_ERC_SWUPDATE_HANDLER_DOWNLOAD_PRIMARY_FILE_FAILURE_UNKNOWNEXCEPTION;
    }

done:
    ADUC_FileEntity_Uninit(&entity);
    workflow_free_string(workFolder);
    return result;
}

/**
 * @brief Perform a workflow action. If @p prepareArgsOnly is true, only prepare data, but not actually
 *        perform any action.
 *
 * @param action Indicate an action to perform. This can be 'download', 'install',
 *               'apply', "cancel", and "is-installed".
 * @param workflowData An object containing workflow data.
 * @param prepareArgsOnly  Boolean indicates whether to prepare action data only.
 * @param[out] scriptFilePath Output string contains a script to be run.
 * @param[in] args List of options and arguments.
 * @param[out] commandLineArgs An output command-line arguments.
 * @param[out] scriptOutput If @p prepareArgsOnly is false, this will contains the action output string.
 * @return ADUC_Result
 */
ADUC_Result SWUpdateHandler_PerformAction(
    const std::string& action,
    const tagADUC_WorkflowData* workflowData,
    bool prepareArgsOnly,
    std::string& scriptFilePath,
    std::vector<std::string>& args,
    std::vector<std::string>& commandLineArgs,
    std::string& scriptOutput)
{
    Log_Info("Action (%s) begin", action.c_str());
    ADUC_Result result = { ADUC_GeneralResult_Failure };
    const ADUC_ConfigInfo* config = nullptr;

    int exitCode = 0;
    commandLineArgs.clear();

    if (workflowData == nullptr || workflowData->WorkflowHandle == nullptr)
    {
        result.ExtendedResultCode = ADUC_ERC_SWUPDATE_HANDLER_INSTALL_ERROR_NULL_WORKFLOW;
        return result;
    }

    const char* apiVer = workflow_peek_update_manifest_handler_properties_string(
        workflowData->WorkflowHandle, HANDLER_PROPERTIES_API_VERSION);

    char* workFolder = ADUC_WorkflowData_GetWorkFolder(workflowData);
    std::string scriptWorkfolder = workFolder;
    std::string scriptResultFile = scriptWorkfolder + "/" + "aduc_result.json";
    JSON_Value* actionResultValue = nullptr;
    std::vector<std::string> aduShellArgs;

    config = ADUC_ConfigInfo_GetInstance();
    if (config == nullptr)
    {
        Log_Error("Failed to get config info instance.");
        result.ExtendedResultCode = ADUC_ERC_SWUPDATE_HANDLER_PERFORM_ACTION_FAILED_TO_GET_CONFIG_INSTANCE;
        goto done;
    }

<<<<<<< HEAD
    aduShellArgs.emplace_back(adushconst::config_folder_opt);
    aduShellArgs.emplace_back(config->configFolder);
    aduShellArgs.emplace_back(adushconst::update_type_opt);
    aduShellArgs.emplace_back(adushconst::update_type_microsoft_script);
    aduShellArgs.emplace_back(adushconst::update_action_opt);
    aduShellArgs.emplace_back(adushconst::update_action_execute);

=======
>>>>>>> 82785520
    result = SWUpdateHandlerImpl::PrepareCommandArguments(
        workflowData->WorkflowHandle, scriptResultFile, scriptWorkfolder, scriptFilePath, args);
    if (IsAducResultCodeFailure(result.ResultCode))
    {
        goto done;
    }

    // If any install-item reported that the update is already installed on the
    // selected component, we will skip the 'apply' phase, and then skip the
    // remaining install-item(s).
    // Also, don't continue if WorkflowHandle is NULL in the ADUInterface_Connected->HandleStartupWorkflowData flow.
    if (result.ResultCode == ADUC_Result_Install_Skipped_UpdateAlreadyInstalled
        || workflowData->WorkflowHandle == nullptr)
    {
        goto done;
    }

    aduShellArgs.emplace_back(adushconst::target_data_opt);
    aduShellArgs.emplace_back(scriptFilePath);
    commandLineArgs.emplace_back(scriptFilePath);

    // Prepare arguments based on specified api version.
    if (apiVer == nullptr || strcmp(apiVer, "1.0") == 0)
    {
        std::string backcompatAction = "--action-" + action;
        aduShellArgs.emplace_back(adushconst::target_options_opt);
        aduShellArgs.emplace_back(backcompatAction.c_str());
        commandLineArgs.emplace_back(backcompatAction.c_str());
    }
    else if (strcmp(apiVer, "1.1") == 0)
    {
        aduShellArgs.emplace_back(adushconst::target_options_opt);
        aduShellArgs.emplace_back(HANDLER_ARG_ACTION);
        commandLineArgs.emplace_back(HANDLER_ARG_ACTION);

        aduShellArgs.emplace_back(adushconst::target_options_opt);
        aduShellArgs.emplace_back(action.c_str());
        commandLineArgs.emplace_back(action.c_str());
    }

    for (const auto& a : args)
    {
        aduShellArgs.emplace_back(adushconst::target_options_opt);
        aduShellArgs.emplace_back(a);
        commandLineArgs.emplace_back(a);
    }

    if (prepareArgsOnly)
    {
        std::stringstream ss;
<<<<<<< HEAD

=======
>>>>>>> 82785520
        for (const auto& a : aduShellArgs)
        {
            if (a[0] != '-')
            {
                ss << " \"" << a << "\"";
            }
            else
            {
                ss << " " << a;
            }
        }
        scriptOutput = ss.str();

        Log_Debug("Prepare Only! adu-shell Command:\n\n %s", scriptOutput.c_str());
        result.ResultCode = ADUC_Result_Success;
        result.ExtendedResultCode = 0;
        goto done;
    }

    exitCode = ADUC_LaunchChildProcess(config->aduShellFilePath, aduShellArgs, scriptOutput);
    if (exitCode != 0)
    {
        int extendedCode = ADUC_ERC_SWUPDATE_HANDLER_CHILD_FAILURE_PROCESS_EXITCODE(exitCode);
        Log_Error("Install failed, extendedResultCode:0x%X (exitCode:%d)", extendedCode, exitCode);
        result.ResultCode = ADUC_Result_Failure;
        result.ExtendedResultCode = extendedCode;
    }

    if (!scriptOutput.empty())
    {
        Log_Info(scriptOutput.c_str());
    }

    // Parse result file.
    actionResultValue = json_parse_file(scriptResultFile.c_str());

    if (actionResultValue == nullptr)
    {
        result.ResultCode = ADUC_Result_Failure;
        result.ExtendedResultCode = ADUC_ERC_SWUPDATE_HANDLER_INSTALL_FAILURE_PARSE_RESULT_FILE;
        workflow_set_result_details(
            workflowData->WorkflowHandle,
            "The install script doesn't create a result file '%s'.",
            scriptResultFile.c_str());
        goto done;
    }
    else
    {
        JSON_Object* actionResultObject = json_object(actionResultValue);
        result.ResultCode = json_object_get_number(actionResultObject, "resultCode");
        result.ExtendedResultCode = json_object_get_number(actionResultObject, "extendedResultCode");
        const char* details = json_object_get_string(actionResultObject, "resultDetails");
        workflow_set_result_details(workflowData->WorkflowHandle, details);
    }

    Log_Info(
        "Action (%s) done - returning rc:%d, erc:0x%X, rd:%s",
        action.c_str(),
        result.ResultCode,
        result.ExtendedResultCode,
        workflow_peek_result_details(workflowData->WorkflowHandle));

done:
    ADUC_ConfigInfo_ReleaseInstance(config);
    if (IsAducResultCodeFailure(result.ResultCode))
    {
        workflow_set_result(workflowData->WorkflowHandle, result);
        workflow_set_state(workflowData->WorkflowHandle, ADUCITF_State_Failed);
    }

    json_value_free(actionResultValue);
    workflow_free_string(workFolder);
    return result;
}

/**
 * @brief Creates a new SWUpdateHandlerImpl object and casts to a ContentHandler.
 * Note that there is no way to create a SWUpdateHandlerImpl directly.
 *
 * @return ContentHandler* SimulatorHandlerImpl object as a ContentHandler.
 */
ContentHandler* SWUpdateHandlerImpl::CreateContentHandler()
{
    return new SWUpdateHandlerImpl();
}

/**
 * @brief Performs 'Download' task.
 *
 * @return ADUC_Result The result of the download (always success)
*/
ADUC_Result SWUpdateHandlerImpl::Download(const tagADUC_WorkflowData* workflowData)
{
    Log_Info("SWUpdate handler v2 download task begin.");

    ADUC_WorkflowHandle workflowHandle = workflowData->WorkflowHandle;
    char* installedCriteria = nullptr;
    char* workFolder = workflow_get_workfolder(workflowData->WorkflowHandle);
    ADUC_FileEntity fileEntity;
    memset(&fileEntity, 0, sizeof(fileEntity));
    int fileCount = workflow_get_update_files_count(workflowHandle);
    ADUC_Result result = SWUpdate_Handler_DownloadScriptFile(workflowHandle);

    if (IsAducResultCodeFailure(result.ResultCode))
    {
        goto done;
    }

    // Determine whether to continue downloading the rest.
    installedCriteria = workflow_get_installed_criteria(workflowData->WorkflowHandle);
    result = IsInstalled(workflowData);

    if (result.ResultCode == ADUC_Result_IsInstalled_Installed)
    {
        result = { ADUC_Result_Download_Skipped_UpdateAlreadyInstalled };
        goto done;
    }

    result = { ADUC_Result_Download_Success };

    for (int i = 0; i < fileCount; i++)
    {
        Log_Info("Downloading file #%d", i);

        if (!workflow_get_update_file(workflowHandle, i, &fileEntity))
        {
            result.ResultCode = ADUC_Result_Failure;
            result.ExtendedResultCode = ADUC_ERC_SWUPDATE_HANDLER_DOWNLOAD_FAILURE_GET_PAYLOAD_FILE_ENTITY;
            goto done;
        }

        try
        {
            result = ExtensionManager::Download(
                &fileEntity, workflowHandle, &Default_ExtensionManager_Download_Options, nullptr);
        }
        catch (...)
        {
            result.ResultCode = ADUC_Result_Failure;
            result.ExtendedResultCode = ADUC_ERC_SWUPDATE_HANDLER_DOWNLOAD_PAYLOAD_FILE_FAILURE_UNKNOWNEXCEPTION;
        }

        if (IsAducResultCodeFailure(result.ResultCode))
        {
            Log_Error("Cannot download payload file#%d. (0x%X)", i, result.ExtendedResultCode);
            goto done;
        }
    }

    // Invoke primary script to download additional files, if required.
    result = PerformAction("download", workflowData);

done:
    workflow_free_string(workFolder);
    ADUC_FileEntity_Uninit(&fileEntity);
    workflow_free_string(installedCriteria);
    Log_Info("SWUpdate_Handler download task end.");
    return result;
}

/**
 * @brief Install implementation for swupdate.
 * Calls into the swupdate wrapper script to install an image file.
 *
 * @return ADUC_Result The result of the install.
 */
ADUC_Result SWUpdateHandlerImpl::Install(const tagADUC_WorkflowData* workflowData)
{
    ADUC_Result result = PerformAction("install", workflowData);

    // Note: the handler must request a system reboot or agent restart if required.
    switch (result.ResultCode)
    {
    case ADUC_Result_Install_RequiredImmediateReboot:
        workflow_request_immediate_reboot(workflowData->WorkflowHandle);
        break;

    case ADUC_Result_Install_RequiredReboot:
        workflow_request_reboot(workflowData->WorkflowHandle);
        break;

    case ADUC_Result_Install_RequiredImmediateAgentRestart:
        workflow_request_immediate_agent_restart(workflowData->WorkflowHandle);
        break;

    case ADUC_Result_Install_RequiredAgentRestart:
        workflow_request_agent_restart(workflowData->WorkflowHandle);
        break;
    }

    return result;
}

/**
 * @brief Apply implementation for swupdate.
 * Calls into the swupdate wrapper script to perform apply.
 * Will flip bootloader flag to boot into update partition for A/B update.
 *
 * @return ADUC_Result The result of the apply.
 */
ADUC_Result SWUpdateHandlerImpl::Apply(const tagADUC_WorkflowData* workflowData)
{
    ADUC_Result result = { ADUC_Result_Failure };
    char* workFolder = workflow_get_workfolder(workflowData->WorkflowHandle);
    Log_Info("Applying data from %s", workFolder);

    result = PerformAction("apply", workflowData);

    // Cancellation requested after applied?
    if (workflow_get_operation_cancel_requested(workflowData->WorkflowHandle))
    {
        result = Cancel(workflowData);
    }

    // Note: the handler must request a system reboot or agent restart if required.
    switch (result.ResultCode)
    {
    case ADUC_Result_Apply_RequiredImmediateReboot:
        workflow_request_immediate_reboot(workflowData->WorkflowHandle);
        break;

    case ADUC_Result_Apply_RequiredReboot:
        workflow_request_reboot(workflowData->WorkflowHandle);
        break;

    case ADUC_Result_Apply_RequiredImmediateAgentRestart:
        workflow_request_immediate_agent_restart(workflowData->WorkflowHandle);
        break;

    case ADUC_Result_Apply_RequiredAgentRestart:
        workflow_request_agent_restart(workflowData->WorkflowHandle);
        break;
    }

done:
    workflow_free_string(workFolder);
    return result;
}

/**
 * @brief Cancel implementation for swupdate.
 * We don't have many hooks into swupdate to cancel an ongoing install.
 * For A/B update pattern, we can cancel apply by reverting the bootloader flag to boot into the original partition.
 * We defer the cancellation decision to the device builder by call into the swupdate wrapper script to cancel apply.
 *
 * @return ADUC_Result The result of the cancel.
 */
ADUC_Result SWUpdateHandlerImpl::Cancel(const tagADUC_WorkflowData* workflowData)
{
    ADUC_Result result;
    result.ResultCode = ADUC_Result_Cancel_Success;
    ADUC_WorkflowHandle handle = workflowData->WorkflowHandle;
    ADUC_WorkflowHandle stepWorkflowHandle = nullptr;

    const char* workflowId = workflow_peek_id(handle);
    int workflowLevel = workflow_get_level(handle);
    int workflowStep = workflow_get_step_index(handle);

    Log_Info(
        "Requesting cancel operation (workflow id '%s', level %d, step %d).", workflowId, workflowLevel, workflowStep);
    if (!workflow_request_cancel(handle))
    {
        Log_Error(
            "Cancellation request failed. (workflow id '%s', level %d, step %d)",
            workflowId,
            workflowLevel,
            workflowStep);
        result.ResultCode = ADUC_Result_Cancel_UnableToCancel;
    }

    return result;
}

/**
 * @brief Reads a first line of a file, trims trailing whitespace, and returns as string.
 *
 * @param filePath Path to the file to read value from.
 * @return std::string Returns the value from the file. Returns empty string if there was an error.
 */
/*static*/
std::string SWUpdateHandlerImpl::ReadValueFromFile(const std::string& filePath)
{
    if (filePath.empty())
    {
        Log_Error("Empty file path.");
        return std::string{};
    }

    if ((filePath.length()) + 1 > PATH_MAX)
    {
        Log_Error("Path is too long.");
        return std::string{};
    }

    std::ifstream file(filePath);
    if (!file.is_open())
    {
        Log_Error("File %s failed to open, error: %d", filePath.c_str(), errno);
        return std::string{};
    }

    std::string result;
    std::getline(file, result);
    if (file.bad())
    {
        Log_Error("Unable to read from file %s, error: %d", filePath.c_str(), errno);
        return std::string{};
    }

    // Trim whitespace
    ADUC::StringUtils::Trim(result);
    return result;
}

/**
 * @brief Check whether the current device state match all desired state in workflow data.
 *
 * Key concepts:
 *   - Decouple the business logics from device-specific configurations.
 *   - Device builder defines the how to evaluate wither the current step can be considered 'completed'.
 *     Note that the term 'IsInstalled' was carried over from the original design where the agent would
 *     ask the handler that "Is an 'update' is currently installed on the device.".
 *   -
 * @return ADUC_Result The result based on evaluating the workflow data.
 */
ADUC_Result SWUpdateHandlerImpl::IsInstalled(const tagADUC_WorkflowData* workflowData)
{
    ADUC_Result result = SWUpdate_Handler_DownloadScriptFile(workflowData->WorkflowHandle);
    if (IsAducResultCodeSuccess(result.ResultCode))
    {
        result = PerformAction("is-installed", workflowData);
    }
    return result;
}

/**
 * @brief Reads handler configuration from @p configFile
 *
 * @param values An output dictionary containing handler configurations.
 * @return ADUC_Result
 */
ADUC_Result
SWUpdateHandlerImpl::ReadConfig(const std::string& configFile, std::unordered_map<std::string, std::string>& values)
{
    // Fill in the output map.
    AutoFreeJsonValue_t rootValue{ json_parse_file(configFile.c_str()) };
    if (!rootValue)
    {
        return ADUC_Result{ ADUC_Result_Failure, ADUC_ERC_SWUPDATE_HANDLER_BAD_SWUPDATE_CONFIG_FILE };
    }

    JSON_Object* rootObject = json_value_get_object(rootValue.get());

    for (size_t i = 0; i < json_object_get_count(rootObject); i++)
    {
        const char* name = json_object_get_name(rootObject, i);
        const char* val = json_value_get_string(json_object_get_value_at(rootObject, i));
        values[name] = val;
    }

    return ADUC_Result{ ADUC_Result_Success, 0 };
}

/**
 * @brief A helper function that return a command file path, and arguments list.
 *
 * @param workflowHandle A workflow data containing update information and selected component.
 * @param resultFilePath A full path of the file containing serialized ADUC_Result value returned by the command.
 * @param[out] commandFilePath A output command file path.
 * @param[out] args An output command arguments list.
 * @return ADUC_Result
 */
ADUC_Result SWUpdateHandlerImpl::PrepareCommandArguments(
    ADUC_WorkflowHandle workflowHandle,
    std::string resultFilePath,
    std::string workFolder,
    std::string& commandFilePath,
    std::vector<std::string>& args)
{
    ADUC_Result result = { ADUC_GeneralResult_Failure };
    bool isComponentsAware = false;
    ADUC_FileEntity* scriptFileEntity = nullptr;

    const char* selectedComponentsJson = nullptr;
    JSON_Value* selectedComponentsValue = nullptr;
    JSON_Object* selectedComponentsObject = nullptr;
    JSON_Array* componentsArray = nullptr;
    int componentCount = 0;
    JSON_Object* component = nullptr;

    std::string fileArgs;
    std::vector<std::string> argumentList;
    std::unordered_map<std::string, std::string> swupdateConfigs;

    std::stringstream filePath;
    std::stringstream swuFilePath;
    const char* scriptFileName = nullptr;
    const char* swuFileName = nullptr;

    char* installedCriteria = nullptr;
    const char* arguments = nullptr;

    bool success = false;
    if (workflowHandle == nullptr)
    {
        result.ExtendedResultCode = ADUC_ERC_UPDATE_CONTENT_HANDLER_INSTALL_FAILURE_NULL_WORKFLOW;
        goto done;
    }

    installedCriteria = workflow_get_installed_criteria(workflowHandle);

    // Parse components list. If the list is empty, nothing to download.
    selectedComponentsJson = workflow_peek_selected_components(workflowHandle);

    if (!IsNullOrEmpty(selectedComponentsJson))
    {
        isComponentsAware = true;
        selectedComponentsValue = json_parse_string(selectedComponentsJson);
        if (selectedComponentsValue == nullptr)
        {
            result.ExtendedResultCode = ADUC_ERC_UPDATE_CONTENT_HANDLER_INSTALL_FAILURE_MISSING_PRIMARY_COMPONENT;
            goto done;
        }

        selectedComponentsObject = json_value_get_object(selectedComponentsValue);
        componentsArray = json_object_get_array(selectedComponentsObject, "components");
        if (componentsArray == nullptr)
        {
            result.ExtendedResultCode = ADUC_ERC_UPDATE_CONTENT_HANDLER_INSTALL_FAILURE_MISSING_PRIMARY_COMPONENT;
            goto done;
        }

        // Prepare target component info.
        componentCount = json_array_get_count(componentsArray);

        if (componentCount <= 0)
        {
            result.ResultCode = ADUC_Result_Download_Skipped_NoMatchingComponents;
            goto done;
        }

        if (componentCount > 1)
        {
            Log_Error("Expecting only 1 component, but got %d.", componentCount);
            result.ExtendedResultCode = ADUC_ERC_SWUPDATE_HANDLER_TOO_MANY_COMPONENTS;
        }

        component = json_array_get_object(componentsArray, 0);
        if (component == nullptr)
        {
            result.ExtendedResultCode = ADUC_ERC_SWUPDATE_HANDLER_INVALID_COMPONENTS_DATA;
            goto done;
        }
    }

    // Prepare main script file info.
    scriptFileName =
        workflow_peek_update_manifest_handler_properties_string(workflowHandle, HANDLER_PROPERTIES_SCRIPT_FILENAME);
    if (IsNullOrEmpty(scriptFileName))
    {
        result.ExtendedResultCode = ADUC_ERC_SWUPDATE_HANDLER_MISSING_SCRIPT_FILE_NAME;
        workflow_set_result_details(workflowHandle, "Missing 'handlerProperties.scriptFileName' property");
        goto done;
    }

    filePath << workFolder.c_str() << "/" << scriptFileName;
    commandFilePath = filePath.str();

    // swu file.
    swuFileName =
        workflow_peek_update_manifest_handler_properties_string(workflowHandle, HANDLER_PROPERTIES_SWU_FILENAME);
    if (IsNullOrEmpty(swuFileName))
    {
        result.ExtendedResultCode = ADUC_ERC_SWUPDATE_HANDLER_MISSING_SWU_FILE_NAME;
        workflow_set_result_details(workflowHandle, "Missing 'handlerProperties.swuFileName' property");
        goto done;
    }

    swuFilePath << workFolder.c_str() << "/" << swuFileName;

    args.emplace_back("--swu-file");
    args.emplace_back(swuFilePath.str());

    //
    // Prepare command-line arguments.
    //

    // Read arguments from swupdate_handler_config.json
    result = ReadConfig(ADUC_SWUPDATE_HANDLER_CONF_FILE_PATH, swupdateConfigs);
    if (IsAducResultCodeSuccess(result.ResultCode))
    {
        for (const auto& a : swupdateConfigs)
        {
            args.emplace_back(a.first);
            args.emplace_back(a.second);
        }
    }

    // Add customer specified arguments first.
    arguments = workflow_peek_update_manifest_handler_properties_string(workflowHandle, "arguments");
    if (arguments == nullptr)
    {
        arguments = "";
    }
    fileArgs = arguments;

    Log_Info("Parsing handlerProperties.arguments: %s", arguments);
    argumentList = ADUC::StringUtils::Split(fileArgs, ' ');
    for (int i = 0; i < argumentList.size(); i++)
    {
        const std::string argument = argumentList[i];
        if (!argument.empty())
        {
            if (argument == "--component-id-val" || argument == "${du_component_id}")
            {
                const char* val = json_object_get_string(component, "id");
                if (val != nullptr)
                {
                    args.emplace_back(val);
                }
                else
                {
                    args.emplace_back("n/a");
                }
            }
            else if (argument == "--component-name-val" || argument == "${du_component_name}")
            {
                const char* val = json_object_get_string(component, "name");
                if (val != nullptr)
                {
                    args.emplace_back(val);
                }
                else
                {
                    args.emplace_back("n/a");
                }
            }
            else if (argument == "--component-manufacturer-val" || argument == "${du_component_manufacturer}")
            {
                const char* val = json_object_get_string(component, "manufacturer");
                if (val != nullptr)
                {
                    args.emplace_back(val);
                }
                else
                {
                    args.emplace_back("n/a");
                }
            }
            else if (argument == "--component-model-val" || argument == "${du_component_model}")
            {
                const char* val = json_object_get_string(component, "model");
                if (val != nullptr)
                {
                    args.emplace_back(val);
                }
                else
                {
                    args.emplace_back("n/a");
                }
            }
            else if (argument == "--component-version-val" || argument == "${du_component_version}")
            {
                const char* val = json_object_get_string(component, "version");
                if (val != nullptr)
                {
                    args.emplace_back(val);
                }
                else
                {
                    args.emplace_back("n/a");
                }
            }
            else if (argument == "--component-group-val" || argument == "${du_component_group}")
            {
                const char* val = json_object_get_string(component, "group");
                if (val != nullptr)
                {
                    args.emplace_back(val);
                }
                else
                {
                    args.emplace_back("n/a");
                }
            }
            else if (argument == "--component-prop-val" || argument == "${du_component_prop}")
            {
                if (i < argumentList.size() - 1)
                {
                    std::string propertyPath = "properties.";
                    propertyPath += argumentList[i + 1];
                    const char* val = json_object_dotget_string(component, propertyPath.c_str());
                    if (val != nullptr)
                    {
                        args.emplace_back(val);
                    }
                    i++;
                }
                else
                {
                    args.emplace_back("n/a");
                }
            }
            else
            {
                args.emplace_back(argument);
            }
        }
    }

    // Default options.

    args.emplace_back("--work-folder");
    args.emplace_back(workFolder);

    args.emplace_back("--result-file");
    args.emplace_back(resultFilePath);

    if (IsNullOrEmpty(installedCriteria))
    {
        Log_Info("--installed-criteria is not specified");
    }
    else
    {
        args.emplace_back("--installed-criteria");
        args.emplace_back(installedCriteria);
    }

    result = { ADUC_Result_Success };

done:
    if (selectedComponentsValue != nullptr)
    {
        json_value_free(selectedComponentsValue);
    }

    workflow_free_string(installedCriteria);
    return result;
}

ADUC_Result SWUpdateHandlerImpl::PerformAction(const std::string& action, const tagADUC_WorkflowData* workflowData)
{
    std::string scriptFilePath;
    std::vector<std::string> args;
    std::vector<std::string> commandLineArgs;
    std::string scriptOutput;

    return SWUpdateHandler_PerformAction(
        action, workflowData, false, scriptFilePath, args, commandLineArgs, scriptOutput);
}

/**
 * @brief Helper function to perform cancel when we are doing an apply.
 *
 * @return ADUC_Result The result of the cancel.
 */
ADUC_Result SWUpdateHandlerImpl::CancelApply(const tagADUC_WorkflowData* workflowData)
{
    ADUC_Result result;

    result = PerformAction("cancel", workflowData);
    if (result.ResultCode != ADUC_Result_Cancel_Success)
    {
        Log_Error("Failed to cancel Apply, extendedResultCode = (0x%X)", result.ExtendedResultCode);
        return result;
    }
    else
    {
        Log_Info("Apply was cancelled");
        return ADUC_Result{ ADUC_Result_Failure_Cancelled };
    }
}

/**
 * @brief Backup implementation for swupdate V2.
 * Calls into the swupdate wrapper script to perform backup.
 * For swupdate, no operation is required.
 *
 * @return ADUC_Result The result of the backup.
 * It will always return ADUC_Result_Backup_Success.
 */
ADUC_Result SWUpdateHandlerImpl::Backup(const tagADUC_WorkflowData* workflowData)
{
    ADUC_Result result = { ADUC_Result_Backup_Success };
    Log_Info("Swupdate doesn't require a specific operation to backup. (no-op) ");
    return result;
}

/**
 * @brief Restore implementation for swupdate V2.
 * Calls into the swupdate wrapper script to perform restore.
 * Will flip bootloader flag to boot into the previous partition for A/B update.
 *
 * @return ADUC_Result The result of the restore.
 */
ADUC_Result SWUpdateHandlerImpl::Restore(const tagADUC_WorkflowData* workflowData)
{
    ADUC_Result result = { ADUC_Result_Restore_Success };
    ADUC_Result cancel_result = CancelApply(workflowData);
    if (cancel_result.ResultCode != ADUC_Result_Failure_Cancelled)
    {
        result.ResultCode = ADUC_Result_Failure;
        result.ExtendedResultCode = ADUC_ERC_UPPERLEVEL_WORKFLOW_FAILED_RESTORE_FAILED;
    }
    return result;
}<|MERGE_RESOLUTION|>--- conflicted
+++ resolved
@@ -172,8 +172,7 @@
         result.ExtendedResultCode = ADUC_ERC_SWUPDATE_HANDLER_PERFORM_ACTION_FAILED_TO_GET_CONFIG_INSTANCE;
         goto done;
     }
-
-<<<<<<< HEAD
+  
     aduShellArgs.emplace_back(adushconst::config_folder_opt);
     aduShellArgs.emplace_back(config->configFolder);
     aduShellArgs.emplace_back(adushconst::update_type_opt);
@@ -181,8 +180,6 @@
     aduShellArgs.emplace_back(adushconst::update_action_opt);
     aduShellArgs.emplace_back(adushconst::update_action_execute);
 
-=======
->>>>>>> 82785520
     result = SWUpdateHandlerImpl::PrepareCommandArguments(
         workflowData->WorkflowHandle, scriptResultFile, scriptWorkfolder, scriptFilePath, args);
     if (IsAducResultCodeFailure(result.ResultCode))
@@ -233,10 +230,7 @@
     if (prepareArgsOnly)
     {
         std::stringstream ss;
-<<<<<<< HEAD
-
-=======
->>>>>>> 82785520
+
         for (const auto& a : aduShellArgs)
         {
             if (a[0] != '-')
