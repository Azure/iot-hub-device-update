/**
 * @file swupdate_handler_v2.cpp
 * @brief Implementation of ContentHandler API for swupdate wrapper script.
 *
 *     The wrapper script must be delivered to a device as part of the update payloads.
 *     Script options and arguments can be specified in:
 *         - swupdate-handler-config.json
 *         - Update manifest's instructions-step's handlerProperties['arguments']
 *
 * @copyright Copyright (c) Microsoft Corporation.
 * Licensed under the MIT License.
 */
#include "aduc/swupdate_handler_v2.hpp"

#include "aduc/adu_core_exports.h"
#include "aduc/config_utils.h"
#include "aduc/extension_manager.hpp"
#include "aduc/logging.h"
#include "aduc/parser_utils.h" // ADUC_FileEntity_Uninit
#include "aduc/process_utils.hpp"
#include "aduc/string_c_utils.h"
#include "aduc/string_utils.hpp"
#include "aduc/system_utils.h"
#include "aduc/types/update_content.h"
#include "aduc/workflow_data_utils.h"
#include "aduc/workflow_utils.h"
#include "adushell_const.hpp"

#include <algorithm>
#include <fstream>
#include <memory>
#include <string>

#include <parson.h>

#define HANDLER_PROPERTIES_SCRIPT_FILENAME "scriptFileName"
#define HANDLER_PROPERTIES_SWU_FILENAME "swuFileName"
#define HANDLER_PROPERTIES_API_VERSION "apiVersion"
#define HANDLER_ARG_ACTION "--action"

namespace adushconst = Adu::Shell::Const;

struct JSONValueDeleter
{
    void operator()(JSON_Value* value)
    {
        json_value_free(value);
    }
};

using AutoFreeJsonValue_t = std::unique_ptr<JSON_Value, JSONValueDeleter>;

/**
 * @brief Destructor for the SWUpdate Handler Impl class.
 */
SWUpdateHandlerImpl::~SWUpdateHandlerImpl() // override
{
    ADUC_Logging_Uninit();
}

/**
 * @brief Downloads a main script file into a sandbox folder.
 *        The 'handlerProperties["scriptFileName"]' contains the main script file name.
 *
 * @param handle A workflow object.
 * @return ADUC_Result
 */
static ADUC_Result SWUpdate_Handler_DownloadScriptFile(ADUC_WorkflowHandle handle)
{
    ADUC_Result result = { ADUC_Result_Failure };
    char* workFolder = nullptr;
    ADUC_FileEntity entity;
    memset(&entity, 0, sizeof(entity));
    int fileCount = workflow_get_update_files_count(handle);
    int createResult = 0;
    // Download the main script file.
    const char* scriptFileName =
        workflow_peek_update_manifest_handler_properties_string(handle, HANDLER_PROPERTIES_SCRIPT_FILENAME);
    if (scriptFileName == nullptr)
    {
        result.ResultCode = ADUC_Result_Failure;
        result.ExtendedResultCode = ADUC_ERC_SWUPDATE_HANDLER_MISSING_SCRIPT_FILE_NAME;
        goto done;
    }

    if (fileCount <= 1)
    {
        result.ExtendedResultCode = ADUC_ERC_SWUPDATE_HANDLER_DOWNLOAD_FAILURE_WRONG_FILECOUNT;
        goto done;
    }

    if (!workflow_get_update_file_by_name(handle, scriptFileName, &entity))
    {
        result.ExtendedResultCode = ADUC_ERC_SWUPDATE_HANDLER_DOWNLOAD_FAILURE_GET_SCRIPT_FILE_ENTITY;
        goto done;
    }

    workFolder = workflow_get_workfolder(handle);

    createResult = ADUC_SystemUtils_MkSandboxDirRecursive(workFolder);
    if (createResult != 0)
    {
        Log_Error("Unable to create folder %s, error %d", workFolder, createResult);
        result = { ADUC_Result_Failure, ADUC_ERC_SWUPDATE_HANDLER_CREATE_SANDBOX_FAILURE };
        goto done;
    }

    try
    {
        result = ExtensionManager::Download(&entity, handle, &Default_ExtensionManager_Download_Options, nullptr);
    }
    catch (...)
    {
        result.ExtendedResultCode = ADUC_ERC_SWUPDATE_HANDLER_DOWNLOAD_PRIMARY_FILE_FAILURE_UNKNOWNEXCEPTION;
    }

done:
    ADUC_FileEntity_Uninit(&entity);
    workflow_free_string(workFolder);
    return result;
}

/**
 * @brief Perform a workflow action. If @p prepareArgsOnly is true, only prepare data, but not actually
 *        perform any action.
 *
 * @param action Indicate an action to perform. This can be 'download', 'install',
 *               'apply', "cancel", and "is-installed".
 * @param workflowData An object containing workflow data.
 * @param prepareArgsOnly  Boolean indicates whether to prepare action data only.
 * @param[out] scriptFilePath Output string contains a script to be run.
 * @param[in] args List of options and arguments.
 * @param[out] commandLineArgs An output command-line arguments.
 * @param[out] scriptOutput If @p prepareArgsOnly is false, this will contains the action output string.
 * @return ADUC_Result
 */
ADUC_Result SWUpdateHandler_PerformAction(
    const std::string& action,
    const tagADUC_WorkflowData* workflowData,
    bool prepareArgsOnly,
    std::string& scriptFilePath,
    std::vector<std::string>& args,
    std::vector<std::string>& commandLineArgs,
    std::string& scriptOutput)
{
    Log_Info("Action (%s) begin", action.c_str());
    ADUC_Result result = { ADUC_GeneralResult_Failure };
    const ADUC_ConfigInfo* config = nullptr;

    int exitCode = 0;
    commandLineArgs.clear();

    if (workflowData == nullptr || workflowData->WorkflowHandle == nullptr)
    {
        result.ExtendedResultCode = ADUC_ERC_SWUPDATE_HANDLER_INSTALL_ERROR_NULL_WORKFLOW;
        return result;
    }

    const char* apiVer = workflow_peek_update_manifest_handler_properties_string(
        workflowData->WorkflowHandle, HANDLER_PROPERTIES_API_VERSION);

    char* workFolder = ADUC_WorkflowData_GetWorkFolder(workflowData);
    std::string scriptWorkfolder = workFolder;
    std::string scriptResultFile = scriptWorkfolder + "/" + "aduc_result.json";
    JSON_Value* actionResultValue = nullptr;
    std::vector<std::string> aduShellArgs;

    config = ADUC_ConfigInfo_GetInstance();
    if (config == nullptr)
    {
        result.ExtendedResultCode = ADUC_ERC_SWUPDATE_HANDLER_PERFORM_ACTION_FAILED_TO_GET_CONFIG_INSTANCE;
        goto done;
    }

    aduShellArgs.emplace_back(adushconst::config_folder_opt);
    aduShellArgs.emplace_back(config->configFolder);
    aduShellArgs.emplace_back(adushconst::update_type_opt);
    aduShellArgs.emplace_back(adushconst::update_type_microsoft_script);
    aduShellArgs.emplace_back(adushconst::update_action_opt);
    aduShellArgs.emplace_back(adushconst::update_action_execute);

    result = SWUpdateHandlerImpl::PrepareCommandArguments(
        workflowData->WorkflowHandle, scriptResultFile, scriptWorkfolder, scriptFilePath, args);
    if (IsAducResultCodeFailure(result.ResultCode))
    {
        goto done;
    }

    // If any install-item reported that the update is already installed on the
    // selected component, we will skip the 'apply' phase, and then skip the
    // remaining install-item(s).
    // Also, don't continue if WorkflowHandle is NULL in the ADUInterface_Connected->HandleStartupWorkflowData flow.
    if (result.ResultCode == ADUC_Result_Install_Skipped_UpdateAlreadyInstalled
        || workflowData->WorkflowHandle == nullptr)
    {
        goto done;
    }

    aduShellArgs.emplace_back(adushconst::target_data_opt);
    aduShellArgs.emplace_back(scriptFilePath);
    commandLineArgs.emplace_back(scriptFilePath);

    // Prepare arguments based on specified api version.
    if (apiVer == nullptr || strcmp(apiVer, "1.0") == 0)
    {
        std::string backcompatAction = "--action-" + action;
        aduShellArgs.emplace_back(adushconst::target_options_opt);
        aduShellArgs.emplace_back(backcompatAction.c_str());
        commandLineArgs.emplace_back(backcompatAction.c_str());
    }
    else if (strcmp(apiVer, "1.1") == 0)
    {
        aduShellArgs.emplace_back(adushconst::target_options_opt);
        aduShellArgs.emplace_back(HANDLER_ARG_ACTION);
        commandLineArgs.emplace_back(HANDLER_ARG_ACTION);

        aduShellArgs.emplace_back(adushconst::target_options_opt);
        aduShellArgs.emplace_back(action.c_str());
        commandLineArgs.emplace_back(action.c_str());
    }

    for (const auto& a : args)
    {
        aduShellArgs.emplace_back(adushconst::target_options_opt);
        aduShellArgs.emplace_back(a);
        commandLineArgs.emplace_back(a);
    }

    if (prepareArgsOnly)
    {
        std::stringstream ss;

        for (const auto& a : aduShellArgs)
        {
            if (a[0] != '-')
            {
                ss << " \"" << a << "\"";
            }
            else
            {
                ss << " " << a;
            }
        }
        scriptOutput = ss.str();

        Log_Debug("Prepare Only! adu-shell Command:\n\n %s", scriptOutput.c_str());
        result.ResultCode = ADUC_Result_Success;
        result.ExtendedResultCode = 0;
        goto done;
    }

<<<<<<< HEAD
    exitCode = ADUC_LaunchChildProcess(ADUSHELL_FILE_PATH, aduShellArgs, scriptOutput);
=======
    exitCode = ADUC_LaunchChildProcess(config->aduShellFilePath, aduShellArgs, scriptOutput);
>>>>>>> 362c5649
    if (exitCode != 0)
    {
        int extendedCode = ADUC_ERC_SWUPDATE_HANDLER_CHILD_FAILURE_PROCESS_EXITCODE(exitCode);
        Log_Error("Install failed, extendedResultCode:0x%X (exitCode:%d)", extendedCode, exitCode);
        result.ResultCode = ADUC_Result_Failure;
        result.ExtendedResultCode = extendedCode;
    }

    if (!scriptOutput.empty())
    {
        Log_Info(scriptOutput.c_str());
    }

    // Parse result file.
    actionResultValue = json_parse_file(scriptResultFile.c_str());

    if (actionResultValue == nullptr)
    {
        result.ResultCode = ADUC_Result_Failure;
        result.ExtendedResultCode = ADUC_ERC_SWUPDATE_HANDLER_INSTALL_FAILURE_PARSE_RESULT_FILE;
        workflow_set_result_details(
            workflowData->WorkflowHandle,
            "The install script doesn't create a result file '%s'.",
            scriptResultFile.c_str());
        goto done;
    }
    else
    {
        JSON_Object* actionResultObject = json_object(actionResultValue);
        result.ResultCode = json_object_get_number(actionResultObject, "resultCode");
        result.ExtendedResultCode = json_object_get_number(actionResultObject, "extendedResultCode");
        const char* details = json_object_get_string(actionResultObject, "resultDetails");
        workflow_set_result_details(workflowData->WorkflowHandle, details);
    }

    Log_Info(
        "Action (%s) done - returning rc:%d, erc:0x%X, rd:%s",
        action.c_str(),
        result.ResultCode,
        result.ExtendedResultCode,
        workflow_peek_result_details(workflowData->WorkflowHandle));

done:
<<<<<<< HEAD
=======
    ADUC_ConfigInfo_ReleaseInstance(config);
>>>>>>> 362c5649
    if (IsAducResultCodeFailure(result.ResultCode))
    {
        workflow_set_result(workflowData->WorkflowHandle, result);
        workflow_set_state(workflowData->WorkflowHandle, ADUCITF_State_Failed);
    }

    json_value_free(actionResultValue);
    workflow_free_string(workFolder);
    return result;
}

/**
 * @brief Creates a new SWUpdateHandlerImpl object and casts to a ContentHandler.
 * Note that there is no way to create a SWUpdateHandlerImpl directly.
 *
 * @return ContentHandler* SimulatorHandlerImpl object as a ContentHandler.
 */
ContentHandler* SWUpdateHandlerImpl::CreateContentHandler()
{
    return new SWUpdateHandlerImpl();
}

/**
 * @brief Performs 'Download' task.
 *
 * @return ADUC_Result The result of the download (always success)
*/
ADUC_Result SWUpdateHandlerImpl::Download(const tagADUC_WorkflowData* workflowData)
{
    Log_Info("SWUpdate handler v2 download task begin.");

    ADUC_WorkflowHandle workflowHandle = workflowData->WorkflowHandle;
    char* installedCriteria = nullptr;
    char* workFolder = workflow_get_workfolder(workflowData->WorkflowHandle);
    ADUC_FileEntity fileEntity;
    memset(&fileEntity, 0, sizeof(fileEntity));
    int fileCount = workflow_get_update_files_count(workflowHandle);
    ADUC_Result result = SWUpdate_Handler_DownloadScriptFile(workflowHandle);

    if (IsAducResultCodeFailure(result.ResultCode))
    {
        goto done;
    }

    // Determine whether to continue downloading the rest.
    installedCriteria = workflow_get_installed_criteria(workflowData->WorkflowHandle);
    result = IsInstalled(workflowData);

    if (result.ResultCode == ADUC_Result_IsInstalled_Installed)
    {
        result = { ADUC_Result_Download_Skipped_UpdateAlreadyInstalled };
        goto done;
    }

    result = { ADUC_Result_Download_Success };

    for (int i = 0; i < fileCount; i++)
    {
        Log_Info("Downloading file #%d", i);

        if (!workflow_get_update_file(workflowHandle, i, &fileEntity))
        {
            result.ResultCode = ADUC_Result_Failure;
            result.ExtendedResultCode = ADUC_ERC_SWUPDATE_HANDLER_DOWNLOAD_FAILURE_GET_PAYLOAD_FILE_ENTITY;
            goto done;
        }

        try
        {
            result = ExtensionManager::Download(
                &fileEntity, workflowHandle, &Default_ExtensionManager_Download_Options, nullptr);
        }
        catch (...)
        {
            result.ResultCode = ADUC_Result_Failure;
            result.ExtendedResultCode = ADUC_ERC_SWUPDATE_HANDLER_DOWNLOAD_PAYLOAD_FILE_FAILURE_UNKNOWNEXCEPTION;
        }

        if (IsAducResultCodeFailure(result.ResultCode))
        {
            Log_Error("Cannot download payload file#%d. (0x%X)", i, result.ExtendedResultCode);
            goto done;
        }
    }

    // Invoke primary script to download additional files, if required.
    result = PerformAction("download", workflowData);

done:
    workflow_free_string(workFolder);
    ADUC_FileEntity_Uninit(&fileEntity);
    workflow_free_string(installedCriteria);
    Log_Info("SWUpdate_Handler download task end.");
    return result;
}

/**
 * @brief Install implementation for swupdate.
 * Calls into the swupdate wrapper script to install an image file.
 *
 * @return ADUC_Result The result of the install.
 */
ADUC_Result SWUpdateHandlerImpl::Install(const tagADUC_WorkflowData* workflowData)
{
<<<<<<< HEAD
    ADUC_Result result = PerformAction("--action-install", workflowData);
=======
    ADUC_Result result = PerformAction("install", workflowData);
>>>>>>> 362c5649

    // Note: the handler must request a system reboot or agent restart if required.
    switch (result.ResultCode)
    {
    case ADUC_Result_Install_RequiredImmediateReboot:
        workflow_request_immediate_reboot(workflowData->WorkflowHandle);
        break;

    case ADUC_Result_Install_RequiredReboot:
        workflow_request_reboot(workflowData->WorkflowHandle);
        break;

    case ADUC_Result_Install_RequiredImmediateAgentRestart:
        workflow_request_immediate_agent_restart(workflowData->WorkflowHandle);
        break;

    case ADUC_Result_Install_RequiredAgentRestart:
        workflow_request_agent_restart(workflowData->WorkflowHandle);
        break;
    }

    return result;
}

/**
 * @brief Apply implementation for swupdate.
 * Calls into the swupdate wrapper script to perform apply.
 * Will flip bootloader flag to boot into update partition for A/B update.
 *
 * @return ADUC_Result The result of the apply.
 */
ADUC_Result SWUpdateHandlerImpl::Apply(const tagADUC_WorkflowData* workflowData)
{
    ADUC_Result result = { ADUC_Result_Failure };
    char* workFolder = workflow_get_workfolder(workflowData->WorkflowHandle);
    Log_Info("Applying data from %s", workFolder);

<<<<<<< HEAD
    result = PerformAction("--action-apply", workflowData);
=======
    result = PerformAction("apply", workflowData);
>>>>>>> 362c5649

    // Cancellation requested after applied?
    if (workflow_get_operation_cancel_requested(workflowData->WorkflowHandle))
    {
        result = Cancel(workflowData);
    }

    // Note: the handler must request a system reboot or agent restart if required.
    switch (result.ResultCode)
    {
    case ADUC_Result_Apply_RequiredImmediateReboot:
        workflow_request_immediate_reboot(workflowData->WorkflowHandle);
        break;

    case ADUC_Result_Apply_RequiredReboot:
        workflow_request_reboot(workflowData->WorkflowHandle);
        break;

    case ADUC_Result_Apply_RequiredImmediateAgentRestart:
        workflow_request_immediate_agent_restart(workflowData->WorkflowHandle);
        break;

    case ADUC_Result_Apply_RequiredAgentRestart:
        workflow_request_agent_restart(workflowData->WorkflowHandle);
        break;
    }

done:
    workflow_free_string(workFolder);
    return result;
}

/**
 * @brief Cancel implementation for swupdate.
 * We don't have many hooks into swupdate to cancel an ongoing install.
 * For A/B update pattern, we can cancel apply by reverting the bootloader flag to boot into the original partition.
 * We defer the cancellation decision to the device builder by call into the swupdate wrapper script to cancel apply.
 *
 * @return ADUC_Result The result of the cancel.
 */
ADUC_Result SWUpdateHandlerImpl::Cancel(const tagADUC_WorkflowData* workflowData)
{
    ADUC_Result result;
    result.ResultCode = ADUC_Result_Cancel_Success;
    ADUC_WorkflowHandle handle = workflowData->WorkflowHandle;
    ADUC_WorkflowHandle stepWorkflowHandle = nullptr;

    const char* workflowId = workflow_peek_id(handle);
    int workflowLevel = workflow_get_level(handle);
    int workflowStep = workflow_get_step_index(handle);

    Log_Info(
        "Requesting cancel operation (workflow id '%s', level %d, step %d).", workflowId, workflowLevel, workflowStep);
    if (!workflow_request_cancel(handle))
    {
        Log_Error(
            "Cancellation request failed. (workflow id '%s', level %d, step %d)",
            workflowId,
            workflowLevel,
            workflowStep);
        result.ResultCode = ADUC_Result_Cancel_UnableToCancel;
    }

    return result;
}

/**
 * @brief Reads a first line of a file, trims trailing whitespace, and returns as string.
 *
 * @param filePath Path to the file to read value from.
 * @return std::string Returns the value from the file. Returns empty string if there was an error.
 */
/*static*/
std::string SWUpdateHandlerImpl::ReadValueFromFile(const std::string& filePath)
{
    if (filePath.empty())
    {
        Log_Error("Empty file path.");
        return std::string{};
    }

    if ((filePath.length()) + 1 > PATH_MAX)
    {
        Log_Error("Path is too long.");
        return std::string{};
    }

    std::ifstream file(filePath);
    if (!file.is_open())
    {
        Log_Error("File %s failed to open, error: %d", filePath.c_str(), errno);
        return std::string{};
    }

    std::string result;
    std::getline(file, result);
    if (file.bad())
    {
        Log_Error("Unable to read from file %s, error: %d", filePath.c_str(), errno);
        return std::string{};
    }

    // Trim whitespace
    ADUC::StringUtils::Trim(result);
    return result;
}

/**
 * @brief Check whether the current device state match all desired state in workflow data.
 *
 * Key concepts:
 *   - Decouple the business logics from device-specific configurations.
 *   - Device builder defines the how to evaluate wither the current step can be considered 'completed'.
 *     Note that the term 'IsInstalled' was carried over from the original design where the agent would
 *     ask the handler that "Is an 'update' is currently installed on the device.".
 *   -
 * @return ADUC_Result The result based on evaluating the workflow data.
 */
ADUC_Result SWUpdateHandlerImpl::IsInstalled(const tagADUC_WorkflowData* workflowData)
{
    ADUC_Result result = SWUpdate_Handler_DownloadScriptFile(workflowData->WorkflowHandle);
    if (IsAducResultCodeSuccess(result.ResultCode))
    {
        result = PerformAction("is-installed", workflowData);
    }
    return result;
}

/**
 * @brief Reads handler configuration from @p configFile
 *
 * @param values An output dictionary containing handler configurations.
 * @return ADUC_Result
 */
ADUC_Result
SWUpdateHandlerImpl::ReadConfig(const std::string& configFile, std::unordered_map<std::string, std::string>& values)
{
    // Fill in the output map.
    AutoFreeJsonValue_t rootValue{ json_parse_file(configFile.c_str()) };
    if (!rootValue)
    {
        return ADUC_Result{ ADUC_Result_Failure, ADUC_ERC_SWUPDATE_HANDLER_BAD_SWUPDATE_CONFIG_FILE };
    }

    JSON_Object* rootObject = json_value_get_object(rootValue.get());

    for (size_t i = 0; i < json_object_get_count(rootObject); i++)
    {
        const char* name = json_object_get_name(rootObject, i);
        const char* val = json_value_get_string(json_object_get_value_at(rootObject, i));
        values[name] = val;
    }

    return ADUC_Result{ ADUC_Result_Success, 0 };
}

/**
 * @brief A helper function that return a command file path, and arguments list.
 *
 * @param workflowHandle A workflow data containing update information and selected component.
 * @param resultFilePath A full path of the file containing serialized ADUC_Result value returned by the command.
 * @param[out] commandFilePath A output command file path.
 * @param[out] args An output command arguments list.
 * @return ADUC_Result
 */
ADUC_Result SWUpdateHandlerImpl::PrepareCommandArguments(
    ADUC_WorkflowHandle workflowHandle,
    std::string resultFilePath,
    std::string workFolder,
    std::string& commandFilePath,
    std::vector<std::string>& args)
{
    ADUC_Result result = { ADUC_GeneralResult_Failure };
    bool isComponentsAware = false;
    ADUC_FileEntity* scriptFileEntity = nullptr;

    const char* selectedComponentsJson = nullptr;
    JSON_Value* selectedComponentsValue = nullptr;
    JSON_Object* selectedComponentsObject = nullptr;
    JSON_Array* componentsArray = nullptr;
    int componentCount = 0;
    JSON_Object* component = nullptr;

    std::string fileArgs;
    std::vector<std::string> argumentList;
    std::unordered_map<std::string, std::string> swupdateConfigs;

    std::stringstream filePath;
    std::stringstream swuFilePath;
    const char* scriptFileName = nullptr;
    const char* swuFileName = nullptr;

    char* installedCriteria = nullptr;
    const char* arguments = nullptr;

    bool success = false;
    if (workflowHandle == nullptr)
    {
        result.ExtendedResultCode = ADUC_ERC_UPDATE_CONTENT_HANDLER_INSTALL_FAILURE_NULL_WORKFLOW;
        goto done;
    }

    installedCriteria = workflow_get_installed_criteria(workflowHandle);

    // Parse components list. If the list is empty, nothing to download.
    selectedComponentsJson = workflow_peek_selected_components(workflowHandle);

    if (!IsNullOrEmpty(selectedComponentsJson))
    {
        isComponentsAware = true;
        selectedComponentsValue = json_parse_string(selectedComponentsJson);
        if (selectedComponentsValue == nullptr)
        {
            result.ExtendedResultCode = ADUC_ERC_UPDATE_CONTENT_HANDLER_INSTALL_FAILURE_MISSING_PRIMARY_COMPONENT;
            goto done;
        }

        selectedComponentsObject = json_value_get_object(selectedComponentsValue);
        componentsArray = json_object_get_array(selectedComponentsObject, "components");
        if (componentsArray == nullptr)
        {
            result.ExtendedResultCode = ADUC_ERC_UPDATE_CONTENT_HANDLER_INSTALL_FAILURE_MISSING_PRIMARY_COMPONENT;
            goto done;
        }

        // Prepare target component info.
        componentCount = json_array_get_count(componentsArray);

        if (componentCount <= 0)
        {
            result.ResultCode = ADUC_Result_Download_Skipped_NoMatchingComponents;
            goto done;
        }

        if (componentCount > 1)
        {
            Log_Error("Expecting only 1 component, but got %d.", componentCount);
            result.ExtendedResultCode = ADUC_ERC_SWUPDATE_HANDLER_TOO_MANY_COMPONENTS;
        }

        component = json_array_get_object(componentsArray, 0);
        if (component == nullptr)
        {
            result.ExtendedResultCode = ADUC_ERC_SWUPDATE_HANDLER_INVALID_COMPONENTS_DATA;
            goto done;
        }
    }

    // Prepare main script file info.
    scriptFileName =
        workflow_peek_update_manifest_handler_properties_string(workflowHandle, HANDLER_PROPERTIES_SCRIPT_FILENAME);
    if (IsNullOrEmpty(scriptFileName))
    {
        result.ExtendedResultCode = ADUC_ERC_SWUPDATE_HANDLER_MISSING_SCRIPT_FILE_NAME;
        workflow_set_result_details(workflowHandle, "Missing 'handlerProperties.scriptFileName' property");
        goto done;
    }

    filePath << workFolder.c_str() << "/" << scriptFileName;
    commandFilePath = filePath.str();

    // swu file.
    swuFileName =
        workflow_peek_update_manifest_handler_properties_string(workflowHandle, HANDLER_PROPERTIES_SWU_FILENAME);
    if (IsNullOrEmpty(swuFileName))
    {
        result.ExtendedResultCode = ADUC_ERC_SWUPDATE_HANDLER_MISSING_SWU_FILE_NAME;
        workflow_set_result_details(workflowHandle, "Missing 'handlerProperties.swuFileName' property");
        goto done;
    }

    swuFilePath << workFolder.c_str() << "/" << swuFileName;

    args.emplace_back("--swu-file");
    args.emplace_back(swuFilePath.str());

    //
    // Prepare command-line arguments.
    //

    // Read arguments from swupdate_handler_config.json
    result = ReadConfig(ADUC_SWUPDATE_HANDLER_CONF_FILE_PATH, swupdateConfigs);
    if (IsAducResultCodeSuccess(result.ResultCode))
    {
        for (const auto& a : swupdateConfigs)
        {
            args.emplace_back(a.first);
            args.emplace_back(a.second);
        }
    }

    // Add customer specified arguments first.
    arguments = workflow_peek_update_manifest_handler_properties_string(workflowHandle, "arguments");
    if (arguments == nullptr)
    {
        arguments = "";
    }
    fileArgs = arguments;

    Log_Info("Parsing handlerProperties.arguments: %s", arguments);
    argumentList = ADUC::StringUtils::Split(fileArgs, ' ');
    for (int i = 0; i < argumentList.size(); i++)
    {
        const std::string argument = argumentList[i];
        if (!argument.empty())
        {
            if (argument == "--component-id-val" || argument == "${du_component_id}")
            {
                const char* val = json_object_get_string(component, "id");
                if (val != nullptr)
                {
                    args.emplace_back(val);
                }
                else
                {
                    args.emplace_back("n/a");
                }
            }
            else if (argument == "--component-name-val" || argument == "${du_component_name}")
            {
                const char* val = json_object_get_string(component, "name");
                if (val != nullptr)
                {
                    args.emplace_back(val);
                }
                else
                {
                    args.emplace_back("n/a");
                }
            }
            else if (argument == "--component-manufacturer-val" || argument == "${du_component_manufacturer}")
            {
                const char* val = json_object_get_string(component, "manufacturer");
                if (val != nullptr)
                {
                    args.emplace_back(val);
                }
                else
                {
                    args.emplace_back("n/a");
                }
            }
            else if (argument == "--component-model-val" || argument == "${du_component_model}")
            {
                const char* val = json_object_get_string(component, "model");
                if (val != nullptr)
                {
                    args.emplace_back(val);
                }
                else
                {
                    args.emplace_back("n/a");
                }
            }
            else if (argument == "--component-version-val" || argument == "${du_component_version}")
            {
                const char* val = json_object_get_string(component, "version");
                if (val != nullptr)
                {
                    args.emplace_back(val);
                }
                else
                {
                    args.emplace_back("n/a");
                }
            }
            else if (argument == "--component-group-val" || argument == "${du_component_group}")
            {
                const char* val = json_object_get_string(component, "group");
                if (val != nullptr)
                {
                    args.emplace_back(val);
                }
                else
                {
                    args.emplace_back("n/a");
                }
            }
            else if (argument == "--component-prop-val" || argument == "${du_component_prop}")
            {
                if (i < argumentList.size() - 1)
                {
                    std::string propertyPath = "properties.";
                    propertyPath += argumentList[i + 1];
                    const char* val = json_object_dotget_string(component, propertyPath.c_str());
                    if (val != nullptr)
                    {
                        args.emplace_back(val);
                    }
                    i++;
                }
                else
                {
                    args.emplace_back("n/a");
                }
            }
            else
            {
                args.emplace_back(argument);
            }
        }
    }

    // Default options.

    args.emplace_back("--work-folder");
    args.emplace_back(workFolder);

    args.emplace_back("--result-file");
    args.emplace_back(resultFilePath);

    if (IsNullOrEmpty(installedCriteria))
    {
        Log_Info("--installed-criteria is not specified");
    }
    else
    {
        args.emplace_back("--installed-criteria");
        args.emplace_back(installedCriteria);
    }

    result = { ADUC_Result_Success };

done:
    if (selectedComponentsValue != nullptr)
    {
        json_value_free(selectedComponentsValue);
    }

    workflow_free_string(installedCriteria);
    return result;
}

ADUC_Result SWUpdateHandlerImpl::PerformAction(const std::string& action, const tagADUC_WorkflowData* workflowData)
{
    std::string scriptFilePath;
    std::vector<std::string> args;
    std::vector<std::string> commandLineArgs;
    std::string scriptOutput;

    return SWUpdateHandler_PerformAction(
        action, workflowData, false, scriptFilePath, args, commandLineArgs, scriptOutput);
}

/**
 * @brief Helper function to perform cancel when we are doing an apply.
 *
 * @return ADUC_Result The result of the cancel.
 */
ADUC_Result SWUpdateHandlerImpl::CancelApply(const tagADUC_WorkflowData* workflowData)
{
    ADUC_Result result;

<<<<<<< HEAD
    result = PerformAction("--action-cancel", workflowData);
=======
    result = PerformAction("cancel", workflowData);
>>>>>>> 362c5649
    if (result.ResultCode != ADUC_Result_Cancel_Success)
    {
        Log_Error("Failed to cancel Apply, extendedResultCode = (0x%X)", result.ExtendedResultCode);
        return result;
    }
    else
    {
        Log_Info("Apply was cancelled");
        return ADUC_Result{ ADUC_Result_Failure_Cancelled };
    }
}

/**
 * @brief Backup implementation for swupdate V2.
 * Calls into the swupdate wrapper script to perform backup.
 * For swupdate, no operation is required.
 *
 * @return ADUC_Result The result of the backup.
 * It will always return ADUC_Result_Backup_Success.
 */
ADUC_Result SWUpdateHandlerImpl::Backup(const tagADUC_WorkflowData* workflowData)
{
    ADUC_Result result = { ADUC_Result_Backup_Success };
    Log_Info("Swupdate doesn't require a specific operation to backup. (no-op) ");
    return result;
}

/**
 * @brief Restore implementation for swupdate V2.
 * Calls into the swupdate wrapper script to perform restore.
 * Will flip bootloader flag to boot into the previous partition for A/B update.
 *
 * @return ADUC_Result The result of the restore.
 */
ADUC_Result SWUpdateHandlerImpl::Restore(const tagADUC_WorkflowData* workflowData)
{
    ADUC_Result result = { ADUC_Result_Restore_Success };
    ADUC_Result cancel_result = CancelApply(workflowData);
    if (cancel_result.ResultCode != ADUC_Result_Failure_Cancelled)
    {
        result.ResultCode = ADUC_Result_Failure;
        result.ExtendedResultCode = ADUC_ERC_UPPERLEVEL_WORKFLOW_FAILED_RESTORE_FAILED;
    }
    return result;
}<|MERGE_RESOLUTION|>--- conflicted
+++ resolved
@@ -249,11 +249,7 @@
         goto done;
     }
 
-<<<<<<< HEAD
-    exitCode = ADUC_LaunchChildProcess(ADUSHELL_FILE_PATH, aduShellArgs, scriptOutput);
-=======
     exitCode = ADUC_LaunchChildProcess(config->aduShellFilePath, aduShellArgs, scriptOutput);
->>>>>>> 362c5649
     if (exitCode != 0)
     {
         int extendedCode = ADUC_ERC_SWUPDATE_HANDLER_CHILD_FAILURE_PROCESS_EXITCODE(exitCode);
@@ -297,10 +293,7 @@
         workflow_peek_result_details(workflowData->WorkflowHandle));
 
 done:
-<<<<<<< HEAD
-=======
     ADUC_ConfigInfo_ReleaseInstance(config);
->>>>>>> 362c5649
     if (IsAducResultCodeFailure(result.ResultCode))
     {
         workflow_set_result(workflowData->WorkflowHandle, result);
@@ -405,11 +398,7 @@
  */
 ADUC_Result SWUpdateHandlerImpl::Install(const tagADUC_WorkflowData* workflowData)
 {
-<<<<<<< HEAD
-    ADUC_Result result = PerformAction("--action-install", workflowData);
-=======
     ADUC_Result result = PerformAction("install", workflowData);
->>>>>>> 362c5649
 
     // Note: the handler must request a system reboot or agent restart if required.
     switch (result.ResultCode)
@@ -447,11 +436,7 @@
     char* workFolder = workflow_get_workfolder(workflowData->WorkflowHandle);
     Log_Info("Applying data from %s", workFolder);
 
-<<<<<<< HEAD
-    result = PerformAction("--action-apply", workflowData);
-=======
     result = PerformAction("apply", workflowData);
->>>>>>> 362c5649
 
     // Cancellation requested after applied?
     if (workflow_get_operation_cancel_requested(workflowData->WorkflowHandle))
@@ -905,11 +890,7 @@
 {
     ADUC_Result result;
 
-<<<<<<< HEAD
-    result = PerformAction("--action-cancel", workflowData);
-=======
     result = PerformAction("cancel", workflowData);
->>>>>>> 362c5649
     if (result.ResultCode != ADUC_Result_Cancel_Success)
     {
         Log_Error("Failed to cancel Apply, extendedResultCode = (0x%X)", result.ExtendedResultCode);
