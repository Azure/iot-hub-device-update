/**
 * @file swupdate_handler_v2.cpp
 * @brief Implementation of ContentHandler API for swupdate wrapper script.
 *
 *     The wrapper script must be delivered to a device as part of the update payloads.
 *     Script options and arguments can be specified in:
 *         - swupdate-handler-config.json
 *         - Update manifest's instructions-step's handlerProperties['arguments']
 *
 * @copyright Copyright (c) Microsoft Corporation.
 * Licensed under the MIT License.
 */
#include "aduc/swupdate_handler_v2.hpp"

#include "aduc/adu_core_exports.h"
#include "aduc/extension_manager.hpp"
#include "aduc/logging.h"
#include "aduc/parser_utils.h" // ADUC_FileEntity_Uninit
#include "aduc/process_utils.hpp"
#include "aduc/string_c_utils.h"
#include "aduc/string_utils.hpp"
#include "aduc/system_utils.h"
#include "aduc/types/update_content.h"
#include "aduc/workflow_data_utils.h"
#include "aduc/workflow_utils.h"
#include "adushell_const.hpp"

#include <algorithm>
#include <fstream>
#include <memory>
#include <string>

#include <parson.h>

#define HANDLER_PROPERTIES_SCRIPT_FILENAME "scriptFileName"
#define HANDLER_PROPERTIES_SWU_FILENAME "swuFileName"

namespace adushconst = Adu::Shell::Const;

/* external linkage */
extern ExtensionManager_Download_Options Default_ExtensionManager_Download_Options;

struct JSONValueDeleter
{
    void operator()(JSON_Value* value)
    {
        json_value_free(value);
    }
};

using AutoFreeJsonValue_t = std::unique_ptr<JSON_Value, JSONValueDeleter>;

/**
 * @brief Destructor for the SWUpdate Handler Impl class.
 */
SWUpdateHandlerImpl::~SWUpdateHandlerImpl() // override
{
    ADUC_Logging_Uninit();
}

/**
 * @brief Downloads a main script file into a sandbox folder.
 *        The 'handlerProperties["scriptFileName"]' contains the main script file name.
 *
 * @param handle A workflow object.
 * @return ADUC_Result
 */
static ADUC_Result SWUpdate_Handler_DownloadScriptFile(ADUC_WorkflowHandle handle)
{
    ADUC_Result result = { ADUC_Result_Failure };
    char* workFolder = nullptr;
    ADUC_FileEntity entity;
    memset(&entity, 0, sizeof(entity));
    int fileCount = workflow_get_update_files_count(handle);
    int createResult = 0;
    // Download the main script file.
    const char* scriptFileName =
        workflow_peek_update_manifest_handler_properties_string(handle, HANDLER_PROPERTIES_SCRIPT_FILENAME);
    if (scriptFileName == nullptr)
    {
        result.ResultCode = ADUC_Result_Failure;
        result.ExtendedResultCode = ADUC_ERC_SWUPDATE_HANDLER_MISSING_SCRIPT_FILE_NAME;
        goto done;
    }

    if (fileCount <= 1)
    {
        result.ExtendedResultCode = ADUC_ERC_SWUPDATE_HANDLER_DOWNLOAD_FAILURE_WRONG_FILECOUNT;
        goto done;
    }

    if (!workflow_get_update_file_by_name(handle, scriptFileName, &entity))
    {
        result.ExtendedResultCode = ADUC_ERC_SWUPDATE_HANDLER_DOWNLOAD_FAILURE_GET_SCRIPT_FILE_ENTITY;
        goto done;
    }

    workFolder = workflow_get_workfolder(handle);

    createResult = ADUC_SystemUtils_MkSandboxDirRecursive(workFolder);
    if (createResult != 0)
    {
        Log_Error("Unable to create folder %s, error %d", workFolder, createResult);
        result = { ADUC_Result_Failure, ADUC_ERC_SWUPDATE_HANDLER_CREATE_SANDBOX_FAILURE };
        goto done;
    }

    try
    {
        result = ExtensionManager::Download(&entity, handle, &Default_ExtensionManager_Download_Options, nullptr);
    }
    catch (...)
    {
        result.ExtendedResultCode = ADUC_ERC_SWUPDATE_HANDLER_DOWNLOAD_PRIMARY_FILE_FAILURE_UNKNOWNEXCEPTION;
    }

done:
    ADUC_FileEntity_Uninit(&entity);
    workflow_free_string(workFolder);
    return result;
}

/**
 * @brief Perform a workflow action. If @p prepareArgsOnly is true, only prepare data, but not actually
 *        perform any action.
 *
 * @param action Indicate an action to perform. This can be '--action-download', '--action-install',
 *               '--action-apply', "--action-cancel", and "--action-is-installed".
 * @param workflowData An object containing workflow data.
 * @param prepareArgsOnly  Boolean indicates whether to prepare action data only.
 * @param[out] scriptFilePath Output string contains a script to be run.
 * @param[in] args List of options and arguments.
 * @param[out] commandLineArgs An output command-line arguments.
 * @param[out] scriptOutput If @p prepareArgsOnly is false, this will contains the action output string.
 * @return ADUC_Result
 */
ADUC_Result SWUpdateHandler_PerformAction(
    const std::string& action,
    const tagADUC_WorkflowData* workflowData,
    bool prepareArgsOnly,
    std::string& scriptFilePath,
    std::vector<std::string>& args,
    std::vector<std::string>& commandLineArgs,
    std::string& scriptOutput)
{
    Log_Info("Action (%s) begin", action.c_str());
    ADUC_Result result = { ADUC_GeneralResult_Failure };

    int exitCode = 0;
    commandLineArgs.clear();

    if (workflowData == nullptr || workflowData->WorkflowHandle == nullptr)
    {
        result.ExtendedResultCode = ADUC_ERC_SWUPDATE_HANDLER_INSTALL_ERROR_NULL_WORKFLOW;
        return result;
    }

    char* workFolder = ADUC_WorkflowData_GetWorkFolder(workflowData);
    std::string scriptWorkfolder = workFolder;
    std::string scriptResultFile = scriptWorkfolder + "/" + "aduc_result.json";
    JSON_Value* actionResultValue = nullptr;

    std::vector<std::string> aduShellArgs = { adushconst::update_type_opt,
                                              adushconst::update_type_microsoft_script,
                                              adushconst::update_action_opt,
                                              adushconst::update_action_execute };

    std::stringstream ss;

    result = SWUpdateHandlerImpl::PrepareCommandArguments(
        workflowData->WorkflowHandle, scriptResultFile, scriptWorkfolder, scriptFilePath, args);
    if (IsAducResultCodeFailure(result.ResultCode))
    {
        goto done;
    }

    // If any install-item reported that the update is already installed on the
    // selected component, we will skip the 'apply' phase, and then skip the
    // remaining install-item(s).
    // Also, don't continue if WorkflowHandle is NULL in the ADUInterface_Connected->HandleStartupWorkflowData flow.
    if (result.ResultCode == ADUC_Result_Install_Skipped_UpdateAlreadyInstalled
        || workflowData->WorkflowHandle == nullptr)
    {
        goto done;
    }

    aduShellArgs.emplace_back(adushconst::target_data_opt);
    aduShellArgs.emplace_back(scriptFilePath);
    commandLineArgs.emplace_back(scriptFilePath);

    aduShellArgs.emplace_back(adushconst::target_options_opt);
    aduShellArgs.emplace_back(action.c_str());
    commandLineArgs.emplace_back(action.c_str());

    for (const auto& a : args)
    {
        aduShellArgs.emplace_back(adushconst::target_options_opt);
        aduShellArgs.emplace_back(a);
        commandLineArgs.emplace_back(a);
    }

    if (prepareArgsOnly)
    {
        for (const auto& a : aduShellArgs)
        {
            if (a[0] != '-')
            {
                ss << " \"" << a << "\"";
            }
            else
            {
                ss << " " << a;
            }
        }
        scriptOutput = ss.str();

        Log_Debug("Prepare Only! adu-shell Command:\n\n %s", scriptOutput.c_str());
        result = { .ResultCode = ADUC_Result_Success, .ExtendedResultCode = 0 };
        goto done;
    }

    exitCode = ADUC_LaunchChildProcess(adushconst::adu_shell, aduShellArgs, scriptOutput);
    if (exitCode != 0)
    {
        int extendedCode = ADUC_ERC_SWUPDATE_HANDLER_CHILD_FAILURE_PROCESS_EXITCODE(exitCode);
        Log_Error("Install failed, extendedResultCode:0x%X (exitCode:%d)", extendedCode, exitCode);
        result = { .ResultCode = ADUC_Result_Failure, .ExtendedResultCode = extendedCode };
    }

    if (!scriptOutput.empty())
    {
        Log_Info(scriptOutput.c_str());
    }

    // Parse result file.
    actionResultValue = json_parse_file(scriptResultFile.c_str());

    if (actionResultValue == nullptr)
    {
        result = { .ResultCode = ADUC_Result_Failure,
                   .ExtendedResultCode = ADUC_ERC_SWUPDATE_HANDLER_INSTALL_FAILURE_PARSE_RESULT_FILE };
        workflow_set_result_details(
            workflowData->WorkflowHandle,
            "The install script doesn't create a result file '%s'.",
            scriptResultFile.c_str());
        goto done;
    }
    else
    {
        JSON_Object* actionResultObject = json_object(actionResultValue);
        result.ResultCode = json_object_get_number(actionResultObject, "resultCode");
        result.ExtendedResultCode = json_object_get_number(actionResultObject, "extendedResultCode");
        const char* details = json_object_get_string(actionResultObject, "resultDetails");
        workflow_set_result_details(workflowData->WorkflowHandle, details);
    }

    Log_Info(
        "Action (%s) done - returning rc:%d, erc:0x%X, rd:%s",
        action.c_str(),
        result.ResultCode,
        result.ExtendedResultCode,
        workflow_peek_result_details(workflowData->WorkflowHandle));

done:
    if (IsAducResultCodeFailure(result.ResultCode) && workflowData->WorkflowHandle != nullptr)
    {
        workflow_set_result(workflowData->WorkflowHandle, result);
        workflow_set_state(workflowData->WorkflowHandle, ADUCITF_State_Failed);
    }

    json_value_free(actionResultValue);
    workflow_free_string(workFolder);
    return result;
}

/**
 * @brief Creates a new SWUpdateHandlerImpl object and casts to a ContentHandler.
 * Note that there is no way to create a SWUpdateHandlerImpl directly.
 *
 * @return ContentHandler* SimulatorHandlerImpl object as a ContentHandler.
 */
ContentHandler* SWUpdateHandlerImpl::CreateContentHandler()
{
    return new SWUpdateHandlerImpl();
}

/**
 * @brief Performs 'Download' task.
 *
 * @return ADUC_Result The result of the download (always success)
*/
ADUC_Result SWUpdateHandlerImpl::Download(const tagADUC_WorkflowData* workflowData)
{
    Log_Info("SWUpdate handler v2 download task begin.");

    ADUC_WorkflowHandle workflowHandle = workflowData->WorkflowHandle;
    char* installedCriteria = nullptr;
    char* workFolder = workflow_get_workfolder(workflowData->WorkflowHandle);
    ADUC_FileEntity fileEntity;
    memset(&fileEntity, 0, sizeof(fileEntity));
    int fileCount = workflow_get_update_files_count(workflowHandle);
    ADUC_Result result = SWUpdate_Handler_DownloadScriptFile(workflowHandle);

    if (IsAducResultCodeFailure(result.ResultCode))
    {
        goto done;
    }

    // Determine whether to continue downloading the rest.
    installedCriteria = workflow_get_installed_criteria(workflowData->WorkflowHandle);
    result = IsInstalled(workflowData);

    if (result.ResultCode == ADUC_Result_IsInstalled_Installed)
    {
        result = { ADUC_Result_Download_Skipped_UpdateAlreadyInstalled };
        goto done;
    }

    result = { ADUC_Result_Download_Success };

    for (int i = 0; i < fileCount; i++)
    {
        Log_Info("Downloading file #%d", i);

        if (!workflow_get_update_file(workflowHandle, i, &fileEntity))
        {
            result = { .ResultCode = ADUC_Result_Failure,
                       .ExtendedResultCode = ADUC_ERC_SWUPDATE_HANDLER_DOWNLOAD_FAILURE_GET_PAYLOAD_FILE_ENTITY };
            goto done;
        }

        try
        {
            result = ExtensionManager::Download(
                &fileEntity, workflowHandle, &Default_ExtensionManager_Download_Options, nullptr);
        }
        catch (...)
        {
            result = { .ResultCode = ADUC_Result_Failure,
                       .ExtendedResultCode =
                           ADUC_ERC_SWUPDATE_HANDLER_DOWNLOAD_PAYLOAD_FILE_FAILURE_UNKNOWNEXCEPTION };
        }

        if (IsAducResultCodeFailure(result.ResultCode))
        {
            Log_Error("Cannot download payload file#%d. (0x%X)", i, result.ExtendedResultCode);
            goto done;
        }
    }

    // Invoke primary script to download additional files, if required.
    result = PerformAction("--action-download", workflowData);

done:
    workflow_free_string(workFolder);
    ADUC_FileEntity_Uninit(&fileEntity);
    workflow_free_string(installedCriteria);
    Log_Info("SWUpdate_Handler download task end.");
    return result;
}

/**
 * @brief Install implementation for swupdate.
 * Calls into the swupdate wrapper script to install an image file.
 *
 * @return ADUC_Result The result of the install.
 */
ADUC_Result SWUpdateHandlerImpl::Install(const tagADUC_WorkflowData* workflowData)
{
    ADUC_Result result = PerformAction("--action-install", workflowData);
    return result;
}

/**
 * @brief Apply implementation for swupdate.
 * Calls into the swupdate wrapper script to perform apply.
 * Will flip bootloader flag to boot into update partition for A/B update.
 *
 * @return ADUC_Result The result of the apply.
 */
ADUC_Result SWUpdateHandlerImpl::Apply(const tagADUC_WorkflowData* workflowData)
{
    ADUC_Result result = { ADUC_Result_Failure };
    char* workFolder = workflow_get_workfolder(workflowData->WorkflowHandle);
    Log_Info("Applying data from %s", workFolder);

    result = PerformAction("--action-apply", workflowData);

    // Cancellation requested after applied?
    if (workflow_get_operation_cancel_requested(workflowData->WorkflowHandle))
    {
        result = Cancel(workflowData);
    }

<<<<<<< HEAD
    result = { .ResultCode = ADUC_Result_Success, .ExtendedResultCode = 0 };

done:
=======
>>>>>>> 51766257
    workflow_free_string(workFolder);

    if (IsAducResultCodeSuccess(result.ResultCode) && result.ResultCode == ADUC_Result_Apply_RequiredImmediateAgentRestart)
    {
        workflow_request_agent_restart(workflowData->WorkflowHandle);
        result = { ADUC_Result_Apply_RequiredImmediateAgentRestart };
    }
    else if (IsAducResultCodeSuccess(result.ResultCode) && result.ResultCode == ADUC_Result_Apply_RequiredImmediateReboot)
    {
        workflow_request_immediate_reboot(workflowData->WorkflowHandle);
        result = { ADUC_Result_Apply_RequiredImmediateReboot };
    }

    return result;
}

/**
 * @brief Cancel implementation for swupdate.
 * We don't have many hooks into swupdate to cancel an ongoing install.
 * For A/B update pattern, we can cancel apply by reverting the bootloader flag to boot into the original partition.
 * We defer the cancellation decision to the device builder by call into the swupdate wrapper script to cancel apply.
 *
 * @return ADUC_Result The result of the cancel.
 */
ADUC_Result SWUpdateHandlerImpl::Cancel(const tagADUC_WorkflowData* workflowData)
{
    ADUC_Result result = { .ResultCode = ADUC_Result_Cancel_Success, .ExtendedResultCode = 0 };
    ADUC_WorkflowHandle handle = workflowData->WorkflowHandle;
    ADUC_WorkflowHandle stepWorkflowHandle = nullptr;

    const char* workflowId = workflow_peek_id(handle);
    int workflowLevel = workflow_get_level(handle);
    int workflowStep = workflow_get_step_index(handle);

    Log_Info(
        "Requesting cancel operation (workflow id '%s', level %d, step %d).", workflowId, workflowLevel, workflowStep);
    if (!workflow_request_cancel(handle))
    {
        Log_Error(
            "Cancellation request failed. (workflow id '%s', level %d, step %d)",
            workflowId,
            workflowLevel,
            workflowStep);
        result.ResultCode = ADUC_Result_Cancel_UnableToCancel;
    }

    return result;
}

/**
 * @brief Reads a first line of a file, trims trailing whitespace, and returns as string.
 *
 * @param filePath Path to the file to read value from.
 * @return std::string Returns the value from the file. Returns empty string if there was an error.
 */
/*static*/
std::string SWUpdateHandlerImpl::ReadValueFromFile(const std::string& filePath)
{
    if (filePath.empty())
    {
        Log_Error("Empty file path.");
        return std::string{};
    }

    if ((filePath.length()) + 1 > PATH_MAX)
    {
        Log_Error("Path is too long.");
        return std::string{};
    }

    std::ifstream file(filePath);
    if (!file.is_open())
    {
        Log_Error("File %s failed to open, error: %d", filePath.c_str(), errno);
        return std::string{};
    }

    std::string result;
    std::getline(file, result);
    if (file.bad())
    {
        Log_Error("Unable to read from file %s, error: %d", filePath.c_str(), errno);
        return std::string{};
    }

    // Trim whitespace
    ADUC::StringUtils::Trim(result);
    return result;
}

/**
 * @brief Check whether the current device state match all desired state in workflow data.
 *
 * Key concepts:
 *   - Decouple the business logics from device-specific configurations.
 *   - Device builder defines the how to evaluate wither the current step can be considered 'completed'.
 *     Note that the term 'IsInstalled' was carried over from the original design where the agent would
 *     ask the handler that "Is an 'update' is currently installed on the device.".
 *   -
 * @return ADUC_Result The result based on evaluating the workflow data.
 */
ADUC_Result SWUpdateHandlerImpl::IsInstalled(const tagADUC_WorkflowData* workflowData)
{
    ADUC_Result result = SWUpdate_Handler_DownloadScriptFile(workflowData->WorkflowHandle);
    if (IsAducResultCodeSuccess(result.ResultCode))
    {
        result = PerformAction("--action-is-installed", workflowData);
    }
    return result;
}

/**
 * @brief Reads handler configuration from @p configFile
 *
 * @param values An output dictionary containing handler configurations.
 * @return ADUC_Result
 */
ADUC_Result
SWUpdateHandlerImpl::ReadConfig(const std::string& configFile, std::unordered_map<std::string, std::string>& values)
{
    // Fill in the output map.
    AutoFreeJsonValue_t rootValue{ json_parse_file(configFile.c_str()) };
    if (!rootValue)
    {
        return ADUC_Result{ .ResultCode = ADUC_Result_Failure,
                            .ExtendedResultCode = ADUC_ERC_SWUPDATE_HANDLER_BAD_SWUPDATE_CONFIG_FILE };
    }

    JSON_Object* rootObject = json_value_get_object(rootValue.get());

    for (size_t i = 0; i < json_object_get_count(rootObject); i++)
    {
        const char* name = json_object_get_name(rootObject, i);
        const char* val = json_value_get_string(json_object_get_value_at(rootObject, i));
        values[name] = val;
    }

    return ADUC_Result{ .ResultCode = ADUC_Result_Success, .ExtendedResultCode = 0 };
}

/**
 * @brief A helper function that return a command file path, and arguments list.
 *
 * @param workflowHandle A workflow data containing update information and selected component.
 * @param resultFilePath A full path of the file containing serialized ADUC_Result value returned by the command.
 * @param[out] commandFilePath A output command file path.
 * @param[out] args An output command arguments list.
 * @return ADUC_Result
 */
ADUC_Result SWUpdateHandlerImpl::PrepareCommandArguments(
    ADUC_WorkflowHandle workflowHandle,
    std::string resultFilePath,
    std::string workFolder,
    std::string& commandFilePath,
    std::vector<std::string>& args)
{
    ADUC_Result result = { ADUC_GeneralResult_Failure };
    bool isComponentsAware = false;
    ADUC_FileEntity* scriptFileEntity = nullptr;

    const char* selectedComponentsJson = nullptr;
    JSON_Value* selectedComponentsValue = nullptr;
    JSON_Object* selectedComponentsObject = nullptr;
    JSON_Array* componentsArray = nullptr;
    int componentCount = 0;
    JSON_Object* component = nullptr;

    std::string fileArgs;
    std::vector<std::string> argumentList;
    std::unordered_map<std::string, std::string> swupdateConfigs;

    std::stringstream filePath;
    std::stringstream swuFilePath;
    const char* scriptFileName = nullptr;
    const char* swuFileName = nullptr;

    char* installedCriteria = nullptr;
    const char* arguments = nullptr;

    bool success = false;
    if (workflowHandle == nullptr)
    {
        result.ExtendedResultCode = ADUC_ERC_UPDATE_CONTENT_HANDLER_INSTALL_FAILURE_NULL_WORKFLOW;
        goto done;
    }

    installedCriteria = workflow_get_installed_criteria(workflowHandle);

    // Parse components list. If the list is empty, nothing to download.
    selectedComponentsJson = workflow_peek_selected_components(workflowHandle);

    if (!IsNullOrEmpty(selectedComponentsJson))
    {
        isComponentsAware = true;
        selectedComponentsValue = json_parse_string(selectedComponentsJson);
        if (selectedComponentsValue == nullptr)
        {
            result.ExtendedResultCode = ADUC_ERC_UPDATE_CONTENT_HANDLER_INSTALL_FAILURE_MISSING_PRIMARY_COMPONENT;
            goto done;
        }

        selectedComponentsObject = json_value_get_object(selectedComponentsValue);
        componentsArray = json_object_get_array(selectedComponentsObject, "components");
        if (componentsArray == nullptr)
        {
            result.ExtendedResultCode = ADUC_ERC_UPDATE_CONTENT_HANDLER_INSTALL_FAILURE_MISSING_PRIMARY_COMPONENT;
            goto done;
        }

        // Prepare target component info.
        componentCount = json_array_get_count(componentsArray);

        if (componentCount <= 0)
        {
            result.ResultCode = ADUC_Result_Download_Skipped_NoMatchingComponents;
            goto done;
        }

        if (componentCount > 1)
        {
            Log_Error("Expecting only 1 component, but got %d.", componentCount);
            result.ExtendedResultCode = ADUC_ERC_SWUPDATE_HANDLER_TOO_MANY_COMPONENTS;
        }

        component = json_array_get_object(componentsArray, 0);
        if (component == nullptr)
        {
            result.ExtendedResultCode = ADUC_ERC_SWUPDATE_HANDLER_INVALID_COMPONENTS_DATA;
            goto done;
        }
    }

    // Prepare main script file info.
    scriptFileName =
        workflow_peek_update_manifest_handler_properties_string(workflowHandle, HANDLER_PROPERTIES_SCRIPT_FILENAME);
    if (IsNullOrEmpty(scriptFileName))
    {
        result.ExtendedResultCode = ADUC_ERC_SWUPDATE_HANDLER_MISSING_SCRIPT_FILE_NAME;
        workflow_set_result_details(workflowHandle, "Missing 'handlerProperties.scriptFileName' property");
        goto done;
    }

    filePath << workFolder.c_str() << "/" << scriptFileName;
    commandFilePath = filePath.str();

    // swu file.
    swuFileName =
        workflow_peek_update_manifest_handler_properties_string(workflowHandle, HANDLER_PROPERTIES_SWU_FILENAME);
    if (IsNullOrEmpty(swuFileName))
    {
        result.ExtendedResultCode = ADUC_ERC_SWUPDATE_HANDLER_MISSING_SWU_FILE_NAME;
        workflow_set_result_details(workflowHandle, "Missing 'handlerProperties.swuFileName' property");
        goto done;
    }

    swuFilePath << workFolder.c_str() << "/" << swuFileName;

    args.emplace_back("--swu-file");
    args.emplace_back(swuFilePath.str());

    //
    // Prepare command-line arguments.
    //

    // Read arguments from swupdate_handler_config.json
    result = ReadConfig(ADUC_SWUPDATE_HANDLER_CONF_FILE_PATH, swupdateConfigs);
    if (IsAducResultCodeSuccess(result.ResultCode))
    {
        for (const auto& a : swupdateConfigs)
        {
            args.emplace_back(a.first);
            args.emplace_back(a.second);
        }
    }

    // Add customer specified arguments first.
    arguments = workflow_peek_update_manifest_handler_properties_string(workflowHandle, "arguments");
    if (arguments == nullptr)
    {
        arguments = "";
    }
    fileArgs = arguments;

    Log_Info("Parsing handlerProperties.arguments: %s", arguments);
    argumentList = ADUC::StringUtils::Split(fileArgs, ' ');
    for (int i = 0; i < argumentList.size(); i++)
    {
        const std::string argument = argumentList[i];
        if (!argument.empty())
        {
            if (argument == "--component-id-val" || argument == "${du_component_id}")
            {
                const char* val = json_object_get_string(component, "id");
                if (val != nullptr)
                {
                    args.emplace_back(val);
                }
                else
                {
                    args.emplace_back("n/a");
                }
            }
            else if (argument == "--component-name-val" || argument == "${du_component_name}")
            {
                const char* val = json_object_get_string(component, "name");
                if (val != nullptr)
                {
                    args.emplace_back(val);
                }
                else
                {
                    args.emplace_back("n/a");
                }
            }
            else if (argument == "--component-manufacturer-val" || argument == "${du_component_manufacturer}")
            {
                const char* val = json_object_get_string(component, "manufacturer");
                if (val != nullptr)
                {
                    args.emplace_back(val);
                }
                else
                {
                    args.emplace_back("n/a");
                }
            }
            else if (argument == "--component-model-val" || argument == "${du_component_model}")
            {
                const char* val = json_object_get_string(component, "model");
                if (val != nullptr)
                {
                    args.emplace_back(val);
                }
                else
                {
                    args.emplace_back("n/a");
                }
            }
            else if (argument == "--component-version-val" || argument == "${du_component_version}")
            {
                const char* val = json_object_get_string(component, "version");
                if (val != nullptr)
                {
                    args.emplace_back(val);
                }
                else
                {
                    args.emplace_back("n/a");
                }
            }
            else if (argument == "--component-group-val" || argument == "${du_component_group}")
            {
                const char* val = json_object_get_string(component, "group");
                if (val != nullptr)
                {
                    args.emplace_back(val);
                }
                else
                {
                    args.emplace_back("n/a");
                }
            }
            else if (argument == "--component-prop-val" || argument == "${du_component_prop}")
            {
                if (i < argumentList.size() - 1)
                {
                    std::string propertyPath = "properties.";
                    propertyPath += argumentList[i + 1];
                    const char* val = json_object_dotget_string(component, propertyPath.c_str());
                    if (val != nullptr)
                    {
                        args.emplace_back(val);
                    }
                    i++;
                }
                else
                {
                    args.emplace_back("n/a");
                }
            }
            else
            {
                args.emplace_back(argument);
            }
        }
    }

    // Default options.
    args.emplace_back("--workfolder");
    args.emplace_back(workFolder);

    args.emplace_back("--result-file");
    args.emplace_back(resultFilePath);

    args.emplace_back("--installed-criteria");
    args.emplace_back(installedCriteria);

    result = { ADUC_Result_Success };

done:
    if (selectedComponentsValue != nullptr)
    {
        json_value_free(selectedComponentsValue);
    }

    workflow_free_string(installedCriteria);
    return result;
}

ADUC_Result SWUpdateHandlerImpl::PerformAction(const std::string& action, const tagADUC_WorkflowData* workflowData)
{
    std::string scriptFilePath;
    std::vector<std::string> args;
    std::vector<std::string> commandLineArgs;
    std::string scriptOutput;

    return SWUpdateHandler_PerformAction(
        action, workflowData, false, scriptFilePath, args, commandLineArgs, scriptOutput);
}

/**
 * @brief Helper function to perform cancel when we are doing an apply.
 *
 * @return ADUC_Result The result of the cancel.
 */
ADUC_Result SWUpdateHandlerImpl::CancelApply(const tagADUC_WorkflowData* workflowData)
{
    ADUC_Result result;

    result = PerformAction("--action-cancel", workflowData);
    if (result.ResultCode != ADUC_Result_Cancel_Success)
    {
        Log_Error("Failed to cancel Apply, extendedResultCode = (0x%X)", result.ExtendedResultCode);
        return result;
    }
    else
    {
        Log_Info("Apply was cancelled");
        return ADUC_Result{ ADUC_Result_Failure_Cancelled };
    }
}

/**
 * @brief Backup implementation for swupdate V2.
 * Calls into the swupdate wrapper script to perform backup.
 * For swupdate, no operation is required.
 *
 * @return ADUC_Result The result of the backup.
 * It will always return ADUC_Result_Backup_Success.
 */
ADUC_Result SWUpdateHandlerImpl::Backup(const tagADUC_WorkflowData* workflowData)
{
    ADUC_Result result = { ADUC_Result_Backup_Success };
    Log_Info("Swupdate doesn't require a specific operation to backup. (no-op) ");
    return result;
}

/**
 * @brief Restore implementation for swupdate V2.
 * Calls into the swupdate wrapper script to perform restore.
 * Will flip bootloader flag to boot into the previous partition for A/B update.
 *
 * @return ADUC_Result The result of the restore.
 */
ADUC_Result SWUpdateHandlerImpl::Restore(const tagADUC_WorkflowData* workflowData)
{
    ADUC_Result result = { ADUC_Result_Restore_Success };
    ADUC_Result cancel_result = CancelApply(workflowData);
    if (cancel_result.ResultCode != ADUC_Result_Failure_Cancelled)
    {
        result = { .ResultCode = ADUC_Result_Failure,
                   .ExtendedResultCode = ADUC_ERC_UPPERLEVEL_WORKFLOW_FAILED_RESTORE_FAILED };
    }
    return result;
}<|MERGE_RESOLUTION|>--- conflicted
+++ resolved
@@ -392,12 +392,9 @@
         result = Cancel(workflowData);
     }
 
-<<<<<<< HEAD
     result = { .ResultCode = ADUC_Result_Success, .ExtendedResultCode = 0 };
 
 done:
-=======
->>>>>>> 51766257
     workflow_free_string(workFolder);
 
     if (IsAducResultCodeSuccess(result.ResultCode) && result.ResultCode == ADUC_Result_Apply_RequiredImmediateAgentRestart)
