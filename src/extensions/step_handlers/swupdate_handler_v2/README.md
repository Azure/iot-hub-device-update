# SWUpdate Handler

## What is SWUpdate?

[SWUpdate](https://github.com/sbabic/swupdate) is a Linux Update agent with the goal to provide an efficient and safe way to update an embedded Linux system in field. SWUpdate supports local and OTA updates, multiple update strategies and it is designed with security in mind.

## What is SWUpdate Handler?

SWUpdate Handler is a Device Update Agent extension that provides a local software update capability on an embedded device with payloads delivered over the air via Device Update for IoT Hub.

<<<<<<< HEAD
See [How To Implement A Custom Step Handler Extension](../../../../docs/agent-reference/how-to-implement-custom-update-handler.md) for more information.
=======
See [How To Implement A Custom Content Handler Extension](../../../../docs/agent-reference/how-to-implement-custom-update-handler.md) for more information.
>>>>>>> f9b180de

## SWUpdate Handler Goals

While SWUpdate supports many features (see [SWUpdate feature list](https://github.com/sbabic/swupdate#features) ), the main goals of this SWUpdate Handler are to demonstrate:

- how to perform A/B system update on an embedded linux device.
- how to execute SWUpdate command, with pass-through options, on an embedded linux device.
- how to deliver multiple .swu files to a device, then install those files onto multiple peripherals.

> NOTE | for A/B system update, most of the example scripts and update artifacts in this document will used to demonstrate how to deliver an update to a Raspberry Pi device that running a sample reference Yocto (warrior) image with built-in Device Update Agent service.

## Architecture

### High-level Overview of Device Update Agent Workflow

![SWUpdate Handler Overview Diagram](./images/highlevel-overview-swupdate-handler-workflow.svg)

## How To Use SWUpdate Handler

### Registering SWUpdate Handler extension

To enable SWUpdate on the device, the handler must be registered to support **'microsoft/swupdate:2'**.

Note that this version of SWUpdate Handler is different from the previous version published as part of the 2022 Public Preview Refresh release. The new handler is not backward compatible with previous versions. Hence, we recommend using a new update-type (**'microsoft/swupdate:2'**)

Following command can be run manually on the device:

```sh
sudo /usr/bin/AducIotAgent --update-type 'microsoft/swupdate:2' --register-content-handler <full path to the handler file>
```

### Setting SWUpdate Handler Properties

Using [Multi Step Ordered Exeuction (MSOE)](), you can create a step that perform various swupdate tasks on the embedded device.

The SWUpdate Handler support following handler properties (`handlerProperties`) :

| Name | Type | Description |
|---|---|---|
| scriptFileName | string | Name of a script file that perform additional logics related to A/B system update. This property should be specified only when performing A/B System Update.<br/><br/> See [A/B Update Script](#ab-update-script) below for more information. |
| arguments | string | A space delimited options and arguments that will be passed directly to SWUpdate command.
| installedCriteria | string | String interpreted by the specified `scriptFileName` to determine if the update completed successfully. <br/> This value will be passed to the underlying update script in this format: `--installed-criteria <value>` |
| apiVersion | string | An API version. Default value is <*empty*> which implies "1.0". Current supported value is 1.0" and "1.1". |

#### List of Supported handlerProperties.arguments

| Name | Type | Required | Description |
|---|---|---|---|
|--swu-file| string | yes | Name of the image or software (.swu) file to be installed by swupdate.

#### List of SWUpdate runtime options

> NOTE | As part of the update workflow, the underlying script will receive these options. So, there is no need to include them in the `handlerProperties.arguments` section of the step in the import manifest.

| Name | Type | Description |
|---|---|---|
|--work-folder| string | Full path to a work (sandbox) folder used by an Agent when performing update-related tasks. |
|--output-file|string|Full path to an output file that swupdate script should write to|
|--log-file|string| Full path to a log file that swupdate script should write to. (This is different that Agent's log file)|
|--result-file|string|Full path to an ADUC_Result file that swupdate script must write the end result of the update tasks to. If this file does not exist or cannot be parsed, the task will be considered failed.|
|--action-download,<br/>--action-install,<br/>--action-apply,<br/>--action-cancel,<br/>--action-is-installed| (no arguments)| An option indicates the current update task.<br/><br/>**NOTE:** If **"apiVersion"** set to **"1.1"**, the handler will pass following arguments instead:<br/>"--action **download**", "--action **install**", "--action **apply**", "--action **cancel**", "--action **is-installed**"

### Example: A/B Update Script

In [./tests/testdata](./tests/testdata/) folder you will find an example script file that can be invoked to perform various update related tasks, such as:

- download additional files.
- install the update (.swu file).
- apply the update (e.g., reboot the device into the updated partition)
- cancel the update.
- check whether the device meets an installed criteria specified in the update manifest.

#### How SWUpdate Handler Invokes Update Script

![SWUpdate script options and arguments](./images/swupdate-script-options-and-arguments.svg)

1. SWUpdate prepares options and arguments from the following sources:
   - swupdate-handler-config.json (static data in .json file)
   - an agent workflow context (runtime data), such as, `--work-folder <sandbox folder>`
   - handlerProperties.swuFileName (static data in update manifest). This value will be converted to a script option as `--swu-file <file path>`.
   - handlerProperties.arguments (static data in update manifest)
   - SWUpdate log, output, and result file path.
2. SWUpdate then invoke an underlying update script as 'root' (using adu-shell as a broker).
3. After the script is completed, SWUpdate handler collects data from log file, output file, and result file, then proceed an Agent workflow accordingly.

#### Evaluating 'installedCriteria'

For this example, to determine whether the new image has been installed on the device successfully, the SWUpdate Handler will run the specified `scriptFileName` with `--action is-installed '<installedCriteria>'` option.

For example:

```sh

/adu/downloads/workflow-01234567/example-a-b-update.sh --action is-installed --installed-criteria '8.0.1.0001'

```

<<<<<<< HEAD
In this [example update script](./tests/testdata/adu-yocto-ab-rootfs-update/example-a-b-update-2.1.sh), it simply compares the given 'installedCriteria' value (8.0.1.0001) to a content of `adu-version` file (located at /etc/adu-version folder).
=======
In this [example update script](./tests/testdata/adu-yocto-ab-rootfs-update/payloads/example-a-b-update.sh), it simply compares the given 'installedCriteria' value (8.0.1.0001) to a content of `adu-version` file (located at /etc/adu-version folder).
>>>>>>> f9b180de

The algorithm for evaluating `installedCriteria` can be 100% customized to fit your device design and requirements.
<|MERGE_RESOLUTION|>--- conflicted
+++ resolved
@@ -8,11 +8,7 @@
 
 SWUpdate Handler is a Device Update Agent extension that provides a local software update capability on an embedded device with payloads delivered over the air via Device Update for IoT Hub.
 
-<<<<<<< HEAD
 See [How To Implement A Custom Step Handler Extension](../../../../docs/agent-reference/how-to-implement-custom-update-handler.md) for more information.
-=======
-See [How To Implement A Custom Content Handler Extension](../../../../docs/agent-reference/how-to-implement-custom-update-handler.md) for more information.
->>>>>>> f9b180de
 
 ## SWUpdate Handler Goals
 
@@ -110,10 +106,6 @@
 
 ```
 
-<<<<<<< HEAD
 In this [example update script](./tests/testdata/adu-yocto-ab-rootfs-update/example-a-b-update-2.1.sh), it simply compares the given 'installedCriteria' value (8.0.1.0001) to a content of `adu-version` file (located at /etc/adu-version folder).
-=======
-In this [example update script](./tests/testdata/adu-yocto-ab-rootfs-update/payloads/example-a-b-update.sh), it simply compares the given 'installedCriteria' value (8.0.1.0001) to a content of `adu-version` file (located at /etc/adu-version folder).
->>>>>>> f9b180de
 
 The algorithm for evaluating `installedCriteria` can be 100% customized to fit your device design and requirements.
