/**
 * @file download_handler_plugin.cpp
 * @brief Implements the download handler plugin.
 *
 * @copyright Copyright (c) Microsoft Corporation.
 * Licensed under the MIT License.
 */

#include "aduc/download_handler_plugin.h"
#include "aduc/download_handler_plugin.hpp"

#include <aduc/contract_utils.h>
#include <aduc/exports/extension_export_symbols.h>
#include <aduc/logging.h>
#include <aduc/plugin_call_helper.hpp> // for CallExport

using InitializeFn = void (*)(ADUC_LOG_SEVERITY logLevel);

using CleanupFn = void (*)();

using ProcessUpdateFn = ADUC_Result (*)(
    const ADUC_WorkflowHandle workflowHandle, const ADUC_FileEntity* fileEntity, const char* targetFilePath);

using OnUpdateWorkflowCompletedFn = ADUC_Result (*)(const ADUC_WorkflowHandle workflowHandle);
using GetContractInfoFn = ADUC_Result (*)(ADUC_ExtensionContractInfo* contractInfo);

/**
 * @brief Construct a new Download Handler Plugin object
 *
 * @param libPath The path to the dynamic library.
 * @param logLevel The log severity.
 * @details caller must handle thrown aduc::PluginException
 */
DownloadHandlerPlugin::DownloadHandlerPlugin(const std::string& libPath, ADUC_LOG_SEVERITY logLevel) : lib(libPath)
{
    const char* const symbol = DOWNLOAD_HANDLER__Initialize__EXPORT_SYMBOL;
    CallExport<InitializeFn, false /* ExportReturnsAducResult */, ADUC_LOG_SEVERITY>(
        symbol, lib, nullptr /* outResult */, logLevel);
}

/**
 * @brief Destroy the Download Handler Plugin object
 *
 */
DownloadHandlerPlugin::~DownloadHandlerPlugin() noexcept
{
    const char* const symbol = DOWNLOAD_HANDLER__Cleanup__EXPORT_SYMBOL;

    try
    {
        CallExport<CleanupFn, false /* ExportReturnsAducResult */>(symbol, lib, nullptr /* outResult */);
    }
    catch (const aduc::PluginException& pe)
    {
        Log_Error("plugin exception '%s' for sym '%s'", pe.what(), pe.Symbol().c_str());
    }
    catch (const std::exception& e)
    {
        Log_Error("std exception '%s'", e.what());
    }
    catch (...)
    {
        Log_Error("Non std exception");
    }
}

/**
 * @brief Processes the update to either produce the target file path so that the core agent can skip downloading the
 * update payload or do some pre-download processing and then tell the agent to continue on downloading the payload.
 *
 * @param workflowHandle The workflow handle, containing the update deployment info.
 * @param fileEntity The file entity with the update payload metadata, where RelatedFiles is most applicable to
 * download handlers.
 * @param targetFilePath The file path of the file that the plugin should create if wanting to return a ResultCode of
 * ADUC_Result_Download_Handler_SuccessSkipDownload.
 * @return ADUC_Result The result. When able to produce the target file path using workflowHandle and fileEntity inputs,
 * it returns a result with ResultCode of ADUC_Result_Download_Handler_SuccessSkipDownload to tell the agent to skip
 * downloading the update content. When it wants the agent to go ahead and download the update payload as usual, it
 * returns ADUC_Result_Download_Handler_RequiredFullDownload success ResultCode.
 */
ADUC_Result DownloadHandlerPlugin::ProcessUpdate(
    const ADUC_WorkflowHandle workflowHandle,
    const ADUC_FileEntity* fileEntity,
    const char* targetFilePath) const noexcept
{
    ADUC_Result result{ ADUC_GeneralResult_Failure, 0 };

    const char* const symbol = DOWNLOAD_HANDLER__ProcessUpdate__EXPORT_SYMBOL;

    try
    {
        CallExport<ProcessUpdateFn, true /* ExportReturnsAducResult */>(
            symbol, lib, &result /* outResult */, workflowHandle, fileEntity, targetFilePath);
    }
    catch (const aduc::PluginException& pe)
    {
        result.ResultCode = ADUC_GeneralResult_Failure;
        result.ExtendedResultCode = ADUC_ERC_DOWNLOAD_HANDLER_PLUGIN_EXPORT_CALL_PROCESSUPDATE;
<<<<<<< HEAD
        Log_Error("Plugin exception '%s'", pe.what());
=======
>>>>>>> 362c5649
    }
    catch (const std::exception& e)
    {
        result.ResultCode = ADUC_GeneralResult_Failure;
        result.ExtendedResultCode = ADUC_ERC_DOWNLOAD_HANDLER_PLUGIN_PROCESSUPDATE_STDEXCEPTION;
        Log_Error("std exception '%s'", e.what());
    }
    catch (...)
    {
        result.ResultCode = ADUC_Result_Failure;
        result.ExtendedResultCode = ADUC_ERC_DOWNLOAD_HANDLER_PLUGIN_PROCESSUPDATE_NONSTDEXCEPTION;
        Log_Error("Non std exception");
    }

    Log_Info(
        "DownloadHandlerPlugin ProcessUpdate result - rc: %d, erc: %08x",
        result.ResultCode,
        result.ExtendedResultCode);

    return result;
}

/**
 * @brief Calls the download handler plugin's export function to handle workflow completion.
 * This is called on by the core agent for update payloads associated with this download handler when the update
 * deployment workflow was successfully applied to the device. The plugin can do cleanup of resources it needed for
 * payloads associated with this download handler plugin as well as any post-processing needed such as copying files
 * from the sandbox to caches, etc.
 *
 * @param workflowHandle The workflow handle.
 * @return ADUC_Result The result.
 */
ADUC_Result DownloadHandlerPlugin::OnUpdateWorkflowCompleted(const ADUC_WorkflowHandle workflowHandle) const noexcept
{
    ADUC_Result result{ ADUC_GeneralResult_Failure, 0 };

    try
    {
        CallExport<OnUpdateWorkflowCompletedFn, true /* ExportReturnsAducResult */>(
            DOWNLOAD_HANDLER__OnUpdateWorkflowCompleted__EXPORT_SYMBOL, lib, &result /* outResult */, workflowHandle);
    }
    catch (const aduc::PluginException& pe)
    {
        result.ResultCode = ADUC_GeneralResult_Failure;
        result.ExtendedResultCode = ADUC_ERC_DOWNLOAD_HANDLER_PLUGIN_EXPORT_CALL_ONUPDATEWORKFLOWCOMPLETED;
<<<<<<< HEAD
        Log_Error("Plugin exception '%s'", pe.what());
=======
>>>>>>> 362c5649
    }
    catch (const std::exception& e)
    {
        result.ResultCode = ADUC_GeneralResult_Failure;
        result.ExtendedResultCode = ADUC_ERC_DOWNLOAD_HANDLER_PLUGIN_ON_UPDATE_WORKFLOW_COMPLETED_STDEXCEPTION;
        Log_Error("std exception '%s'", e.what());
    }
    catch (...)
    {
        result.ResultCode = ADUC_Result_Failure;
        result.ExtendedResultCode = ADUC_ERC_DOWNLOAD_HANDLER_PLUGIN_ON_UPDATE_WORKFLOW_COMPLETED_NONSTDEXCEPTION;
        Log_Error("Non std exception");
    }

    Log_Info(
        "DownloadHandlerPlugin OnUpdateWorkflowCompleted result - rc: %d, erc: %08x",
        result.ResultCode,
        result.ExtendedResultCode);

    return result;
}

/**
 * @brief Gets the contract info for the download handler plugin.
 *
 * @param[out] contractInfo The contract info.
 * @return ADUC_Result The result.
 */
ADUC_Result DownloadHandlerPlugin::GetContractInfo(ADUC_ExtensionContractInfo* contractInfo) const noexcept
{
    ADUC_Result result{ ADUC_GeneralResult_Failure, 0 };

    try
    {
        CallExport<GetContractInfoFn, true /* ExportReturnsAducResult */>(
            DOWNLOAD_HANDLER__GetContractInfo__EXPORT_SYMBOL, lib, &result /* outResult */, contractInfo);
    }
    catch (const aduc::PluginException& pe)
    {
        result.ResultCode = ADUC_GeneralResult_Failure;
        result.ExtendedResultCode = ADUC_ERC_DOWNLOAD_HANDLER_PLUGIN_EXPORT_CALL_GETCONTRACTINFO;
        Log_Error("plugin exception '%s', sym '%s'", pe.what(), pe.Symbol().c_str());
    }
    catch (const std::exception& e)
    {
        result.ResultCode = ADUC_GeneralResult_Failure;
        result.ExtendedResultCode = ADUC_ERC_DOWNLOAD_HANDLER_PLUGIN_GETCONTRACTINFO_STDEXCEPTION;
        Log_Error("std exception '%s'", e.what());
    }
    catch (...)
    {
        result.ResultCode = ADUC_Result_Failure;
        result.ExtendedResultCode = ADUC_ERC_DOWNLOAD_HANDLER_PLUGIN_GETCONTRACTINFO_NONSTDEXCEPTION;
        Log_Error("Non std exception");
    }

    Log_Info(
        "DownloadHandlerPlugin GetContractInfo result - rc: %d, erc: %08x",
        result.ResultCode,
        result.ExtendedResultCode);

    return result;
}

EXTERN_C_BEGIN

/**
 * @brief The C API for invoking the post-processing after the update deployment has completed hook for an update with
 * a download handler id .
 *
 * @param handle  The download handler handle opaque object.
 * @param workflowHandle  The workflow handle.
 * @return ADUC_Result The result.
 */
ADUC_Result ADUC_DownloadHandlerPlugin_OnUpdateWorkflowCompleted(
    const DownloadHandlerHandle handle, const ADUC_WorkflowHandle workflowHandle)
{
    ADUC_Result result = { ADUC_Result_Failure,
                           ADUC_ERC_DOWNLOAD_HANDLER_PLUGIN_ON_UPDATE_WORKFLOW_COMPLETED_FAILURE };

    // Do not free the DownloadHandlerHandle handle that is owned by DownloadHandlerFactory.
    if (handle != nullptr)
    {
        auto plugin = reinterpret_cast<DownloadHandlerPlugin*>(handle);
        result = plugin->OnUpdateWorkflowCompleted(workflowHandle);
    }

    return result;
}

EXTERN_C_END<|MERGE_RESOLUTION|>--- conflicted
+++ resolved
@@ -96,10 +96,6 @@
     {
         result.ResultCode = ADUC_GeneralResult_Failure;
         result.ExtendedResultCode = ADUC_ERC_DOWNLOAD_HANDLER_PLUGIN_EXPORT_CALL_PROCESSUPDATE;
-<<<<<<< HEAD
-        Log_Error("Plugin exception '%s'", pe.what());
-=======
->>>>>>> 362c5649
     }
     catch (const std::exception& e)
     {
@@ -145,10 +141,6 @@
     {
         result.ResultCode = ADUC_GeneralResult_Failure;
         result.ExtendedResultCode = ADUC_ERC_DOWNLOAD_HANDLER_PLUGIN_EXPORT_CALL_ONUPDATEWORKFLOWCOMPLETED;
-<<<<<<< HEAD
-        Log_Error("Plugin exception '%s'", pe.what());
-=======
->>>>>>> 362c5649
     }
     catch (const std::exception& e)
     {
