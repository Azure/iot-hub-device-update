--- conflicted
+++ resolved
@@ -25,12 +25,6 @@
 target_link_libraries (
     ${target_name}
     PUBLIC aduc::adu_types aduc::c_utils
-<<<<<<< HEAD
-    PRIVATE aduc::file_utils aduc::parser_utils aduc::path_utils aduc::permission_utils
-            aduc::system_utils aduc::workflow_utils)
-
-target_link_libraries (${target_name} PRIVATE libaducpal)
-=======
     PRIVATE aduc::file_utils
             aduc::parser_utils
             aduc::path_utils
@@ -38,7 +32,6 @@
             aduc::system_utils
             aduc::workflow_utils
             aziotsharedutil)
->>>>>>> 362c5649
 
 target_compile_definitions (
     ${target_name}
