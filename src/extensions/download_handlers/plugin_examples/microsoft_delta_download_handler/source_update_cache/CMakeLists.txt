cmake_minimum_required (VERSION 3.5)

set (target_name source_update_cache)

include (agentRules)

compileasc99 ()

add_library (${target_name} STATIC "")
add_library (aduc::${target_name} ALIAS ${target_name})

# Turn -fPIC on, in order to use this library in another shared library.
set_property (TARGET ${target_name} PROPERTY POSITION_INDEPENDENT_CODE ON)

target_include_directories (${target_name} PUBLIC inc ${ADUC_EXPORT_INCLUDES})

target_sources (${target_name} PRIVATE src/source_update_cache.c src/source_update_cache_utils.cpp
                                       src/source_update_cache_utils.c)

<<<<<<< HEAD
target_link_aziotsharedutil (${target_name} PRIVATE)
=======
#
# Turn -fPIC on, in order to use this library in another shared library.
#
set_property (TARGET ${target_name} PROPERTY POSITION_INDEPENDENT_CODE ON)
>>>>>>> 2ef602b6

target_link_libraries (
    ${target_name}
    PUBLIC aduc::adu_types aduc::c_utils
    PRIVATE aduc::file_utils
            aduc::parser_utils
            aduc::path_utils
            aduc::permission_utils
            aduc::system_utils
            aduc::workflow_utils)

target_link_libraries (${target_name} PRIVATE libaducpal)

target_compile_definitions (
    ${target_name}
    PRIVATE
        ADUC_DELTA_DOWNLOAD_HANDLER_SOURCE_UPDATE_CACHE_DIR="${ADUC_DELTA_DOWNLOAD_HANDLER_SOURCE_UPDATE_CACHE_DIR}"
)

if (ADUC_DELTA_DOWNLOAD_HANDLER_SOURCE_UPDATE_CACHE_COMMIT_STRATEGY STREQUAL "TWO_PHASE_COMMIT")
    target_compile_definitions (${target_name} PRIVATE TWO_PHASE_COMMIT="1")
endif ()

if (ADUC_BUILD_UNIT_TESTS)
    add_subdirectory (tests)
endif ()<|MERGE_RESOLUTION|>--- conflicted
+++ resolved
@@ -17,24 +17,16 @@
 target_sources (${target_name} PRIVATE src/source_update_cache.c src/source_update_cache_utils.cpp
                                        src/source_update_cache_utils.c)
 
-<<<<<<< HEAD
-target_link_aziotsharedutil (${target_name} PRIVATE)
-=======
 #
 # Turn -fPIC on, in order to use this library in another shared library.
 #
 set_property (TARGET ${target_name} PROPERTY POSITION_INDEPENDENT_CODE ON)
->>>>>>> 2ef602b6
 
 target_link_libraries (
     ${target_name}
     PUBLIC aduc::adu_types aduc::c_utils
-    PRIVATE aduc::file_utils
-            aduc::parser_utils
-            aduc::path_utils
-            aduc::permission_utils
-            aduc::system_utils
-            aduc::workflow_utils)
+    PRIVATE aduc::file_utils aduc::parser_utils aduc::path_utils aduc::permission_utils
+            aduc::system_utils aduc::workflow_utils)
 
 target_link_libraries (${target_name} PRIVATE libaducpal)
 
