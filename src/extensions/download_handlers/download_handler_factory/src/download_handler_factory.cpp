/**
 * @file download_handler_factory.cpp
 * @brief Implementation of the DownloadHandlerFactory.
 *
 * @copyright Copyright (c) Microsoft Corporation.
 * Licensed under the MIT License.
 */

#include "aduc/download_handler_factory.hpp"
#include "aduc/download_handler_plugin.hpp" // DownloadHandlerPlugin
#include <aduc/c_utils.h> // EXTERN_C_{BEGIN,END}
#include <aduc/extension_utils.h> // GetDownloadHandlerFileEntity
#include <aduc/auto_file_entity.hpp> // AutoFileEntity
#include <aduc/hash_utils.h> // ADUC_HashUtils_VerifyWithStrongestHash
#include <aduc/logging.h> // ADUC_Logging_GetLevel
<<<<<<< HEAD
#include <aduc/parser_utils.h> // ADUC_FileEntity_Uninit
=======
>>>>>>> 362c5649
#include <aduc/plugin_exception.hpp>
#include <aduc/types/update_content.h> // ADUC_FileEntity
#include <unordered_map>

using DownloadHandlerHandle = void*;

// static
DownloadHandlerFactory* DownloadHandlerFactory::GetInstance()
{
    static DownloadHandlerFactory s_instance;
    return &s_instance;
}

DownloadHandlerPlugin* DownloadHandlerFactory::LoadDownloadHandler(const std::string& downloadHandlerId) noexcept
{
    auto entry = cachedPlugins.find(downloadHandlerId);
    if (entry != cachedPlugins.end())
    {
        Log_Debug("Found cached plugin for id %s", downloadHandlerId.c_str());
        return (entry->second).get();
    }

    AutoFileEntity downloadHandlerFileEntity;
    if (!GetDownloadHandlerFileEntity(downloadHandlerId.c_str(), &downloadHandlerFileEntity))
    {
        Log_Error("Failed to get DownloadHandler for file entity");
        return nullptr;
    }


    if (!ADUC_HashUtils_VerifyWithStrongestHash(
            downloadHandlerFileEntity.TargetFilename, downloadHandlerFileEntity.Hash, downloadHandlerFileEntity.HashCount))
    {
<<<<<<< HEAD
        Log_Error("verify hash failed for %s", autoFileEntity->TargetFilename);
=======
        Log_Error("verify hash failed for %s", downloadHandlerFileEntity.TargetFilename);
>>>>>>> 362c5649
        return nullptr;
    }

    try
    {
        auto plugin = std::unique_ptr<DownloadHandlerPlugin>(
            new DownloadHandlerPlugin(downloadHandlerFileEntity.TargetFilename, ADUC_Logging_GetLevel()));
        cachedPlugins.insert(std::make_pair(downloadHandlerId, plugin.get()));
        return plugin.release();
    }
    catch (const aduc::PluginException& pe)
    {
        Log_Error("plugin exception: %s, sym: %s", pe.what(), pe.Symbol().c_str());
        return nullptr;
    }
    catch (const std::exception& e)
    {
        Log_Error("exception: %s", e.what());
        return nullptr;
    }
    catch (...)
    {
        Log_Error("non std exception");
        return nullptr;
    }
}

EXTERN_C_BEGIN

DownloadHandlerHandle ADUC_DownloadHandlerFactory_LoadDownloadHandler(const char* downloadHandlerId)
{
    DownloadHandlerFactory* factory = DownloadHandlerFactory::GetInstance();
    DownloadHandlerPlugin* plugin = factory->LoadDownloadHandler(downloadHandlerId);
    return reinterpret_cast<DownloadHandlerHandle>(plugin);
}

EXTERN_C_END<|MERGE_RESOLUTION|>--- conflicted
+++ resolved
@@ -13,10 +13,6 @@
 #include <aduc/auto_file_entity.hpp> // AutoFileEntity
 #include <aduc/hash_utils.h> // ADUC_HashUtils_VerifyWithStrongestHash
 #include <aduc/logging.h> // ADUC_Logging_GetLevel
-<<<<<<< HEAD
-#include <aduc/parser_utils.h> // ADUC_FileEntity_Uninit
-=======
->>>>>>> 362c5649
 #include <aduc/plugin_exception.hpp>
 #include <aduc/types/update_content.h> // ADUC_FileEntity
 #include <unordered_map>
@@ -50,11 +46,7 @@
     if (!ADUC_HashUtils_VerifyWithStrongestHash(
             downloadHandlerFileEntity.TargetFilename, downloadHandlerFileEntity.Hash, downloadHandlerFileEntity.HashCount))
     {
-<<<<<<< HEAD
-        Log_Error("verify hash failed for %s", autoFileEntity->TargetFilename);
-=======
         Log_Error("verify hash failed for %s", downloadHandlerFileEntity.TargetFilename);
->>>>>>> 362c5649
         return nullptr;
     }
 
