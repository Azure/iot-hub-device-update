--- conflicted
+++ resolved
@@ -94,9 +94,6 @@
 
     if (msg == NULL || msg->payload == NULL || msg->payloadlen == 0)
     {
-<<<<<<< HEAD
-        Log_Info("correlation data mismatch. expected: '%s', actual: '%s' %u bytes", agentInfoData->ainfoReqMessageContext.correlationId, correlationData, correlationDataByteLen);
-=======
         Log_Error("Bad payload. msg:%p, payload:%p, payloadlen:%d", msg, msg->payload, msg->payloadlen);
         goto done;
     }
@@ -108,7 +105,6 @@
             "correlation data mismatch. expected: '%s', actual: '%s' %u bytes",
             correlationData,
             correlationDataByteLen);
->>>>>>> aa0f584e
         goto done;
     }
 
