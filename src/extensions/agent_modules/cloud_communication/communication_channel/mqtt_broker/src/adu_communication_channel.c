--- conflicted
+++ resolved
@@ -178,14 +178,6 @@
     tmp->pendingSubscriptions = VECTOR_create(sizeof(ADUC_MQTT_SUBSCRIBE_CALLBACK_INFO));
     if (tmp->pendingSubscriptions == NULL)
     {
-<<<<<<< HEAD
-        Log_Error("Fail create pendingSubscriptions");
-        goto done;
-    }
-
-    memset(&state->subscribeTopicInfo, 0, sizeof(state->subscribeTopicInfo));
-    state->connectionRetryParams = defaultConnectionRetryParams;
-=======
         goto done;
     }
 
@@ -236,7 +228,6 @@
     {
         goto done;
     }
->>>>>>> ba16b177
 
     interface = calloc(1, sizeof(*interface));
     if (interface == NULL)
