/**
 * @file adu_mosquitto_utils.h
 * @brief A header file for utility functions for mosquitto library.
 *
 * @copyright Copyright (c) Microsoft Corporation.
 * Licensed under the MIT License.
 */
#ifndef __ADU_MOSQUITTO_UTILS_H__
#define __ADU_MOSQUITTO_UTILS_H__

#include "aducpal/time.h"
#include <aduc/c_utils.h>
#include <aduc/mqtt_broker_common.h> // ADUC_Common_Response_User_Properties
#include <mosquitto.h>

EXTERN_C_BEGIN

/**
 * @brief Enumeration representing MQTT disconnection categories.
 */
typedef enum ADUC_MQTT_DISCONNECTION_CATEGORY_TAG
{
    /**
     * Transient category: Disconnects that might be recoverable by reattempting the connection.
     */
    ADUC_MQTT_DISCONNECTION_CATEGORY_TRANSIENT,

    /**
     * Non-recoverable category: Disconnects that are not likely to be recoverable and require action.
     */
    ADUC_MQTT_DISCONNECTION_CATEGORY_NON_RECOVERABLE,

    /**
     * Other category: Disconnects that do not fall into the above categories.
     */
    ADUC_MQTT_DISCONNECTION_CATEGORY_OTHER
} ADUC_MQTT_DISCONNECTION_CATEGORY;

/**
 * @brief Categorize MQTT disconnection result.
 *
 * This function categorizes an MQTT disconnection result into three categories based on the
 * updated ADUC_MQTT_DISCONNECTION_CATEGORY enumeration:
 * - ADUC_MQTT_DISCONNECTION_CATEGORY_TRANSIENT: Disconnects that might be recoverable by
 *   reattempting the connection.
 * - ADUC_MQTT_DISCONNECTION_CATEGORY_NON_RECOVERABLE: Disconnects that are not likely to be
 *   recoverable and require action.
 * - ADUC_MQTT_DISCONNECTION_CATEGORY_OTHER: Disconnects that do not fall into the above categories.
 *
 * @param rc The MQTT disconnection result code.
 * @return An enumeration value representing the category of the disconnection result.
 */
ADUC_MQTT_DISCONNECTION_CATEGORY CategorizeMQTTDisconnection(int rc);

/**
 * @brief Adds the content type mqtt 5 property to the property list.
 *
 * @param props The address of the property list.
 * @param contentType The content type data string.
 * @return true on success.
 */
bool ADU_mosquitto_set_content_type_property(mosquitto_property** props, const char* contentType);

/**
 * @brief Retrieves the correlation data from MQTT properties.
 *
 * This function attempts to read the correlation data from the provided MQTT properties.
 * On success, the retrieved value is stored in the passed 'value' parameter.
 *
 * @param[in] props Pointer to the MQTT properties from which to retrieve the correlation data.
 * @param[out] value Pointer to a char pointer where the retrieved correlation data string will be stored.
 *                   The caller is responsible for freeing the allocated memory using `free`.
 *
 * @return `true` if correlation data was successfully retrieved; otherwise, `false`.
 *
 * @note If the function fails to retrieve the correlation data or if any of the input parameters is NULL,
 *       an error message will be logged.
 */
bool ADU_mosquitto_get_correlation_data(const mosquitto_property* props, char** value);

/**
 * @brief Retrieve the value of a specific user property from an MQTT v5 property list.
 *
 * This function searches the provided MQTT v5 property list for a user property with the
 * specified key. If found, it populates the value parameter with the corresponding value.
 *
 * @param[in] props Pointer to the head of the MQTT v5 property list.
 * @param[in] key The key of the user property to search for.
 * @param[out] value Pointer to the location where the function will store the corresponding
 *                   value for the given key, if found. This value must be free'd by the caller.
 *
 * @return True if the property list contains the user property with the specified key,
 *         and the value parameter has been populated. Otherwise, it returns false.
 *
 * @note If there are multiple properties with the same key, this function will populate
 * the value parameter with the value of the first key it encounters.
 *
 * @warning If any of the input pointers are NULL, the function will log an error and return false.
 */
bool ADU_mosquitto_read_user_property_string(const mosquitto_property* props, const char* key, char** value);

/**
 * @brief Reads the user property utf-8 string value and attempts to parse it as an int32_t.
 *
 * @param props The props list.
 * @param key The property name to search for.
 * @param outValue The resultant int32 value.
 * @return true When property name key is found and string value in its entirety is successfully parsed as int32 number.
 * @details Will set contents of outValue pointer to parsed int32 when return success, and sets it to 0 when failed.
 */
bool ADU_mosquitto_read_user_property_as_int32(const mosquitto_property* props, const char* key, int32_t* outValue);

/**
 * @brief Check if a specific user property exists within a property list.
 *
 * This function iterates through an MQTT v5 property list searching for
 * a specific user property with the given key and value.
 *
 * @param[in] props Pointer to the head of the MQTT v5 property list.
 * @param[in] key The key of the user property to search for.
 * @param[in] value The expected value for the given key.
 *
 * @return True if the property list contains the user property with the specified key and value, otherwise false.
 *
 * @note If there are multiple properties with the same key, this function will
 * return true upon finding the first key-value match.
 */
bool ADU_mosquitto_has_user_property(const mosquitto_property* props, const char* key, const char* value);

/**
 * @brief Adds a user property name value pair to the props property list.
 *
 * @param props The props list. If it's the first time adding a user property, then ensure that *props is assigned NULL.
 * @param name The name of the user property, e.g. "mt"
 * @param value The value of the user property, e.g. "ainfo_req"
 * @return true If succeeded in adding the user property utf-8 pair.
 * @details if *props is NULL, then on success, *props will not be null. Caller will need to free by calling ADU_mosquitto_free_properties(&props)
 */
bool ADU_mosquitto_add_user_property(mosquitto_property** props, const char* name, const char* value);

/**
 * @brief Adds the correlation data property to the property list.
 *
 * @param props The address of the property list.
 * @param correlationData The correlation data string.
 * @return true on success.
 */
bool ADU_mosquitto_set_correlation_data_property(mosquitto_property** props, const char* correlationData);

/**
 * @brief Frees the property list created using ADU_mosquitto_add_user_property()
 *
 * @param props The address of mosquitto_property pointer property list.
 */
void ADU_mosquitto_free_properties(mosquitto_property** props);

/**
 * @brief Check if the correlation data in the MQTT properties matches the provided correlation ID.
 * @param[in] props Pointer to the MQTT properties from which to retrieve the correlation data.
 * @param[in] expectedCorrelationId The correlation ID to check against.
 * @param[out] outCorrelationData Optional. If not NULL, will set to a string with the value of mqtt correlation-data property.
 * @param[out] outCorrelationDataByteLen Optional. If not NULL, will set to byte length of the mqtt correlation-data property.
 * @return true if the correlation data matches the provided correlation ID; otherwise, false.
 * @remark
 */
<<<<<<< HEAD
bool ADU_are_correlation_ids_matching(const mosquitto_property* props, const char* expectedCorrelationId, char** outCorrelationData, uint16_t* outCorrelationDataByteLen);
=======
bool ADU_are_correlation_ids_matching(
    const mosquitto_property* props,
    const char* correlationId,
    char** outCorrelationData,
    size_t* outCorrelationDataByteLen);
>>>>>>> aa0f584e

/**
 * @brief Parses and validates the MQTT response topic user properties common to ADU responst topics.
 *
 * @param props The MQTT response property list.
 * @param expectedMsgType The expected value for "mt" message type user property.
 * @param outRespUserProps The common response user properties structure that will receive side-effects after parse and validation.
 * @return true When parse and validation succeeds.
 */
bool ADU_MosquittoUtils_ParseAndValidateCommonResponseUserProperties(
    const mosquitto_property* props,
    const char* expectedMsgType,
    ADUC_Common_Response_User_Properties* outRespUserProps);

/**
 * @brief prints mosquitto property for debugging.
 *
 * @param properties The mosquito properties
 * @return int 0 on success.
 */
int json_print_properties(const mosquitto_property* properties);

/**
 * @brief Generate a GUID  7d28dcd5-175c-46ed-b3bb-a557d278da56
 *
 * @param with_hyphens Whether to include hyphens in the GUID.
 * @param buffer Where to store identifier.
 * @param buffer_cch Number of characters in @p buffer.
 *
 */
bool ADUC_generate_correlation_id(bool with_hyphens, char* buffer, size_t buffer_cch);

EXTERN_C_END

#endif<|MERGE_RESOLUTION|>--- conflicted
+++ resolved
@@ -163,15 +163,7 @@
  * @return true if the correlation data matches the provided correlation ID; otherwise, false.
  * @remark
  */
-<<<<<<< HEAD
-bool ADU_are_correlation_ids_matching(const mosquitto_property* props, const char* expectedCorrelationId, char** outCorrelationData, uint16_t* outCorrelationDataByteLen);
-=======
-bool ADU_are_correlation_ids_matching(
-    const mosquitto_property* props,
-    const char* correlationId,
-    char** outCorrelationData,
-    size_t* outCorrelationDataByteLen);
->>>>>>> aa0f584e
+bool ADU_are_correlation_ids_matching(const mosquitto_property* props, const char* expectedCorrelationId, char** outCorrelationData, size_t* outCorrelationDataByteLen);
 
 /**
  * @brief Parses and validates the MQTT response topic user properties common to ADU responst topics.
