#include "aduc/adu_agentinfo_utils.h"
#include <aduc/adu_module_state.h> // ADUC_MQTT_CLIENT_MODULE_STATE
#include <aduc/adu_mqtt_protocol.h> // ADU_RESPONSE_MESSAGE_RESULT_CODE_*
#include <aduc/agent_state_store.h>
#include <aduc/logging.h>
#include <aduc/mqtt_broker_common.h> // ADUC_MQTT_Message_Context
#include <aduc/string_c_utils.h> // ADUC_Safe_StrCopyN
#include <string.h> // strlen

// keep this last to avoid interfering with system headers
#include <aduc/aduc_banned.h>

#define AGENT_INFO_PROTOCOL_NAME "adu"
#define AGENT_INFO_PROTOCOL_VERSION 1

/**
 * @brief Returns str representation of the agentinfo state enum
 * @param st The agentinfo state.
 * @return const char* State as a const string literal.
 */
const char* agentinfo_state_str(ADU_AGENTINFO_STATE st)
{
    switch (st)
    {
    case ADU_AGENTINFO_STATE_NOT_ACKNOWLEDGED:
        return "ADU_AGENTINFO_STATE_NOT_ACKNOWLEDGED";

    case ADU_AGENTINFO_STATE_UNKNOWN:
        return "ADU_AGENTINFO_STATE_UNKNOWN";

    case ADU_AGENTINFO_STATE_REQUESTING:
        return "ADU_AGENTINFO_STATE_REQUESTING";

    case ADU_AGENTINFO_STATE_ACKNOWLEDGED:
        return "ADU_AGENTINFO_STATE_ACKNOWLEDGED";

    default:
        return "???";
    }
}

/**
 * @brief Gets the agent info data object from the agent info operation context.
 * @param context The agent info operation context.
 * @return ADUC_AgentInfo_Request_Operation_Data* The agent info data object.
 */
ADUC_AgentInfo_Request_Operation_Data* AgentInfoData_FromOperationContext(ADUC_Retriable_Operation_Context* context)
{
    if (context == NULL || context->data == NULL)
    {
        Log_Error("Null input (context:%p, data:%p)", context, context->data);
        return NULL;
    }

    return (ADUC_AgentInfo_Request_Operation_Data*)(context->data);
}

/**
 * @brief Gets the retriable operation context from the AgentInfo mqtt callback user object.
 * @param obj The callback's user object.
 * @return ADUC_Retriable_Operation_Context* The retriable operation context.
 */
ADUC_Retriable_Operation_Context* RetriableOperationContextFromAgentInfoMqttLibCallbackUserObj(void* obj)
{
    if (obj == NULL)
    {
        Log_Error("Null obj");
        return NULL;
    }

    ADUC_MQTT_CLIENT_MODULE_STATE* ownerModuleState = (ADUC_MQTT_CLIENT_MODULE_STATE*)obj;
<<<<<<< HEAD
    ADUC_AGENT_MODULE_INTERFACE* agentInfoModuleInterface =
        (ADUC_AGENT_MODULE_INTERFACE*)ownerModuleState->agentInfoModule;
=======
    ADUC_AGENT_MODULE_INTERFACE* agentInfoModuleInterface = (ADUC_AGENT_MODULE_INTERFACE*)ownerModuleState->agentInfoModule;

    if (agentInfoModuleInterface == NULL)
    {
        Log_Error("Null obj");
        return NULL;
    }

>>>>>>> 9786d55e
    return (ADUC_Retriable_Operation_Context*)(agentInfoModuleInterface->moduleData);
}

/**
 * @brief Gets the AgentInfo Request Operation Data from RetriableOperatioContext.
 * @param retriableOperationContext The retriable operation context.
 * @return ADUC_Enrollment_Request_Operation_Data* The agent info request operation data.
 */
ADUC_AgentInfo_Request_Operation_Data*
AgentInfoDataFromRetriableOperationContext(ADUC_Retriable_Operation_Context* retriableOperationContext)
{
    if (retriableOperationContext == NULL)
    {
        return NULL;
    }

    return (ADUC_AgentInfo_Request_Operation_Data*)(retriableOperationContext->data);
}

/**
 * @brief Sets the correlation id for the agent info request message.
 * @param agentInfoData The agent info data object.
 * @param correlationId The correlation id to set.
 */
void AgentInfoData_SetCorrelationId(ADUC_AgentInfo_Request_Operation_Data* agentInfoData, const char* correlationId)
{
    if (agentInfoData == NULL || correlationId == NULL)
    {
        return;
    }

    ADUC_Safe_StrCopyN(
        agentInfoData->ainfoReqMessageContext.correlationId,
        correlationId,
        ARRAY_SIZE(agentInfoData->ainfoReqMessageContext.correlationId),
        strlen(correlationId));
}

/**
 * @brief Handles creating side-effects in response to incoming agentinfo response data from agent info response.
 *
 * @param responseSuccess Whether the agentinfo response had a success result code.
 * @return true on success.
 */

bool Handle_AgentInfo_Response(
    ADUC_AgentInfo_Request_Operation_Data* agentInfoData, ADUC_Retriable_Operation_Context* context)
{
    bool succeeded = false;
    const char Fail_Save_StateStore_StrFmt[] = "Fail saving isAgentInfoReported '%s' in state store";

    if (agentInfoData == NULL || context == NULL)
    {
        return false;
    }

    const ADUC_Common_Response_User_Properties* user_props = &agentInfoData->respUserProps;
    if (user_props->resultcode != ADU_RESPONSE_MESSAGE_RESULT_CODE_SUCCESS)
    {
        switch (user_props->resultcode)
        {
        case ADU_RESPONSE_MESSAGE_RESULT_CODE_BAD_REQUEST:
            Log_Error("ainfo_resp - Bad Request(1), erc: 0x%08x", user_props->extendedresultcode);
            Log_Info("ainfo_resp bad request from agent. Cancelling...");
            context->cancelFunc(context);
            break;

        case ADU_RESPONSE_MESSAGE_RESULT_CODE_BUSY:
            Log_Error("ainfo_resp - Busy(2), erc: 0x%08x", user_props->extendedresultcode);
            break;

        case ADU_RESPONSE_MESSAGE_RESULT_CODE_CONFLICT:
            Log_Error("ainfo_resp - Conflict(3), erc: 0x%08x", user_props->extendedresultcode);
            break;

        case ADU_RESPONSE_MESSAGE_RESULT_CODE_SERVER_ERROR:
            Log_Error("ainfo_resp - Server Error(4), erc: 0x%08x", user_props->extendedresultcode);
            break;

        case ADU_RESPONSE_MESSAGE_RESULT_CODE_AGENT_NOT_ENROLLED:
            Log_Error("ainfo_resp - Agent Not Enrolled(5), erc: 0x%08x", user_props->extendedresultcode);
            break;

        default:
            Log_Error(
                "ainfo_resp - Unknown Error: %d, erc: 0x%08x", user_props->resultcode, user_props->extendedresultcode);
            break;
        }

        Log_Info("ainfo_resp error. Retrying...");
        Log_Info(
            "Transition from '%s' to '%s'",
            agentinfo_state_str(agentInfoData->agentInfoState),
            agentinfo_state_str(ADU_AGENTINFO_STATE_UNKNOWN));
        agentInfoData->agentInfoState = ADU_AGENTINFO_STATE_UNKNOWN;

        if (ADUC_STATE_STORE_RESULT_OK != ADUC_StateStore_SetIsAgentInfoReported(false /* isAgentInfoReported */))
        {
            Log_Error(Fail_Save_StateStore_StrFmt, "false");
        }

        goto done;
    }

    if (ADUC_STATE_STORE_RESULT_OK != ADUC_StateStore_SetIsAgentInfoReported(true /* isAgentInfoReported */))
    {
        Log_Error(Fail_Save_StateStore_StrFmt, "true");
        goto done;
    }

    Log_Info(
        "Transition from '%s' to '%s'",
        agentinfo_state_str(agentInfoData->agentInfoState),
        agentinfo_state_str(ADU_AGENTINFO_STATE_ACKNOWLEDGED));
    agentInfoData->agentInfoState = ADU_AGENTINFO_STATE_ACKNOWLEDGED;
    ADUC_Retriable_Set_State(context, ADUC_Retriable_Operation_State_Completed);
    succeeded = true;
done:

    return succeeded;
}<|MERGE_RESOLUTION|>--- conflicted
+++ resolved
@@ -69,11 +69,8 @@
     }
 
     ADUC_MQTT_CLIENT_MODULE_STATE* ownerModuleState = (ADUC_MQTT_CLIENT_MODULE_STATE*)obj;
-<<<<<<< HEAD
     ADUC_AGENT_MODULE_INTERFACE* agentInfoModuleInterface =
         (ADUC_AGENT_MODULE_INTERFACE*)ownerModuleState->agentInfoModule;
-=======
-    ADUC_AGENT_MODULE_INTERFACE* agentInfoModuleInterface = (ADUC_AGENT_MODULE_INTERFACE*)ownerModuleState->agentInfoModule;
 
     if (agentInfoModuleInterface == NULL)
     {
@@ -81,7 +78,6 @@
         return NULL;
     }
 
->>>>>>> 9786d55e
     return (ADUC_Retriable_Operation_Context*)(agentInfoModuleInterface->moduleData);
 }
 
