--- conflicted
+++ resolved
@@ -10,15 +10,10 @@
 #include <aduc/logging.h>
 #include <aduc/types/update_content.h>
 
-<<<<<<< HEAD
 #ifndef ADUC_UBUNTU_CORE_SNAP_ONLY
-#ifndef ADUC_PLATFORM_SIMULATOR // DO is not used in sim mode
 #    include <do_config.h>
 #endif
-#endif
-
-=======
->>>>>>> e283cf1a
+
 #include <stdlib.h>
 
 /*
@@ -184,9 +179,8 @@
         goto done;
     }
 
-<<<<<<< HEAD
 #ifndef ADUC_UBUNTU_CORE_SNAP_ONLY
-#ifndef ADUC_PLATFORM_SIMULATOR
+
     do_version = deliveryoptimization_get_components_version();
 
     if (do_version == NULL)
@@ -204,10 +198,7 @@
         goto done;
     }
 #endif
-#endif
-
-=======
->>>>>>> e283cf1a
+
     success = true;
 
 done:
