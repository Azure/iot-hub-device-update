--- conflicted
+++ resolved
@@ -120,16 +120,12 @@
 /**
  * @brief Reports the client json via PnP so it ends up in the reported section of the twin.
  *
- * @param messageType The message type.
+ * @param messageType The message type.`
  * @param json_value The json value to be reported.
  * @param workflowData The workflow data.
  * @return bool true if call succeeded.
  */
-<<<<<<< HEAD
 static bool ReportClientJsonProperty(ADUC_D2C_Message_Type messageType, const char* json_value, ADUC_WorkflowData* workflowData)
-=======
-static _Bool ReportClientJsonProperty(ADUC_D2C_Message_Type messageType, const char* json_value, ADUC_WorkflowData* workflowData)
->>>>>>> eb29f3c4
 {
     bool success = false;
 
