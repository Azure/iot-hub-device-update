--- conflicted
+++ resolved
@@ -29,12 +29,7 @@
  * @param argv Command line parameters.
  * @returns a value of ADUC_Result
  */
-<<<<<<< HEAD
-ADUC_Result ADUC_MethodCall_Register(ADUC_UpdateActionCallbacks* updateActionCallbacks, unsigned int argc, const char** argv);
-=======
-ADUC_Result
-ADUC_MethodCall_Register(ADUC_UpdateActionCallbacks* updateActionCallbacks, int argc, const char** argv);
->>>>>>> 4794e827
+ADUC_Result ADUC_MethodCall_Register(ADUC_UpdateActionCallbacks* updateActionCallbacks, int argc, const char** argv);
 
 /**
  * @brief Call Unregister method to indicate shutdown.
