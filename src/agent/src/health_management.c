/**
 * @file health_management.c
 * @brief Implements functions that determine whether ADU Agent can function properly.
 *
 * @copyright Copyright (c) Microsoft Corporation.
 * Licensed under the MIT License.
 */
#include "aduc/health_management.h"
#include "aduc/config_utils.h"
#include "aduc/logging.h"
#include "aduc/permission_utils.h" // for PermissionUtils_*
#include "aduc/string_c_utils.h"
#include "aduc/system_utils.h" // for SystemUtils_IsDir, SystemUtils_IsFile
#include <azure_c_shared_utility/strings.h> // for STRING_HANDLE, STRING_delete, STRING_c_str
#include <ctype.h>
#include <errno.h>
#include <stdbool.h>
#include <string.h>
#include <sys/stat.h>

/**
 * @brief The users that must exist on the system.
 */
static const char* aduc_required_users[] = { ADUC_FILE_USER };

/**
 * @brief The optional users.
 */
static const char* aduc_optional_users[] = { DO_FILE_USER };

/**
 * @brief The groups that must exist on the system.
 */
static const char* aduc_required_groups[] = { ADUC_FILE_GROUP };

/**
 * @brief The optional groups.
 */
static const char* aduc_optional_groups[] = { DO_FILE_GROUP };

/**
 * @brief The supplementary groups for ADUC_FILE_USER
 */
static const char* aduc_required_group_memberships[] = {};

/**
 * @brief The supplementary groups for ADUC_FILE_USER
 */
static const char* aduc_optional_group_memberships[] = {
    DO_FILE_GROUP // allows agent to set connection_string for DO
};

/**
 * @brief Get the Connection Info from Identity Service
 *
 * @return true if connection info can be obtained
 */
bool GetConnectionInfoFromIdentityService(ADUC_ConnectionInfo* info);

/**
 * @brief Get the Connection Info from connection string, if a connection string is provided in configuration file
 *
 * @return true if connection info can be obtained
 */
bool GetConnectionInfoFromConnectionString(ADUC_ConnectionInfo* info, const char* connectionString);

/**
 * @brief Checks whether we can obtain a device or module connection string.
 *
 * @return true if connection string can be obtained.
 */
bool IsConnectionInfoValid(const ADUC_LaunchArguments* launchArgs, ADUC_ConfigInfo* config)
{
    bool validInfo = false;

    ADUC_ConnectionInfo info = {};

    if (launchArgs->connectionString != NULL)
    {
        validInfo = true;
        goto done;
    }

    const ADUC_AgentInfo* agent = ADUC_ConfigInfo_GetAgent(config, 0);
    if (agent == NULL)
    {
        Log_Error("ADUC_ConfigInfo_GetAgent failed to get the agent information.");
        goto done;
    }
    if (strcmp(agent->connectionType, "AIS") == 0)
    {
        validInfo = GetConnectionInfoFromIdentityService(&info);
    }
    else if (strcmp(agent->connectionType, "string") == 0)
    {
        validInfo = GetConnectionInfoFromConnectionString(&info, agent->connectionData);
    }
    else
    {
        Log_Error("The connection type %s is not supported", agent->connectionType);
    }

done:
    ADUC_ConnectionInfo_DeAlloc(&info);
    return validInfo;
}

/**
<<<<<<< HEAD
 * @brief Helper function for simulating an unhealthy state.
 *
 * @return true if an ADU configuration file contains simulateUnhealthyState value (any value).
 */
bool IsSimulatingUnhealthyState(ADUC_ConfigInfo* config)
{
    return config->simulateUnhealthyState;
}

/**
=======
>>>>>>> 963ab486
 * @brief Reports which required users do not exist.
 * @remark Goes through the whole list of users to trace any that are missing.
 * @return true if all necessary users exist, or false if any do not exist.
 */
static bool ReportMissingRequiredUsers()
{
    bool result = true;

    for (int i = 0; i < ARRAY_SIZE(aduc_required_users); ++i)
    {
        if (!PermissionUtils_UserExists(aduc_required_users[i]))
        {
            Log_Error("Required user '%s' does not exist.", aduc_required_users[i]);
            result = false;
            // continue on to next user
        }
    }

    for (int i = 0; i < ARRAY_SIZE(aduc_optional_users); ++i)
    {
        if (!PermissionUtils_UserExists(aduc_optional_users[i]))
        {
            Log_Warn("Optional user '%s' does not exist.", aduc_optional_users[i]);
            // continue on to next user
        }
    }

    return result;
}

/**
 * @brief Reports which required groups do not exist.
 * @remark Goes through the whole list of groups to trace any that are missing.
 * @return true if necessary groups exist.
 */
static bool ReportMissingRequiredGroups()
{
    bool result = true;

    for (int i = 0; i < ARRAY_SIZE(aduc_required_groups); ++i)
    {
        if (!PermissionUtils_GroupExists(aduc_required_groups[i]))
        {
            Log_Error("Required group '%s' does not exist.", aduc_required_groups[i]);
            result = false;
            // continue on to next user
        }
    }

    for (int i = 0; i < ARRAY_SIZE(aduc_optional_groups); ++i)
    {
        if (!PermissionUtils_GroupExists(aduc_optional_groups[i]))
        {
            Log_Warn("Optional group '%s' does not exist.", aduc_optional_groups[i]);
            // continue on to next user
        }
    }

    return result;
}

/**
 * @brief Reports on any missing group memberships.
 * @remark Goes through all required user/group relationships and traces any that are missing.
 * @returns true if all necessary group membership entries exist, or false if any are missing.
 */
static bool ReportMissingGroupMemberships()
{
    bool result = true;

    // ADUC group memberships
    for (int i = 0; i < ARRAY_SIZE(aduc_required_group_memberships); ++i)
    {
        if (!PermissionUtils_UserInSupplementaryGroup(ADUC_FILE_USER, aduc_required_group_memberships[i]))
        {
            Log_Error("User '%s' is not a member of '%s' group.", ADUC_FILE_USER, aduc_required_group_memberships[i]);
            result = false;
            // continue evaluating next membership
        }
    }

    // ADUC group memberships
    for (int i = 0; i < ARRAY_SIZE(aduc_optional_group_memberships); ++i)
    {
        if (!PermissionUtils_UserInSupplementaryGroup(ADUC_FILE_USER, aduc_optional_group_memberships[i]))
        {
            Log_Warn("User '%s' is not a member of '%s' group.", ADUC_FILE_USER, aduc_optional_group_memberships[i]);
            // continue evaluating next membership
        }
    }

    // DO group memberships
    if (!PermissionUtils_UserInSupplementaryGroup(DO_FILE_USER, ADUC_FILE_GROUP))
    {
        Log_Warn("User '%s' is not a member of '%s' group.", DO_FILE_USER, ADUC_FILE_GROUP);
    }

    return result;
}

/**
 * @brief Reports on necessary user and group entries.
 * @return true if all necessary entries exist, or false if any are missing.
 */
static bool ReportUserAndGroupRequirements()
{
    bool result = false;

    // Call both to get logging side-effects.
    bool missingUser = !ReportMissingRequiredUsers();
    bool missingGroup = !ReportMissingRequiredGroups();
    if (missingUser || missingGroup)
    {
        // skip reporting group memberships if any user/groups are missing
        goto done;
    }

    if (!ReportMissingGroupMemberships())
    {
        goto done;
    }

    result = true;

done:

    return result;
}

/**
 * @brief Checks the conf directory has correct ownerships and permissions and logs when an issue is found.
 * @returns true if everything is correct.
 */
static bool CheckConfDirOwnershipAndPermissions()
{
    bool result = true;

    const char* path = ADUC_CONF_FOLDER;

    if (SystemUtils_IsDir(path, NULL))
    {
        if (!PermissionUtils_CheckOwnership(path, ADUC_FILE_USER, ADUC_FILE_GROUP))
        {
            Log_Error("'%s' has incorrect ownership.", path);
            result = false;
            // continue to allow tracing other related issues
        }

        // owning user can read, write, and list entries in dir.
        // group members can read and list entries in dir.
        const mode_t expected_permissions = S_IRWXU | S_IRGRP | S_IXGRP;

        if (!PermissionUtils_VerifyFilemodeExact(path, expected_permissions))
        {
            Log_Error(
                "Lookup failed or '%s' directory has incorrect permissions (expected: 0%o)",
                path,
                expected_permissions);
            result = false;
        }
    }
    else
    {
        Log_Error("'%s' does not exist or not a directory.", path);
        result = false;
    }

    return result;
}

/**
 * @brief Checks the conf file ownerships and permissions and logs issues when found.
 * @returns true if everything is correct.
 */
static bool CheckConfFile()
{
    bool result = true;

    const char* path = ADUC_CONF_FILE_PATH;

    if (SystemUtils_IsFile(path, NULL))
    {
        if (!PermissionUtils_CheckOwnership(path, ADUC_FILE_USER, ADUC_FILE_GROUP))
        {
            Log_Error("'%s' has incorrect ownership (expected: %s:%s)", path, ADUC_FILE_USER, ADUC_FILE_GROUP);
            result = false;
        }

        const mode_t bitmask = S_IRUSR | S_IRGRP;

        if (!PermissionUtils_VerifyFilemodeBitmask(path, bitmask))
        {
            Log_Error("Lookup failed or '%s' has incorrect permissions (bitmask: 0%o)", path, bitmask);
            result = false;
        }
    }
    else
    {
        Log_Error("'%s' does not exist or is not a file.", path);
        result = false;
    }

    return result;
}

/**
 * @brief Checks the log directory ownerships and permissions.
 * @returns true if everything is correct.
 */
static bool CheckLogDir()
{
    bool result = false;

    const char* dir = ADUC_LOG_FOLDER;

    int err;
    if (!SystemUtils_IsDir(dir, &err))
    {
        if (err != 0)
        {
            Log_Error("Cannot get '%s' status. (errno: %d)", dir, errno);
            goto done;
        }
        Log_Error("'%s' is not a directory", dir);
        goto done;
    }

    if (!PermissionUtils_CheckOwnership(dir, ADUC_FILE_USER, ADUC_FILE_GROUP))
    {
        Log_Error("'%s' has incorrect ownership (expected: %s:%s)", dir, ADUC_FILE_USER, ADUC_FILE_GROUP);
        goto done;
    }

    const mode_t bitmask = S_IRWXU | S_IRGRP | S_IXGRP;

    if (!PermissionUtils_VerifyFilemodeBitmask(dir, bitmask))
    {
        Log_Error("Lookup failed or '%s' has incorrect permissions (expected: 0%o)", dir, bitmask);
        goto done;
    }

    result = true;

done:

    return result;
}

/**
 * @brief Checks the user and/or group ownership on a file.
 * @param path The path of the file object.
 * @param user The expected user on the file, or NULL to opt out of checking user.
 * @param group The expected group on the file, or NULL to opt out of checking group.
 * @param expectedPermissions The expected permissions of the file object.
 * @returns true if everything is correct.
 */
static bool CheckDirOwnershipAndVerifyFilemodeExact(
    const char* path, const char* user, const char* group, const mode_t expected_permissions)
{
    bool result = false;

    int err;
    if (!SystemUtils_IsDir(path, &err))
    {
        if (err != 0)
        {
            Log_Error("Cannot get '%s' status. (errno: %d)", path, errno);
            goto done;
        }
        Log_Error("'%s' is not a directory", path);
        goto done;
    }

    if (!PermissionUtils_CheckOwnership(path, user, group))
    {
        Log_Error("'%s' has incorrect ownership (expected: %s:%s)", path, user, group);
        goto done;
    }

    if (!PermissionUtils_VerifyFilemodeExact(path, expected_permissions))
    {
        Log_Error("Lookup failed or '%s' has incorrect permissions (expected: 0%o)", path, expected_permissions);
        goto done;
    }

    result = true;

done:

    return result;
}

/**
 * @brief Checks the data directory ownerships and permissions.
 * @returns true if everything is correct.
 */
static bool CheckDataDir()
{
    // Note: "Other" bits are cleared to align with ADUC_SystemUtils_MkDirRecursiveDefault and packaging.
    const mode_t expected_permissions = S_IRWXU | S_IRWXG;
    return CheckDirOwnershipAndVerifyFilemodeExact(
        ADUC_DATA_FOLDER, ADUC_FILE_USER, ADUC_FILE_GROUP, expected_permissions);
}

/**
 * @brief Checks the downloads directory ownerships and permissions.
 * @returns true if everything is correct.
 */
static bool CheckDownloadsDir()
{
    // Note: "Other" bits are cleared to align with ADUC_SystemUtils_MkDirRecursiveDefault and packaging.
    const mode_t expected_permissions = S_IRWXU | S_IRWXG;
    return CheckDirOwnershipAndVerifyFilemodeExact(
        ADUC_DOWNLOADS_FOLDER, ADUC_FILE_USER, ADUC_FILE_GROUP, expected_permissions);
}

/**
 * @brief Checks the agent binary ownerships and permissions.
 * @returns true if everything is correct.
 */
static bool CheckAgentBinary()
{
    bool result = false;

    const char* path = ADUC_AGENT_FILEPATH;

    if (SystemUtils_IsFile(path, NULL))
    {
        if (!PermissionUtils_CheckOwnerUid(path, 0 /* root */))
        {
            Log_Error("'%s' has incorrect UID.", path);
        }

        if (!PermissionUtils_CheckOwnerGid(path, 0 /* root */))
        {
            Log_Error("'%s' has incorrect GID.", path);
            goto done;
        }

        const mode_t expected_permissions = S_IRWXU | S_IRGRP | S_IXGRP | S_IROTH | S_IXOTH;

        if (!PermissionUtils_VerifyFilemodeExact(path, expected_permissions))
        {
            Log_Error("Lookup failed or '%s' has incorrect permissions (expected: 0%o)", path, expected_permissions);
            goto done;
        }
    }

    result = true;

done:

    return result;
}

/**
 * @brief Checks the adu-shell binary ownerships and permissions.
 * @returns true if everything is correct.
 */
static bool CheckShellBinary()
{
    bool result = false;

    const char* path = ADUSHELL_FILE_PATH;

    if (SystemUtils_IsFile(path, NULL))
    {
        if (!PermissionUtils_CheckOwnerUid(path, 0 /* root */))
        {
            Log_Error("'%s' has incorrect UID.", path);
            goto done;
        }

        if (!PermissionUtils_CheckOwnership(path, NULL /* user */, ADUC_FILE_GROUP))
        {
            Log_Error("'%s' has incorrect group owner.", path);
            goto done;
        }

        // Needs set-uid, user read, and group read + execute.
        // Note: other has no permission bits set.
        const mode_t expected_permissions = S_ISUID | S_IRUSR | S_IXUSR | S_IRGRP | S_IXGRP;

        if (!PermissionUtils_VerifyFilemodeExact(path, expected_permissions))
        {
            Log_Error("Lookup failed or '%s' has incorrect permissions (expected: 0%o)", path, expected_permissions);
            goto done;
        }
    }
    else
    {
        Log_Error("'%s' does not exist or not a file", ADUSHELL_FILE_PATH);
        goto done;
    }

    result = true;

done:

    return result;
}

/**
 * @brief Helper function for checking correct ownership and permissions for dirs and files.
 * @return true if dirs and files have correct ownership and permissions.
 */
static bool AreDirAndFilePermissionsValid()
{
    bool result = true;

    if (!ReportUserAndGroupRequirements())
    {
        result = false; // continue
    }

    if (!CheckConfDirOwnershipAndPermissions())
    {
        result = false; // continue
    }

    if (!CheckConfFile())
    {
        result = false; // continue
    }

    if (!CheckLogDir())
    {
        result = false; // continue
    }

    if (!CheckDataDir())
    {
        result = false; // continue
    }

    if (!CheckDownloadsDir())
    {
        result = false; // continue
    }

    if (!CheckAgentBinary())
    {
        result = false; // continue
    }

    if (!CheckShellBinary())
    {
        result = false; // continue
    }

    return result;
}

/**
 * @brief Performs necessary checks to determine whether ADU Agent can function properly.
 *
 * Currently, we are performing the following:
 *     - Implicitly check that agent process launched successfully.
 *     - Check that we can obtain the connection info.
 *
 * @return true if all checks passed.
 */
bool HealthCheck(const ADUC_LaunchArguments* launchArgs)
{
    bool isHealthy = false;

    ADUC_ConfigInfo config = {};
    if (!ADUC_ConfigInfo_Init(&config, ADUC_CONF_FILE_PATH))
    {
        Log_Error("Failed to initialize from config file: %s", ADUC_CONF_FILE_PATH);
        goto done;
    }

    if (!IsConnectionInfoValid(launchArgs, &config))
    {
        Log_Error("Invalid connection info.");
        goto done;
    }

    if (!AreDirAndFilePermissionsValid())
    {
        goto done;
    }

    isHealthy = true;

done:
    Log_Info("Health check %s.", isHealthy ? "passed" : "failed");
    ADUC_ConfigInfo_UnInit(&config);

    return isHealthy;
}<|MERGE_RESOLUTION|>--- conflicted
+++ resolved
@@ -106,19 +106,6 @@
 }
 
 /**
-<<<<<<< HEAD
- * @brief Helper function for simulating an unhealthy state.
- *
- * @return true if an ADU configuration file contains simulateUnhealthyState value (any value).
- */
-bool IsSimulatingUnhealthyState(ADUC_ConfigInfo* config)
-{
-    return config->simulateUnhealthyState;
-}
-
-/**
-=======
->>>>>>> 963ab486
  * @brief Reports which required users do not exist.
  * @remark Goes through the whole list of users to trace any that are missing.
  * @return true if all necessary users exist, or false if any do not exist.
