--- conflicted
+++ resolved
@@ -41,11 +41,6 @@
 // keep this last to avoid interfering with system headers
 #include "aduc/aduc_banned.h"
 
-// forward declarations
-static bool CreateAndInitializeDpsClientModule(ADUC_AGENT_MODULE_HANDLE* dpsClientModuleHandle, ADUC_AGENT_MODULE_INTERFACE** dpsClientModuleInterface);
-static bool CreateAndInitDuClientModule(ADUC_AGENT_MODULE_HANDLE* duClientModuleHandle, ADUC_AGENT_MODULE_INTERFACE** duClientModuleInterface, ADUC_WorkQueues* workQueues);
-static bool CreateWorkQueues(ADUC_WorkQueues* workQueues);
-
 /**
  * @brief Make getopt* stop parsing as soon as non-option argument is encountered.
  * @remark See GETOPT.3 man page for more details.
@@ -551,14 +546,6 @@
     // TODO (nox-msft) - replace with Agent Module manager code, once changed all modules to shared library.
 
     using_dps = IsProvisioningWithDps();
-<<<<<<< HEAD
-    ADUC_StateStore_Initialize(ADUC_STATE_STORE_FILE_PATH, using_dps);
-
-    if (using_dps && !CreateAndInitializeDpsClientModule(&dpsClientModuleHandle, &dpsClientModuleInterface))
-    {
-        ret = -1;
-        goto done;
-=======
 
     ADUC_StateStore_Initialize(ADUC_STATE_STORE_FILE_PATH, using_dps);
 
@@ -578,20 +565,12 @@
             Log_Error("DPS client module init failed");
             goto done;
         }
->>>>>>> d9505f27
-    }
-
-    if (!CreateWorkQueues(&workQueues))
-    {
-<<<<<<< HEAD
-        ret = -2;
-        goto done;
-    }
-
-    if (!CreateAndInitDuClientModule(&duClientModuleHandle, &duClientModuleInterface, &workQueues))
-    {
-        ret = -1;
-=======
+    }
+
+    duClientModuleHandle = ADUC_MQTT_Client_Module_Create();
+    duClientModuleInterface = (ADUC_AGENT_MODULE_INTERFACE*)duClientModuleHandle;
+    if (duClientModuleInterface == NULL)
+    {
         ret = -1;
         goto done;
     }
@@ -616,7 +595,6 @@
     if (NULL == (workQueues.reportingWorkQueue = WorkQueue_Create()))
     {
         ret = -2;
->>>>>>> d9505f27
         goto done;
     }
 
@@ -627,7 +605,7 @@
     Log_Info("Agent running.");
     while (ADUC_ShutdownService_ShouldKeepRunning())
     {
-        if (using_dps && !ADUC_StateStore_GetIsDeviceRegistered())
+        if (using_dps)
         {
             dpsClientModuleInterface->doWork(dpsClientModuleHandle);
             if (ADUC_StateStore_GetIsDeviceRegistered())
@@ -660,70 +638,21 @@
 done:
     Log_Info("Agent exited with code %d", ret);
 
-    if (using_dps && dpsClientModuleInterface->initialized)
+    if (using_dps && dpsClientModuleInterface != NULL)
     {
         dpsClientModuleInterface->deinitializeModule(dpsClientModuleHandle);
         dpsClientModuleInterface->destroy(dpsClientModuleHandle);
-    }
-
-    if (duClientModuleInterface->initialized)
+        dpsClientModuleInterface = NULL;
+    }
+
+    if (duClientModuleInterface != NULL)
     {
         duClientModuleInterface->deinitializeModule(duClientModuleHandle);
         duClientModuleInterface->destroy(duClientModuleHandle);
+        duClientModuleInterface = NULL;
     }
 
     ADUC_ConfigInfo_ReleaseInstance(config);
     ADUC_Logging_Uninit();
     return ret;
-}
-
-static bool CreateAndInitializeDpsClientModule(ADUC_AGENT_MODULE_HANDLE* dpsClientModuleHandle, ADUC_AGENT_MODULE_INTERFACE** dpsClientModuleInterface)
-{
-    if (NULL == (*dpsClientModuleHandle = ADPS_MQTT_Client_Module_Create()))
-    {
-        return false;
-    }
-
-    *dpsClientModuleInterface = (ADUC_AGENT_MODULE_INTERFACE*)(*dpsClientModuleHandle);
-
-    if (0 != (*dpsClientModuleInterface)->initializeModule(*dpsClientModuleHandle, NULL))
-    {
-        Log_Error("DPS client module init failed");
-        return false;
-    }
-
-    return true;
-}
-
-static bool CreateAndInitDuClientModule(ADUC_AGENT_MODULE_HANDLE* duClientModuleHandle, ADUC_AGENT_MODULE_INTERFACE** duClientModuleInterface, ADUC_WorkQueues* workQueues)
-{
-    if (NULL == (*duClientModuleHandle = ADUC_MQTT_Client_Module_Create()))
-    {
-        return false;
-    }
-
-    *duClientModuleInterface = (ADUC_AGENT_MODULE_INTERFACE*)(*duClientModuleHandle);
-
-    if (0 != (*duClientModuleInterface)->initializeModule(*duClientModuleInterface, workQueues))
-    {
-        Log_Error("DU client module init failed");
-        return false;
-    }
-
-    return true;
-}
-
-static bool CreateWorkQueues(ADUC_WorkQueues* workQueues)
-{
-    if (NULL == (workQueues->updateWorkQueue = WorkQueue_Create()))
-    {
-        return false;
-    }
-
-    if (NULL == (workQueues->reportingWorkQueue = WorkQueue_Create()))
-    {
-        return false;
-    }
-
-    return true;
 }