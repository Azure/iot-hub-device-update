/**
 * @file main.c
 * @brief Implements the main code for the Device Update Agent.
 *
 * @copyright Copyright (c) Microsoft Corporation.
 * Licensed under the MIT License.
 */
#include "aduc/adu_core_export_helpers.h"
#include "aduc/adu_core_interface.h"
#include "aduc/adu_types.h"
#include "aduc/agent_workflow.h"
#include "aduc/c_utils.h"
#include "aduc/client_handle_helper.h"
#if !defined(WIN32)
#    include "aduc/command_helper.h"
#endif
#include "aduc/config_utils.h"
#include "aduc/connection_string_utils.h"
#include "aduc/d2c_messaging.h"
#include "aduc/device_info_interface.h"
#include "aduc/extension_manager.h"
#include "aduc/extension_utils.h"
#include "aduc/health_management.h"
#include "aduc/https_proxy_utils.h"
#include "aduc/iothub_communication_manager.h"
#include "aduc/logging.h"
#include "aduc/permission_utils.h"
#include "aduc/shutdown_service.h"
#include "aduc/string_c_utils.h"
#include "aduc/system_utils.h" // ADUC_SystemUtils_MkDirRecursiveDefault
#include <azure_c_shared_utility/shared_util_options.h>
#include <azure_c_shared_utility/threadapi.h> // ThreadAPI_Sleep
#include <ctype.h>
#include <diagnostics_devicename.h>
#include <diagnostics_interface.h>
#include <getopt.h>
#include <iothub_client_options.h>
#include <pnp_protocol.h>

#ifdef ADUC_ALLOW_MQTT
#    include <iothubtransportmqtt.h>
#endif

#ifdef ADUC_ALLOW_MQTT_OVER_WEBSOCKETS
#    include <iothubtransportmqtt_websockets.h>
#endif

#include <limits.h>
#include <signal.h> // signal
#include <stdbool.h>
#include <stdio.h>
#include <stdlib.h> // strtol
#include <sys/stat.h>

#include "pnp_protocol.h"

#include "eis_utils.h"

/**
 * @brief Make getopt* stop parsing as soon as non-option argument is encountered.
 * @remark See GETOPT.3 man page for more details.
 */
#define STOP_PARSE_ON_NONOPTION_ARG "+"

/**
 * @brief Make getopt* return a colon instead of question mark when an option is missing its corresponding option argument, so we can distinguish these scenarios.
 * Also, this suppresses printing of an error message.
 * @remark It must come directly after a '+' or '-' first character in the optionstring.
 * See GETOPT.3 man page for more details.
 */
#define RET_COLON_FOR_MISSING_OPTIONARG ":"

// Name of ADU Agent subcomponent that this device implements.
static const char g_aduPnPComponentName[] = "deviceUpdate";

// Name of DeviceInformation subcomponent that this device implements.
static const char g_deviceInfoPnPComponentName[] = "deviceInformation";

// Name of the Diagnostics subcomponent that this device is using
static const char g_diagnosticsPnPComponentName[] = "diagnosticInformation";

/**
 * @brief Global IoT Hub client handle.
 */
ADUC_ClientHandle g_iotHubClientHandle = NULL;

<<<<<<< HEAD
=======
/**
 * @brief Determines if we're shutting down.
 *
 * Value indicates the shutdown signal if shutdown requested.
 *
 * Do not shutdown = 0; SIGINT = 2; SIGTERM = 15;
 */
static int g_shutdownSignal = 0;

>>>>>>> 2ef602b6
//
// Components that this agent supports.
//

/**
 * @brief Function signature for PnP Handler create method.
 */
typedef bool (*PnPComponentCreateFunc)(void** componentContext, int argc, char** argv);

/**
 * @brief Called once after connected to IoTHub (device client handler is valid).
 *
 * DigitalTwin handles aren't valid (and as such no calls may be made on them) until this method is called.
 */
typedef void (*PnPComponentConnectedFunc)(void* componentContext);

/**
 * @brief Function signature for PnP component worker method.
 *        Called regularly after the device client is created.
 *
 * This allows an component implementation to do work in a cooperative multitasking environment.
 */
typedef void (*PnPComponentDoWorkFunc)(void* componentContext);

/**
 * @brief Function signature for PnP component uninitialize method.
 */
typedef void (*PnPComponentDestroyFunc)(void** componentContext);

/**
 * @brief Called when a component's property is updated.
 *
 * @param updateState State to report.
 * @param result Result to report (optional, can be NULL).
 */
typedef void (*PnPComponentPropertyUpdateCallback)(
    ADUC_ClientHandle clientHandle,
    const char* propertyName,
    JSON_Value* propertyValue,
    int version,
    ADUC_PnPComponentClient_PropertyUpdate_Context* sourceContext,
    void* userContextCallback);

static ADUC_PnPComponentClient_PropertyUpdate_Context g_iotHubInitiatedPnPPropertyChangeContext = { false, false };

static ADUC_PnPComponentClient_PropertyUpdate_Context g_deviceInitiatedRetryPnPPropertyChangeContext = { true, true };

/**
 * @brief Defines an PnP Component Client that this agent supports.
 */
typedef struct tagPnPComponentEntry
{
    const char* ComponentName;
    ADUC_ClientHandle* clientHandle;
    const PnPComponentCreateFunc Create;
    const PnPComponentConnectedFunc Connected;
    const PnPComponentDoWorkFunc DoWork;
    const PnPComponentDestroyFunc Destroy;
    const PnPComponentPropertyUpdateCallback
        PnPPropertyUpdateCallback; /**< Called when a component's property is updated. (optional) */
    //
    // Following data is dynamic.
    // Must be initialized to NULL in map and remain last entries in this struct.
    //
    void* Context; /**< Opaque data returned from PnPComponentInitFunc(). */
} PnPComponentEntry;

// clang-format off
/**
 * @brief Interfaces to register.
 *
 * DeviceInfo must be registered before AzureDeviceUpdateCore, as the latter depends on the former.
 */
// NOLINTNEXTLINE(cppcoreguidelines-interfaces-global-init)
static PnPComponentEntry componentList[] = {
    // Important: the 'deviceUpdate' component must before first entry here.
    // This entry will be referenced by ADUC_PnPDeviceTwin_RetryUpdateCommand_Callback function below.
    {
        g_aduPnPComponentName,
        &g_iotHubClientHandleForADUComponent,
        AzureDeviceUpdateCoreInterface_Create,
        AzureDeviceUpdateCoreInterface_Connected,
        AzureDeviceUpdateCoreInterface_DoWork,
        AzureDeviceUpdateCoreInterface_Destroy,
        AzureDeviceUpdateCoreInterface_PropertyUpdateCallback
    },
    {
        g_deviceInfoPnPComponentName,
        &g_iotHubClientHandleForDeviceInfoComponent,
        DeviceInfoInterface_Create,
        DeviceInfoInterface_Connected,
        NULL /* DoWork method - not used */,
        DeviceInfoInterface_Destroy,
        NULL /* PropertyUpdateCallback - not used */
    },
    {
        g_diagnosticsPnPComponentName,
        &g_iotHubClientHandleForDiagnosticsComponent,
        DiagnosticsInterface_Create,
        DiagnosticsInterface_Connected,
        NULL /* DoWork method - not used */,
        DiagnosticsInterface_Destroy,
        DiagnosticsInterface_PropertyUpdateCallback
    },
};

// clang-format on
ADUC_ExtensionRegistrationType GetRegistrationTypeFromArg(const char* arg)
{
    if (strcmp(arg, "updateContentHandler") == 0)
    {
        return ExtensionRegistrationType_UpdateContentHandler;
    }

    if (strcmp(arg, "contentDownloader") == 0)
    {
        return ExtensionRegistrationType_ContentDownloadHandler;
    }

    if (strcmp(arg, "componentEnumerator") == 0)
    {
        return ExtensionRegistrationType_ComponentEnumerator;
    }

    if (strcmp(arg, "downloadHandler") == 0)
    {
        return ExtensionRegistrationType_DownloadHandler;
    }

    return ExtensionRegistrationType_None;
}

/**
 * @brief Parse command-line arguments.
 * @param argc arguments count.
 * @param argv arguments array.
 * @param launchArgs a struct to store the parsed arguments.
 *
 * @return 0 if succeeded without additional non-option args,
 * -1 on failure,
 *  or positive index to argv index where additional args start on success with additional args.
 */
int ParseLaunchArguments(const int argc, char** argv, ADUC_LaunchArguments* launchArgs)
{
    int result = 0;
    memset(launchArgs, 0, sizeof(*launchArgs));

#if _ADU_DEBUG
    launchArgs->logLevel = ADUC_LOG_DEBUG;
#else
    launchArgs->logLevel = ADUC_LOG_INFO;
#endif

    launchArgs->argc = argc;
    launchArgs->argv = argv;

    while (result == 0)
    {
        // clang-format off
        static struct option long_options[] =
        {
            { "version",                       no_argument,       0, 'v' },
            { "enable-iothub-tracing",         no_argument,       0, 'e' },
            { "health-check",                  no_argument,       0, 'h' },
            { "log-level",                     required_argument, 0, 'l' },
            { "connection-string",             required_argument, 0, 'c' },
            { "register-extension",            required_argument, 0, 'E' },
            { "extension-type",                required_argument, 0, 't' },
            { "extension-id",                  required_argument, 0, 'i' },
            { "run-as-owner",                  no_argument,       0, 'a' },
#ifdef ADUC_COMMAND_HELPER_H
            { "command",                       required_argument, 0, 'C' },
#endif // #ifdef ADUC_COMMAND_HELPER_H
            { 0, 0, 0, 0 }
        };
        // clang-format on

        /* getopt_long stores the option index here. */
        int option_index = 0;

        int option = getopt_long(
            argc,
            argv,
            STOP_PARSE_ON_NONOPTION_ARG RET_COLON_FOR_MISSING_OPTIONARG "avehcu:l:d:n:E:t:i:C:",
            long_options,
            &option_index);

        /* Detect the end of the options. */
        if (option == -1)
        {
            break;
        }

        switch (option)
        {
        case 'h':
            launchArgs->healthCheckOnly = true;
            break;

        case 'e':
            launchArgs->iotHubTracingEnabled = true;
            break;

        case 'l': {
            unsigned int logLevel = 0;
            bool ret = atoui(optarg, &logLevel);
            if (!ret || logLevel < ADUC_LOG_DEBUG || logLevel > ADUC_LOG_ERROR)
            {
                puts("Invalid log level after '--log-level' or '-l' option. Expected value: 0-3.");
                result = -1;
            }
            else
            {
                launchArgs->logLevel = (ADUC_LOG_SEVERITY)logLevel;
            }

            break;
        }

        case 'v':
            launchArgs->showVersion = true;
            break;

        case 'c':
            launchArgs->connectionString = optarg;
            break;

#ifdef ADUC_COMMAND_HELPER_H
        case 'C':
            launchArgs->ipcCommand = optarg;
            break;
#endif // #ifdef ADUC_COMMAND_HELPER_H

        case 'E':
            launchArgs->extensionFilePath = optarg;
            break;

        case 't':
            launchArgs->extensionRegistrationType = GetRegistrationTypeFromArg(optarg);
            break;

        case 'i':
            launchArgs->extensionId = optarg;
            break;

        case ':':
            switch (optopt)
            {
            case 'c':
                puts("Missing connection string after '--connection-string' or '-c' option.");
                break;
            case 'l':
                puts("Invalid log level after '--log-level' or '-l' option. Expected value: 0-3.");
                break;
            default:
                printf("Missing an option value after -%c.\n", optopt);
                break;
            }
            result = -1;
            break;

        case '?':
            if (optopt)
            {
                printf("Unsupported short argument -%c.\n", optopt);
            }
            else
            {
                printf(
                    "Unsupported option '%s'. Try preceding with -- to separate options and additional args.\n",
                    argv[optind - 1]);
            }
            result = -1;
            break;
        default:
            printf("Unknown argument.");
            result = -1;
        }
    }

    if (result != -1 && optind < argc)
    {
        if (launchArgs->connectionString == NULL)
        {
            // Assuming first unknown option not starting with '-' is a connection string.
            for (int i = optind; i < argc; ++i)
            {
                if (argv[i][0] != '-')
                {
                    launchArgs->connectionString = argv[i];
                    ++optind;
                    break;
                }
            }
        }

        if (optind < argc)
        {
            // Still have unknown arg(s) on the end so return the index in argv where these start.
            result = optind;
        }
    }

    if (result == 0 && launchArgs->connectionString)
    {
        ADUC_StringUtils_Trim(launchArgs->connectionString);
    }

    return result;
}

/**
 * @brief Sets the Diagnostic DeviceName for creating the device's diagnostic container
 * @param connectionString connectionString to extract the device-id and module-id from
 * @returns true on success; false on failure
 */
bool ADUC_SetDiagnosticsDeviceNameFromConnectionString(const char* connectionString)
{
    bool succeeded = false;

    char* deviceId = NULL;

    char* moduleId = NULL;

    if (!ConnectionStringUtils_GetDeviceIdFromConnectionString(connectionString, &deviceId))
    {
        goto done;
    }

    // Note: not all connection strings have a module-id
    ConnectionStringUtils_GetModuleIdFromConnectionString(connectionString, &moduleId);

    if (!DiagnosticsComponent_SetDeviceName(deviceId, moduleId))
    {
        goto done;
    }

    succeeded = true;

done:

    free(deviceId);
    free(moduleId);
    return succeeded;
}

//
// IotHub methods.
//

/**
 * @brief Uninitialize all PnP components' handler.
 */
static void ADUC_PnP_Components_Destroy()
{
    for (unsigned index = 0; index < ARRAY_SIZE(componentList); ++index)
    {
        PnPComponentEntry* entry = componentList + index;

        if (entry->Destroy != NULL)
        {
            entry->Destroy(&(entry->Context));
        }
    }
}

/**
 * @brief Refreshes the client handle associated with each of the components in the componentList
 *
 * @param clientHandle new handle to be set on each of the components
 */
static void ADUC_PnP_Components_HandleRefresh(ADUC_ClientHandle clientHandle)
{
    Log_Info("Refreshing the handle for the PnP channels.");

    const size_t componentCount = ARRAY_SIZE(componentList);

    for (size_t index = 0; index < componentCount; ++index)
    {
        PnPComponentEntry* entry = componentList + index;

        *(entry->clientHandle) = clientHandle;
    }
}

/**
 * @brief Initialize PnP component client that this agent supports.
 *
 * @param clientHandle the ClientHandle for the IotHub connection
 * @param argc Command-line arguments specific to upper-level handlers.
 * @param argv Size of argc.
 * @return bool True on success.
 */
static bool ADUC_PnP_Components_Create(ADUC_ClientHandle clientHandle, int argc, char** argv)
{
    Log_Info("Initializing PnP components.");
    bool succeeded = false;
    const unsigned componentCount = ARRAY_SIZE(componentList);

    for (unsigned index = 0; index < componentCount; ++index)
    {
        PnPComponentEntry* entry = componentList + index;

        if (!entry->Create(&entry->Context, argc, argv))
        {
            Log_Error("Failed to initialize PnP component '%s'.", entry->ComponentName);
            goto done;
        }

        *(entry->clientHandle) = clientHandle;
    }
    succeeded = true;

done:
    if (!succeeded)
    {
        ADUC_PnP_Components_Destroy();
    }

    return succeeded;
}

//
// ADUC_PnP_ComponentClient_PropertyUpdate_Callback is the callback function that the PnP helper layer invokes per property update.
//
static void ADUC_PnP_ComponentClient_PropertyUpdate_Callback(
    const char* componentName,
    const char* propertyName,
    JSON_Value* propertyValue,
    int version,
    void* userContextCallback)
{
    ADUC_PnPComponentClient_PropertyUpdate_Context* sourceContext =
        (ADUC_PnPComponentClient_PropertyUpdate_Context*)userContextCallback;

    Log_Debug("ComponentName:%s, propertyName:%s", componentName, propertyName);

    if (componentName == NULL)
    {
        // We only support named-components.
        goto done;
    }

    bool supported = false;
    for (unsigned index = 0; index < ARRAY_SIZE(componentList); ++index)
    {
        PnPComponentEntry* entry = componentList + index;

        if (strcmp(componentName, entry->ComponentName) == 0)
        {
            supported = true;
            if (entry->PnPPropertyUpdateCallback != NULL)
            {
                entry->PnPPropertyUpdateCallback(
                    *(entry->clientHandle), propertyName, propertyValue, version, sourceContext, entry->Context);
            }
            else
            {
                Log_Info(
                    "Component name (%s) is recognized but PnPPropertyUpdateCallback is not specfied. Ignoring the property '%s' change event.",
                    componentName,
                    propertyName);
            }
        }
    }

    if (!supported)
    {
        Log_Info("Component name (%s) is not supported by this agent. Ignoring...", componentName);
    }

done:
    return;
}

// Note: This is an array of weak references to componentList[i].componentName
// as such the size of componentList must be equal to the size of g_modeledComponents
static const char* g_modeledComponents[ARRAY_SIZE(componentList)];

static const size_t g_numModeledComponents = ARRAY_SIZE(g_modeledComponents);

static bool g_firstDeviceTwinDataProcessed = false;

static void InitializeModeledComponents()
{
    const size_t numModeledComponents = ARRAY_SIZE(g_modeledComponents);

    STATIC_ASSERT(ARRAY_SIZE(componentList) == ARRAY_SIZE(g_modeledComponents));

    for (int i = 0; i < numModeledComponents; ++i)
    {
        g_modeledComponents[i] = componentList[i].ComponentName;
    }
}

//
// ADUC_PnP_DeviceTwin_Callback is invoked by IoT SDK when a twin - either full twin or a PATCH update - arrives.
//
static void ADUC_PnPDeviceTwin_RetryUpdateCommand_Callback(
    DEVICE_TWIN_UPDATE_STATE updateState, const unsigned char* payload, size_t size, void* userContextCallback)
{
    // Invoke PnP_ProcessTwinData to actually process the data.  PnP_ProcessTwinData uses a visitor pattern to parse
    // the JSON and then visit each property, invoking PnP_TempControlComponent_ApplicationPropertyCallback on each element.
    if (PnP_ProcessTwinData(
            updateState,
            payload,
            size,
            g_modeledComponents,
            1, // Only process the first entry, which is 'deviceUpdate' PnP component.
            ADUC_PnP_ComponentClient_PropertyUpdate_Callback,
            userContextCallback)
        == false)
    {
        // If we're unable to parse the JSON for any reason (typically because the JSON is malformed or we ran out of memory)
        // there is no action we can take beyond logging.
        Log_Error("Unable to process twin JSON.  Ignoring any desired property update requests.");
    }
}

//
// ADUC_PnP_DeviceTwin_Callback is invoked by IoT SDK when a twin - either full twin or a PATCH update - arrives.
//
static void ADUC_PnPDeviceTwin_Callback(
    DEVICE_TWIN_UPDATE_STATE updateState, const unsigned char* payload, size_t size, void* userContextCallback)
{
    // Invoke PnP_ProcessTwinData to actually process the data.  PnP_ProcessTwinData uses a visitor pattern to parse
    // the JSON and then visit each property, invoking PnP_TempControlComponent_ApplicationPropertyCallback on each element.
    if (PnP_ProcessTwinData(
            updateState,
            payload,
            size,
            g_modeledComponents,
            g_numModeledComponents,
            ADUC_PnP_ComponentClient_PropertyUpdate_Callback,
            userContextCallback)
        == false)
    {
        // If we're unable to parse the JSON for any reason (typically because the JSON is malformed or we ran out of memory)
        // there is no action we can take beyond logging.
        Log_Error("Unable to process twin JSON.  Ignoring any desired property update requests.");
    }

    if (!g_firstDeviceTwinDataProcessed)
    {
        g_firstDeviceTwinDataProcessed = true;

        Log_Info("Processing existing Device Twin data after agent started.");

        const unsigned componentCount = ARRAY_SIZE(componentList);
        Log_Debug("Notifies components that all callback are subscribed.");
        for (unsigned index = 0; index < componentCount; ++index)
        {
            PnPComponentEntry* entry = componentList + index;
            if (entry->Connected != NULL)
            {
                entry->Connected(entry->Context);
            }
        }
    }
}

<<<<<<< HEAD
/**
 * @brief Scans the connection string and returns the connection type related to the string
 * @details The connection string must use the valid, correct format for the DeviceId and/or the ModuleId
 * e.g.
 * "DeviceId=some-device-id;ModuleId=some-module-id;"
 * If the connection string contains the DeviceId it is an ADUC_ConnType_Device
 * If the connection string contains the DeviceId AND the ModuleId it is an ADUC_ConnType_Module
 * @param connectionString the connection string to scan
 * @returns the connection type for @p connectionString
 */
ADUC_ConnType GetConnTypeFromConnectionString(const char* connectionString)
{
    ADUC_ConnType result = ADUC_ConnType_NotSet;

    if (connectionString == NULL)
    {
        Log_Debug("Connection string passed to GetConnTypeFromConnectionString is NULL");
        return ADUC_ConnType_NotSet;
    }

    if (ConnectionStringUtils_DoesKeyExist(connectionString, "DeviceId"))
    {
        if (ConnectionStringUtils_DoesKeyExist(connectionString, "ModuleId"))
        {
            result = ADUC_ConnType_Module;
        }
        else
        {
            result = ADUC_ConnType_Device;
        }
    }
    else
    {
        Log_Debug("DeviceId not present in connection string.");
    }

    return result;
}

/**
 * @brief Get the Connection Info from connection string, if a connection string is provided in configuration file
 *
 * @return true if connection info can be obtained
 */
bool GetConnectionInfoFromConnectionString(ADUC_ConnectionInfo* info, const char* connectionString)
{
    bool succeeded = false;

    ADUC_ConfigInfo config;
    memset(&config, 0, sizeof(config));

    if (info == NULL)
    {
        goto done;
    }
    if (connectionString == NULL)
    {
        goto done;
    }

    memset(info, 0, sizeof(*info));

    char certificateString[8192];

    if (mallocAndStrcpy_s(&info->connectionString, connectionString) != 0)
    {
        goto done;
    }

    info->connType = GetConnTypeFromConnectionString(info->connectionString);

    if (info->connType == ADUC_ConnType_NotSet)
    {
        Log_Error("Connection string is invalid");
        goto done;
    }

    info->authType = ADUC_AuthType_SASToken;

    // Optional: The certificate string is needed for Edge Gateway connection.
    if (ADUC_ConfigInfo_Init(&config, ADUC_CONF_FILE_PATH) && config.edgegatewayCertPath != NULL)
    {
        if (!LoadBufferWithFileContents(config.edgegatewayCertPath, certificateString, ARRAY_SIZE(certificateString)))
        {
            Log_Error("Failed to read the certificate from path: %s", config.edgegatewayCertPath);
            goto done;
        }

        if (mallocAndStrcpy_s(&info->certificateString, certificateString) != 0)
        {
            Log_Error("Failed to copy certificate string.");
            goto done;
        }

        info->authType = ADUC_AuthType_NestedEdgeCert;
    }

    succeeded = true;

done:
    ADUC_ConfigInfo_UnInit(&config);
    return succeeded;
}

/**
 * @brief Get the Connection Info from Identity Service
 *
 * @return true if connection info can be obtained
 */
bool GetConnectionInfoFromIdentityService(ADUC_ConnectionInfo* info)
{
    bool succeeded = false;
    if (info == NULL)
    {
        goto done;
    }
    memset(info, 0, sizeof(*info));

    time_t expirySecsSinceEpoch = time(NULL) + EIS_TOKEN_EXPIRY_TIME_IN_SECONDS;

    EISUtilityResult eisProvisionResult =
        RequestConnectionStringFromEISWithExpiry(expirySecsSinceEpoch, EIS_PROVISIONING_TIMEOUT, info);

    if (eisProvisionResult.err != EISErr_Ok && eisProvisionResult.service != EISService_Utils)
    {
        Log_Info(
            "Failed to provision a connection string from eis, Failed with error %s on service %s",
            EISErr_ErrToString(eisProvisionResult.err),
            EISService_ServiceToString(eisProvisionResult.service));
        goto done;
    }

    succeeded = true;
done:

    return succeeded;
}

#ifdef ADUC_COMMAND_HELPER_H

=======
>>>>>>> 2ef602b6
/**
 * @brief Invokes PnPHandleCommandCallback on every PnPComponentEntry.
 *
 * @param command The string contains command (and options) from other component or process.
 * @param commandContext A data context associated with the command.
 * @return bool
 */
static bool RetryUpdateCommandHandler(const char* command, void* commandContext)
{
    UNREFERENCED_PARAMETER(command);
    UNREFERENCED_PARAMETER(commandContext);
    IOTHUB_CLIENT_RESULT iothubResult = ClientHandle_GetTwinAsync(
        g_iotHubClientHandle,
        ADUC_PnPDeviceTwin_RetryUpdateCommand_Callback,
        &g_deviceInitiatedRetryPnPPropertyChangeContext);

    return iothubResult == IOTHUB_CLIENT_OK;
}

// This command can be use by other process, to tell a DU agent to retry the current update, if exist.
ADUC_Command redoUpdateCommand = { "retry-update", RetryUpdateCommandHandler };

#endif // #ifdef ADUC_COMMAND_HELPER_H

/**
<<<<<<< HEAD
 * @brief Gets the agent configuration information and loads it according to the provisioning scenario
 *
 * @param info the connection information that will be configured
 * @return true on success; false on failure
 */
bool GetAgentConfigInfo(ADUC_ConnectionInfo* info)
{
    bool success = false;
    ADUC_ConfigInfo config;
    memset(&config, 0, sizeof(config));
    if (info == NULL)
    {
        return false;
    }

    if (!ADUC_ConfigInfo_Init(&config, ADUC_CONF_FILE_PATH))
    {
        Log_Error("No connection string set from launch arguments or configuration file");
        goto done;
    }

    const ADUC_AgentInfo* agent = ADUC_ConfigInfo_GetAgent(&config, 0);
    if (agent == NULL)
    {
        Log_Error("ADUC_ConfigInfo_GetAgent failed to get the agent information.");
        goto done;
    }

    if (strcmp(agent->connectionType, "AIS") == 0)
    {
        if (!GetConnectionInfoFromIdentityService(info))
        {
            Log_Error("Failed to get connection information from AIS.");
            goto done;
        }
    }
    else if (strcmp(agent->connectionType, "string") == 0)
    {
        if (!GetConnectionInfoFromConnectionString(info, agent->connectionData))
        {
            goto done;
        }
    }
    else
    {
        Log_Error("The connection type %s is not supported", agent->connectionType);
        goto done;
    }

    success = true;

done:
    if (!success)
    {
        ADUC_ConnectionInfo_DeAlloc(info);
    }

    ADUC_ConfigInfo_UnInit(&config);

    return success;
}

/**

=======
>>>>>>> 2ef602b6
 * @brief Handles the startup of the agent
 * @details Provisions the connection string with the CLI or either
 * the Edge Identity Service or the configuration file
 * @param launchArgs CLI arguments passed to the client
 * @returns bool true on success.
 */
bool StartupAgent(const ADUC_LaunchArguments* launchArgs)
{
    bool succeeded = false;

    ADUC_ConnectionInfo info;
    memset(&info, 0, sizeof(info));

    if (!ADUC_D2C_Messaging_Init())
    {
        goto done;
    }

    if (launchArgs->connectionString != NULL)
    {
        ADUC_ConnType connType = GetConnTypeFromConnectionString(launchArgs->connectionString);

        if (connType == ADUC_ConnType_NotSet)
        {
            Log_Error("Connection string is invalid");
            goto done;
        }

        ADUC_ConnectionInfo connInfo = {
            ADUC_AuthType_NotSet, connType, launchArgs->connectionString, NULL, NULL, NULL
        };

        if (!ADUC_SetDiagnosticsDeviceNameFromConnectionString(connInfo.connectionString))
        {
            Log_Error("Setting DiagnosticsDeviceName failed");
            goto done;
        }

        if (!IoTHub_CommunicationManager_Init(
                &g_iotHubClientHandle,
                ADUC_PnPDeviceTwin_Callback,
                ADUC_PnP_Components_HandleRefresh,
                &g_iotHubInitiatedPnPPropertyChangeContext))
        {
            Log_Error("IoTHub_CommunicationManager_Init failed");
            goto done;
        }
    }
    else
    {
        if (!GetAgentConfigInfo(&info))
        {
            goto done;
        }

        if (!ADUC_SetDiagnosticsDeviceNameFromConnectionString(info.connectionString))
<<<<<<< HEAD
        {
            Log_Error("Setting DiagnosticsDeviceName failed");
            goto done;
        }

        if (!IoTHub_CommunicationManager_Init(
                &g_iotHubClientHandle,
                ADUC_PnPDeviceTwin_Callback,
                ADUC_PnP_Components_HandleRefresh,
                &g_iotHubInitiatedPnPPropertyChangeContext))
        {
=======
        {
            Log_Error("Setting DiagnosticsDeviceName failed");
            goto done;
        }

        if (!IoTHub_CommunicationManager_Init(
                &g_iotHubClientHandle,
                ADUC_PnPDeviceTwin_Callback,
                ADUC_PnP_Components_HandleRefresh,
                &g_iotHubInitiatedPnPPropertyChangeContext))
        {
>>>>>>> 2ef602b6
            Log_Error("IoTHub_CommunicationManager_Init failed");
            goto done;
        }
    }

    if (!ADUC_PnP_Components_Create(g_iotHubClientHandle, launchArgs->argc, launchArgs->argv))
    {
        Log_Error("ADUC_PnP_Components_Create failed");
        goto done;
    }

    ADUC_Result result;

    // The connection string is valid (IoT hub connection successful) and we are ready for further processing.
    // Send connection string to DO SDK for it to discover the Edge gateway if present.
    if (ConnectionStringUtils_IsNestedEdge(info.connectionString))
    {
        result = ExtensionManager_InitializeContentDownloader(info.connectionString);
    }
    else
    {
        result = ExtensionManager_InitializeContentDownloader(NULL /*initializeData*/);
    }

#ifdef ADUC_COMMAND_HELPER_H
    if (InitializeCommandListenerThread())
    {
        RegisterCommand(&redoUpdateCommand);
    }
    else
    {
        Log_Error(
            "Cannot initialize the command listener thread. Running another instance of DU Agent with --command will not work correctly.");
        // Note: even though we can't create command listener here, we need to ensure that
        // the agent stay alive and connected to the IoT hub.
    }
#endif // #ifdef ADUC_COMMAND_HELPER_H

    if (IsAducResultCodeFailure(result.ResultCode))
    {
        // Since it is nested edge and if DO fails to accept the connection string, then we go ahead and
        // fail the startup.
        Log_Error("Failed to set DO connection string in Nested Edge scenario, result: 0x%08x", result.ResultCode);
        goto done;
    }

    succeeded = true;

done:

    ADUC_ConnectionInfo_DeAlloc(&info);
    return succeeded;
}

/**
 * @brief Called at agent shutdown.
 */
void ShutdownAgent()
{
    Log_Warn("Agent is shutting down.");
    ADUC_D2C_Messaging_Uninit();
#ifdef ADUC_COMMAND_HELPER_H
    UninitializeCommandListenerThread();
#endif
    ADUC_PnP_Components_Destroy();
    IoTHub_CommunicationManager_Deinit();
    DiagnosticsComponent_DestroyDeviceName();
    ADUC_Logging_Uninit();
    ExtensionManager_Uninit();
}

/**
 * @brief Called when a terminate (SIGINT, SIGTERM) signal is detected.
 *
 * @param sig Signal value.
 */
void OnShutdownSignal(int sig)
{
    Log_Warn("Shutdown signal detected: %s", sig);
    ADUC_ShutdownService_RequestShutdown();
}

/**
 * @brief Called when a restart signal is issued.
 */
void OnRestartSignal()
{
    Log_Warn("Restart signal detected.");
    ADUC_ShutdownService_RequestShutdown();
}

/**
 * @brief Sets effective user id as specified in du-config.json (agents[#].ranAs property),
 * and Sets effective group id to as ADUC_FILE_GROUP.
 *
 * This to ensure that the agent process is run with the intended privileges, and the resource that
 * created by the agent has the correct ownership.
 *
 * @return bool true on success.
 */
bool RunAsDesiredUser()
{
    bool success = false;
<<<<<<< HEAD
    ADUC_ConfigInfo config;
    memset(&config, 0, sizeof(config));
=======
    ADUC_ConfigInfo config = {};
>>>>>>> 2ef602b6
    if (!ADUC_ConfigInfo_Init(&config, ADUC_CONF_FILE_PATH))
    {
        Log_Error("Cannot read configuration file.");
        return false;
    }

    if (!PermissionUtils_SetProcessEffectiveGID(ADUC_FILE_GROUP))
    {
        Log_Error("Failed to set process effective group to '%s'. (errno:%d)", ADUC_FILE_GROUP, errno);
        goto done;
    }

    if (!PermissionUtils_SetProcessEffectiveUID(config.agents[0].runas))
    {
        Log_Error("Failed to set process effective user to '%s'. (errno:%d)", config.agents[0].runas, errno);
        goto done;
    }

    success = true;
done:
    ADUC_ConfigInfo_UnInit(&config);
    return success;
}

//
// Main.
//

/**
 * @brief Main method.
 *
 * @param argc Count of arguments in @p argv.
 * @param argv Arguments, first is the process name.
 * @return int Return value. 0 for succeeded.
 *
 * @note argv[0]: process name
 * @note argv[1]: connection string.
 * @note argv[2..n]: optional parameters for upper layer.
 */
int main(int argc, char** argv)
{
    ADUC_LaunchArguments launchArgs;

    InitializeModeledComponents();

    int ret = ParseLaunchArguments(argc, argv, &launchArgs);
    if (ret < 0)
    {
        return ret;
    }

    if (launchArgs.showVersion)
    {
        puts(ADUC_VERSION);
        return 0;
    }

    // Need to set ret and goto done after this to ensure proper shutdown and deinitialization.
    ADUC_Logging_Init(launchArgs.logLevel, "du-agent");

    // default to failure
    ret = 1;

    if (launchArgs.healthCheckOnly)
    {
        if (HealthCheck(&launchArgs))
        {
            ret = 0;
        }

        goto done;
    }

    if (launchArgs.extensionFilePath != NULL)
    {
        switch (launchArgs.extensionRegistrationType)
        {
        case ExtensionRegistrationType_None:
            Log_Error("Missing --extension-type argument.");
            goto done;

        case ExtensionRegistrationType_UpdateContentHandler:
            if (launchArgs.extensionId == NULL)
            {
                Log_Error("Missing --extension-id argument.");
                goto done;
            }

            if (RegisterUpdateContentHandler(launchArgs.extensionId, launchArgs.extensionFilePath))
            {
                ret = 0;
            }

            goto done;

        case ExtensionRegistrationType_ComponentEnumerator:
            if (RegisterComponentEnumeratorExtension(launchArgs.extensionFilePath))
            {
                ret = 0;
            }

            goto done;

        case ExtensionRegistrationType_ContentDownloadHandler:
            if (RegisterContentDownloaderExtension(launchArgs.extensionFilePath))
            {
                ret = 0;
            }

            goto done;

        case ExtensionRegistrationType_DownloadHandler:
            if (launchArgs.extensionId == NULL)
            {
                Log_Error("Missing --extension-id argument.");
                goto done;
            }

            if (RegisterDownloadHandler(launchArgs.extensionId, launchArgs.extensionFilePath))
            {
                ret = 0;
            }

            goto done;

        default:
            Log_Error("Unknown ExtensionRegistrationType: %d", launchArgs.extensionRegistrationType);
            goto done;
        }
    }

#ifdef ADUC_COMMAND_HELPER_H
    // This instance of an agent is launched for sending command to the main agent process.
    if (launchArgs.ipcCommand != NULL)
    {
        if (SendCommand(launchArgs.ipcCommand))
        {
            ret = 0;
        }

        goto done;
    }
#endif // #ifdef ADUC_COMMAND_HELPER_H

    // Switch to specified agent.runas user.
    // Note: it's important that we do this only when we're not performing any
    // high-privileged tasks, such as, registering agent's extension(s).
    if (!RunAsDesiredUser())
    {
        goto done;
    }

    Log_Info("Agent (%s; %s) starting.", ADUC_PLATFORM_LAYER, ADUC_VERSION);
#ifdef ADUC_GIT_INFO
    Log_Info("Git Info: %s", ADUC_GIT_INFO);
#endif
    Log_Info(
        "Supported Update Manifest version: min: %d, max: %d",
        SUPPORTED_UPDATE_MANIFEST_VERSION_MIN,
        SUPPORTED_UPDATE_MANIFEST_VERSION_MAX);

    bool healthy = HealthCheck(&launchArgs);
    if (launchArgs.healthCheckOnly || !healthy)
    {
        if (healthy)
        {
            Log_Info("Agent is healthy.");
            ret = 0;
        }
        else
        {
            Log_Error("Agent health check failed.");
        }

        goto done;
    }

    // Ensure that the ADU data folder exists.
    // Normally, ADUC_DATA_FOLDER is created by install script.
    // However, if we want to run the Agent without installing the package, we need to manually
    // create the folder. (e.g. when running UTs in build pipelines, side-loading for testing, etc.)
    int dir_result = ADUC_SystemUtils_MkDirRecursiveDefault(ADUC_DATA_FOLDER);
    if (dir_result != 0)
    {
        Log_Error("Cannot create data folder.");
        goto done;
    }

    //
    // Catch ctrl-C and shutdown signals so we do a best effort of cleanup.
    //
    signal(SIGINT, OnShutdownSignal);
    signal(SIGTERM, OnShutdownSignal);

    if (!StartupAgent(&launchArgs))
    {
        goto done;
    }

    //
    // Main Loop
    //

    Log_Info("Agent running.");
    while (ADUC_ShutdownService_ShouldKeepRunning())
    {
        // If any components have requested a DoWork callback, regularly call it.
        for (unsigned index = 0; index < ARRAY_SIZE(componentList); ++index)
        {
            PnPComponentEntry* entry = componentList + index;

            if (entry->DoWork != NULL)
            {
                entry->DoWork(entry->Context);
            }
        }

        IoTHub_CommunicationManager_DoWork(&g_iotHubClientHandle);
        ADUC_D2C_Messaging_DoWork();

        // NOTE: When using low level samples (iothub_ll_*), the IoTHubDeviceClient_LL_DoWork
        // function must be called regularly (eg. every 100 milliseconds) for the IoT device client to work properly.
        // See: https://github.com/Azure/azure-iot-sdk-c/tree/master/iothub_client/samples
        // NOTE: For this example the above has been wrapped to support module and device client methods using
        // the client_handle_helper.h function ClientHandle_DoWork()

        ThreadAPI_Sleep(100);
    };

    ret = 0; // Success.

done:
    Log_Info("Agent exited with code %d", ret);

    ShutdownAgent();

    return ret;
}<|MERGE_RESOLUTION|>--- conflicted
+++ resolved
@@ -84,18 +84,6 @@
  */
 ADUC_ClientHandle g_iotHubClientHandle = NULL;
 
-<<<<<<< HEAD
-=======
-/**
- * @brief Determines if we're shutting down.
- *
- * Value indicates the shutdown signal if shutdown requested.
- *
- * Do not shutdown = 0; SIGINT = 2; SIGTERM = 15;
- */
-static int g_shutdownSignal = 0;
-
->>>>>>> 2ef602b6
 //
 // Components that this agent supports.
 //
@@ -657,149 +645,8 @@
     }
 }
 
-<<<<<<< HEAD
-/**
- * @brief Scans the connection string and returns the connection type related to the string
- * @details The connection string must use the valid, correct format for the DeviceId and/or the ModuleId
- * e.g.
- * "DeviceId=some-device-id;ModuleId=some-module-id;"
- * If the connection string contains the DeviceId it is an ADUC_ConnType_Device
- * If the connection string contains the DeviceId AND the ModuleId it is an ADUC_ConnType_Module
- * @param connectionString the connection string to scan
- * @returns the connection type for @p connectionString
- */
-ADUC_ConnType GetConnTypeFromConnectionString(const char* connectionString)
-{
-    ADUC_ConnType result = ADUC_ConnType_NotSet;
-
-    if (connectionString == NULL)
-    {
-        Log_Debug("Connection string passed to GetConnTypeFromConnectionString is NULL");
-        return ADUC_ConnType_NotSet;
-    }
-
-    if (ConnectionStringUtils_DoesKeyExist(connectionString, "DeviceId"))
-    {
-        if (ConnectionStringUtils_DoesKeyExist(connectionString, "ModuleId"))
-        {
-            result = ADUC_ConnType_Module;
-        }
-        else
-        {
-            result = ADUC_ConnType_Device;
-        }
-    }
-    else
-    {
-        Log_Debug("DeviceId not present in connection string.");
-    }
-
-    return result;
-}
-
-/**
- * @brief Get the Connection Info from connection string, if a connection string is provided in configuration file
- *
- * @return true if connection info can be obtained
- */
-bool GetConnectionInfoFromConnectionString(ADUC_ConnectionInfo* info, const char* connectionString)
-{
-    bool succeeded = false;
-
-    ADUC_ConfigInfo config;
-    memset(&config, 0, sizeof(config));
-
-    if (info == NULL)
-    {
-        goto done;
-    }
-    if (connectionString == NULL)
-    {
-        goto done;
-    }
-
-    memset(info, 0, sizeof(*info));
-
-    char certificateString[8192];
-
-    if (mallocAndStrcpy_s(&info->connectionString, connectionString) != 0)
-    {
-        goto done;
-    }
-
-    info->connType = GetConnTypeFromConnectionString(info->connectionString);
-
-    if (info->connType == ADUC_ConnType_NotSet)
-    {
-        Log_Error("Connection string is invalid");
-        goto done;
-    }
-
-    info->authType = ADUC_AuthType_SASToken;
-
-    // Optional: The certificate string is needed for Edge Gateway connection.
-    if (ADUC_ConfigInfo_Init(&config, ADUC_CONF_FILE_PATH) && config.edgegatewayCertPath != NULL)
-    {
-        if (!LoadBufferWithFileContents(config.edgegatewayCertPath, certificateString, ARRAY_SIZE(certificateString)))
-        {
-            Log_Error("Failed to read the certificate from path: %s", config.edgegatewayCertPath);
-            goto done;
-        }
-
-        if (mallocAndStrcpy_s(&info->certificateString, certificateString) != 0)
-        {
-            Log_Error("Failed to copy certificate string.");
-            goto done;
-        }
-
-        info->authType = ADUC_AuthType_NestedEdgeCert;
-    }
-
-    succeeded = true;
-
-done:
-    ADUC_ConfigInfo_UnInit(&config);
-    return succeeded;
-}
-
-/**
- * @brief Get the Connection Info from Identity Service
- *
- * @return true if connection info can be obtained
- */
-bool GetConnectionInfoFromIdentityService(ADUC_ConnectionInfo* info)
-{
-    bool succeeded = false;
-    if (info == NULL)
-    {
-        goto done;
-    }
-    memset(info, 0, sizeof(*info));
-
-    time_t expirySecsSinceEpoch = time(NULL) + EIS_TOKEN_EXPIRY_TIME_IN_SECONDS;
-
-    EISUtilityResult eisProvisionResult =
-        RequestConnectionStringFromEISWithExpiry(expirySecsSinceEpoch, EIS_PROVISIONING_TIMEOUT, info);
-
-    if (eisProvisionResult.err != EISErr_Ok && eisProvisionResult.service != EISService_Utils)
-    {
-        Log_Info(
-            "Failed to provision a connection string from eis, Failed with error %s on service %s",
-            EISErr_ErrToString(eisProvisionResult.err),
-            EISService_ServiceToString(eisProvisionResult.service));
-        goto done;
-    }
-
-    succeeded = true;
-done:
-
-    return succeeded;
-}
-
-#ifdef ADUC_COMMAND_HELPER_H
-
-=======
->>>>>>> 2ef602b6
+#ifdef ADUC_COMMAND_HELPER
+
 /**
  * @brief Invokes PnPHandleCommandCallback on every PnPComponentEntry.
  *
@@ -825,73 +672,6 @@
 #endif // #ifdef ADUC_COMMAND_HELPER_H
 
 /**
-<<<<<<< HEAD
- * @brief Gets the agent configuration information and loads it according to the provisioning scenario
- *
- * @param info the connection information that will be configured
- * @return true on success; false on failure
- */
-bool GetAgentConfigInfo(ADUC_ConnectionInfo* info)
-{
-    bool success = false;
-    ADUC_ConfigInfo config;
-    memset(&config, 0, sizeof(config));
-    if (info == NULL)
-    {
-        return false;
-    }
-
-    if (!ADUC_ConfigInfo_Init(&config, ADUC_CONF_FILE_PATH))
-    {
-        Log_Error("No connection string set from launch arguments or configuration file");
-        goto done;
-    }
-
-    const ADUC_AgentInfo* agent = ADUC_ConfigInfo_GetAgent(&config, 0);
-    if (agent == NULL)
-    {
-        Log_Error("ADUC_ConfigInfo_GetAgent failed to get the agent information.");
-        goto done;
-    }
-
-    if (strcmp(agent->connectionType, "AIS") == 0)
-    {
-        if (!GetConnectionInfoFromIdentityService(info))
-        {
-            Log_Error("Failed to get connection information from AIS.");
-            goto done;
-        }
-    }
-    else if (strcmp(agent->connectionType, "string") == 0)
-    {
-        if (!GetConnectionInfoFromConnectionString(info, agent->connectionData))
-        {
-            goto done;
-        }
-    }
-    else
-    {
-        Log_Error("The connection type %s is not supported", agent->connectionType);
-        goto done;
-    }
-
-    success = true;
-
-done:
-    if (!success)
-    {
-        ADUC_ConnectionInfo_DeAlloc(info);
-    }
-
-    ADUC_ConfigInfo_UnInit(&config);
-
-    return success;
-}
-
-/**
-
-=======
->>>>>>> 2ef602b6
  * @brief Handles the startup of the agent
  * @details Provisions the connection string with the CLI or either
  * the Edge Identity Service or the configuration file
@@ -948,7 +728,6 @@
         }
 
         if (!ADUC_SetDiagnosticsDeviceNameFromConnectionString(info.connectionString))
-<<<<<<< HEAD
         {
             Log_Error("Setting DiagnosticsDeviceName failed");
             goto done;
@@ -960,19 +739,6 @@
                 ADUC_PnP_Components_HandleRefresh,
                 &g_iotHubInitiatedPnPPropertyChangeContext))
         {
-=======
-        {
-            Log_Error("Setting DiagnosticsDeviceName failed");
-            goto done;
-        }
-
-        if (!IoTHub_CommunicationManager_Init(
-                &g_iotHubClientHandle,
-                ADUC_PnPDeviceTwin_Callback,
-                ADUC_PnP_Components_HandleRefresh,
-                &g_iotHubInitiatedPnPPropertyChangeContext))
-        {
->>>>>>> 2ef602b6
             Log_Error("IoTHub_CommunicationManager_Init failed");
             goto done;
         }
@@ -1076,12 +842,8 @@
 bool RunAsDesiredUser()
 {
     bool success = false;
-<<<<<<< HEAD
     ADUC_ConfigInfo config;
     memset(&config, 0, sizeof(config));
-=======
-    ADUC_ConfigInfo config = {};
->>>>>>> 2ef602b6
     if (!ADUC_ConfigInfo_Init(&config, ADUC_CONF_FILE_PATH))
     {
         Log_Error("Cannot read configuration file.");
