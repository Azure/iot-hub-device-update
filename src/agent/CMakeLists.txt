cmake_minimum_required (VERSION 3.5)

project (azure_iot_aduc_agent)

set (target_name AducIotAgent)

add_subdirectory (adu_core_export_helpers)
add_subdirectory (adu_core_interface)
add_subdirectory (device_info_interface)
add_subdirectory (pnp_helper)
add_subdirectory (command_helper)

include (agentRules)

include (find_curl_and_import_libcurl)

compileasc99 ()
disablertti ()

# Used to find and include the CURL::libcurl imported libary
find_curl_and_import_libcurl ()

set (agent_c_files ./src/main.c ./src/health_management.c)

add_executable (${target_name} ${agent_c_files})

set_target_properties (${target_name} PROPERTIES COMPILE_DEFINITIONS _DEFAULT_SOURCE)

# Pick up Git revision so we can report it in version information.

include (FindGit)
if (GIT_FOUND)
    execute_process (
        COMMAND ${GIT_EXECUTABLE} rev-parse --show-toplevel
        WORKING_DIRECTORY ${CMAKE_CURRENT_SOURCE_DIR}
        OUTPUT_VARIABLE GIT_ROOT
        OUTPUT_STRIP_TRAILING_WHITESPACE)
endif ()
if (GIT_ROOT)
    execute_process (
        COMMAND ${GIT_EXECUTABLE} rev-parse --short HEAD
        WORKING_DIRECTORY ${CMAKE_CURRENT_SOURCE_DIR}
        OUTPUT_VARIABLE ADUC_GIT_HEAD_REVISION
        OUTPUT_STRIP_TRAILING_WHITESPACE)
    execute_process (
        COMMAND ${GIT_EXECUTABLE} rev-parse --abbrev-ref HEAD
        WORKING_DIRECTORY ${CMAKE_CURRENT_SOURCE_DIR}
        OUTPUT_VARIABLE ADUC_GIT_HEAD_NAME
        OUTPUT_STRIP_TRAILING_WHITESPACE)

    target_compile_definitions (
        ${target_name} PRIVATE ADUC_GIT_INFO="${ADUC_GIT_HEAD_NAME}:${ADUC_GIT_HEAD_REVISION}")
else ()
    message (WARNING "Git version info not found, DO NOT release from this build tree!")
endif ()

target_compile_definitions (
    ${target_name}
    PRIVATE ADUC_VERSION="${ADUC_VERSION}"
            ADUC_PLATFORM_LAYER="${ADUC_PLATFORM_LAYER}"
            ADUC_CONTENT_HANDLERS="${ADUC_CONTENT_HANDLERS}"
            SUPPORTED_UPDATE_MANIFEST_VERSION_MIN=${SUPPORTED_UPDATE_MANIFEST_VERSION_MIN}
            SUPPORTED_UPDATE_MANIFEST_VERSION_MAX=${SUPPORTED_UPDATE_MANIFEST_VERSION_MAX})

# NOTE: the call to find_package for azure_c_shared_utility
# must come before umqtt since their config.cmake files expect the aziotsharedutil target to already have been defined.
find_package (azure_c_shared_utility REQUIRED)
find_package (IotHubClient REQUIRED)
find_package (umqtt REQUIRED)
find_package (Parson REQUIRED)

target_link_digital_twin_client (${target_name} PRIVATE)

target_link_libraries (
    ${target_name}
    PRIVATE aziotsharedutil
            IotHubClient::iothub_client
            umqtt
            aduc::adu_core_export_helpers
            aduc::adu_core_interface
            aduc::agent_orchestration
            aduc::agent_workflow
            aduc::c_utils
            aduc::command_helper
            aduc::communication_abstraction
            aduc::config_utils
            aduc::d2c_messaging
            aduc::device_info_interface
            aduc::eis_utils
            aduc::extension_manager
            aduc::extension_utils
            aduc::https_proxy_utils
            aduc::iothub_communication_manager
            aduc::logging
            aduc::permission_utils
            aduc::pnp_helper
            aduc::system_utils
            diagnostics_component::diagnostics_interface
            diagnostics_component::diagnostics_devicename)

if (ADUC_IOT_HUB_PROTOCOL STREQUAL "MQTT")
    target_compile_definitions (${target_name} PRIVATE ADUC_ALLOW_MQTT=1)
    target_link_libraries (${target_name} PRIVATE iothub_client_mqtt_transport)

elseif (ADUC_IOT_HUB_PROTOCOL STREQUAL "MQTT_over_WebSockets")
    target_compile_definitions (${target_name} PRIVATE ADUC_ALLOW_MQTT_OVER_WEBSOCKETS=1)
    target_link_libraries (${target_name} PRIVATE iothub_client_mqtt_ws_transport)

elseif (ADUC_IOT_HUB_PROTOCOL STREQUAL "IotHub_Protocol_from_Config")
    target_compile_definitions (${target_name} PRIVATE ADUC_GET_IOTHUB_PROTOCOL_FROM_CONFIG=1)
    target_compile_definitions (${target_name} PRIVATE ADUC_ALLOW_MQTT=1)
    target_compile_definitions (${target_name} PRIVATE ADUC_ALLOW_MQTT_OVER_WEBSOCKETS=1)
    target_link_libraries (${target_name} PRIVATE iothub_client_mqtt_transport)
    target_link_libraries (${target_name} PRIVATE iothub_client_mqtt_ws_transport)

else ()
    message (
        FATAL_ERROR,
        "Invalid value '${ADUC_IOT_HUB_PROTOCOL}' for ADUC_IOT_HUB_PROTOCOL. Valid values: MQTT | MQTT_over_WebSockets | IotHub_Protocol_from_Config"
    )
endif ()

get_filename_component (
    ADUC_INSTALLEDCRITERIA_FILE_PATH
    "${ADUC_DATA_FOLDER}/${ADUC_INSTALLEDCRITERIA_FILE}"
    ABSOLUTE
    "/")

target_compile_definitions (
    ${target_name}
    PRIVATE ADUC_AGENT_FILEPATH="${ADUC_AGENT_FILEPATH}"
            ADUC_CONF_FILE_PATH="${ADUC_CONF_FILE_PATH}"
            ADUC_CONF_FOLDER="${ADUC_CONF_FOLDER}"
            ADUC_DATA_FOLDER="${ADUC_DATA_FOLDER}"
            ADUC_DOWNLOADS_FOLDER="${ADUC_DOWNLOADS_FOLDER}"
            ADUC_COMMANDS_FIFO_NAME="${ADUC_COMMANDS_FIFO_NAME}"
            ADUC_FILE_GROUP="${ADUC_FILE_GROUP}"
            ADUC_FILE_USER="${ADUC_FILE_USER}"
            ADUC_INSTALLEDCRITERIA_FILE_PATH="${ADUC_INSTALLEDCRITERIA_FILE_PATH}"
            ADUC_PLATFORM_LAYER="${ADUC_PLATFORM_LAYER}"
            ADUSHELL_FILE_PATH="${ADUSHELL_FILE_PATH}"
            DO_FILE_GROUP="${DO_FILE_GROUP}"
            DO_FILE_USER="${DO_FILE_USER}"
            ADUC_UBUNTU_CORE_SNAP_ONLY="${ADUC_UBUNTU_CORE_SNAP_ONLY}"
            SYSLOG_FILE_GROUP="${SYSLOG_FILE_GROUP}")

<<<<<<< HEAD
if (ADUC_PLATFORM_LAYER STREQUAL "simulator")
    target_compile_definitions (${target_name} PRIVATE ADUC_PLATFORM_SIMULATOR)
elseif (NOT ADUC_UBUNTU_CORE_SNAP_ONLY)
    find_package (deliveryoptimization_sdk CONFIG REQUIRED)
    target_link_libraries (${target_name} PRIVATE Microsoft::deliveryoptimization)
else ()
endif ()

=======
>>>>>>> e283cf1a
target_link_libraries (${target_name} PRIVATE aduc::platform_layer)

install (TARGETS ${target_name} RUNTIME DESTINATION ${CMAKE_INSTALL_BINDIR})<|MERGE_RESOLUTION|>--- conflicted
+++ resolved
@@ -144,17 +144,13 @@
             ADUC_UBUNTU_CORE_SNAP_ONLY="${ADUC_UBUNTU_CORE_SNAP_ONLY}"
             SYSLOG_FILE_GROUP="${SYSLOG_FILE_GROUP}")
 
-<<<<<<< HEAD
-if (ADUC_PLATFORM_LAYER STREQUAL "simulator")
-    target_compile_definitions (${target_name} PRIVATE ADUC_PLATFORM_SIMULATOR)
-elseif (NOT ADUC_UBUNTU_CORE_SNAP_ONLY)
+
+if (NOT ADUC_UBUNTU_CORE_SNAP_ONLY)
     find_package (deliveryoptimization_sdk CONFIG REQUIRED)
     target_link_libraries (${target_name} PRIVATE Microsoft::deliveryoptimization)
 else ()
 endif ()
 
-=======
->>>>>>> e283cf1a
 target_link_libraries (${target_name} PRIVATE aduc::platform_layer)
 
 install (TARGETS ${target_name} RUNTIME DESTINATION ${CMAKE_INSTALL_BINDIR})