cmake_minimum_required (VERSION 3.5)

project (azure_iot_aduc_agent)

set (target_name AducIotAgent)

add_subdirectory (adu_core_export_helpers)
add_subdirectory (adu_core_interface)
add_subdirectory (device_info_interface)
add_subdirectory (pnp_helper)
add_subdirectory (command_helper)

include (agentRules)

include (find_curl_and_import_libcurl)

compileasc99 ()
disablertti ()

# Used to find and include the CURL::libcurl imported libary
find_curl_and_import_libcurl ()

set (agent_c_files ./src/main.c ./src/health_management.c)

add_executable (${target_name} ${agent_c_files})

set_target_properties (${target_name} PROPERTIES COMPILE_DEFINITIONS _DEFAULT_SOURCE)

# Pick up Git revision so we can report it in version information.

include (FindGit)
if (GIT_FOUND)
    execute_process (
        COMMAND ${GIT_EXECUTABLE} rev-parse --show-toplevel
        WORKING_DIRECTORY ${CMAKE_CURRENT_SOURCE_DIR}
        OUTPUT_VARIABLE GIT_ROOT
        OUTPUT_STRIP_TRAILING_WHITESPACE)
endif ()
if (GIT_ROOT)
    execute_process (
        COMMAND ${GIT_EXECUTABLE} rev-parse --short HEAD
        WORKING_DIRECTORY ${CMAKE_CURRENT_SOURCE_DIR}
        OUTPUT_VARIABLE ADUC_GIT_HEAD_REVISION
        OUTPUT_STRIP_TRAILING_WHITESPACE)
    execute_process (
        COMMAND ${GIT_EXECUTABLE} rev-parse --abbrev-ref HEAD
        WORKING_DIRECTORY ${CMAKE_CURRENT_SOURCE_DIR}
        OUTPUT_VARIABLE ADUC_GIT_HEAD_NAME
        OUTPUT_STRIP_TRAILING_WHITESPACE)

    target_compile_definitions (
        ${target_name} PRIVATE ADUC_GIT_INFO="${ADUC_GIT_HEAD_NAME}:${ADUC_GIT_HEAD_REVISION}")
else ()
    message (WARNING "Git version info not found, DO NOT release from this build tree!")
endif ()

target_compile_definitions (
    ${target_name}
    PRIVATE ADUC_VERSION="${ADUC_VERSION}"
            ADUC_PLATFORM_LAYER="${ADUC_PLATFORM_LAYER}"
            ADUC_CONTENT_HANDLERS="${ADUC_CONTENT_HANDLERS}"
            SUPPORTED_UPDATE_MANIFEST_VERSION_MIN=${SUPPORTED_UPDATE_MANIFEST_VERSION_MIN}
            SUPPORTED_UPDATE_MANIFEST_VERSION_MAX=${SUPPORTED_UPDATE_MANIFEST_VERSION_MAX})

# NOTE: the call to find_package for azure_c_shared_utility
# must come before umqtt since their config.cmake files expect the aziotsharedutil target to already have been defined.
find_package (azure_c_shared_utility REQUIRED)
find_package (IotHubClient REQUIRED)
find_package (umqtt REQUIRED)
find_package (Parson REQUIRED)

target_link_digital_twin_client (${target_name} PRIVATE)

target_link_libraries (
    ${target_name}
    PRIVATE aziotsharedutil
            IotHubClient::iothub_client
            umqtt
            aduc::adu_core_export_helpers
            aduc::adu_core_interface
            aduc::agent_orchestration
            aduc::agent_workflow
            aduc::c_utils
            aduc::command_helper
            aduc::communication_abstraction
            aduc::config_utils
            aduc::d2c_messaging
            aduc::device_info_interface
            aduc::eis_utils
            aduc::extension_manager
            aduc::extension_utils
            aduc::https_proxy_utils
            aduc::iothub_communication_manager
            aduc::logging
            aduc::permission_utils
            aduc::pnp_helper
            aduc::system_utils
            diagnostics_component::diagnostics_interface
            diagnostics_component::diagnostics_devicename)

if (ADUC_IOT_HUB_PROTOCOL STREQUAL "MQTT")
    target_compile_definitions (${target_name} PRIVATE ADUC_ALLOW_MQTT=1)
    target_link_libraries (${target_name} PRIVATE iothub_client_mqtt_transport)

elseif (ADUC_IOT_HUB_PROTOCOL STREQUAL "MQTT_over_WebSockets")
    target_compile_definitions (${target_name} PRIVATE ADUC_ALLOW_MQTT_OVER_WEBSOCKETS=1)
    target_link_libraries (${target_name} PRIVATE iothub_client_mqtt_ws_transport)

elseif (ADUC_IOT_HUB_PROTOCOL STREQUAL "IotHub_Protocol_from_Config")
    target_compile_definitions (${target_name} PRIVATE ADUC_GET_IOTHUB_PROTOCOL_FROM_CONFIG=1)
    target_compile_definitions (${target_name} PRIVATE ADUC_ALLOW_MQTT=1)
    target_compile_definitions (${target_name} PRIVATE ADUC_ALLOW_MQTT_OVER_WEBSOCKETS=1)
    target_link_libraries (${target_name} PRIVATE iothub_client_mqtt_transport)
    target_link_libraries (${target_name} PRIVATE iothub_client_mqtt_ws_transport)

else ()
    message (
        FATAL_ERROR,
        "Invalid value '${ADUC_IOT_HUB_PROTOCOL}' for ADUC_IOT_HUB_PROTOCOL. Valid values: MQTT | MQTT_over_WebSockets | IotHub_Protocol_from_Config"
    )
endif ()

get_filename_component (
    ADUC_INSTALLEDCRITERIA_FILE_PATH
    "${ADUC_DATA_FOLDER}/${ADUC_INSTALLEDCRITERIA_FILE}"
    ABSOLUTE
    "/")

target_compile_definitions (
    ${target_name}
    PRIVATE ADUC_AGENT_FILEPATH="${ADUC_AGENT_FILEPATH}"
            ADUC_CONF_FILE_PATH="${ADUC_CONF_FILE_PATH}"
            ADUC_CONF_FOLDER="${ADUC_CONF_FOLDER}"
            ADUC_DATA_FOLDER="${ADUC_DATA_FOLDER}"
            ADUC_DOWNLOADS_FOLDER="${ADUC_DOWNLOADS_FOLDER}"
            ADUC_COMMANDS_FIFO_NAME="${ADUC_COMMANDS_FIFO_NAME}"
            ADUC_FILE_GROUP="${ADUC_FILE_GROUP}"
            ADUC_FILE_USER="${ADUC_FILE_USER}"
            ADUC_INSTALLEDCRITERIA_FILE_PATH="${ADUC_INSTALLEDCRITERIA_FILE_PATH}"
            ADUC_PLATFORM_LAYER="${ADUC_PLATFORM_LAYER}"
            ADUSHELL_FILE_PATH="${ADUSHELL_FILE_PATH}"
            DO_FILE_GROUP="${DO_FILE_GROUP}"
            DO_FILE_USER="${DO_FILE_USER}"
            ADUC_BUILD_SNAP="${ADUC_BUILD_SNAP}"
            SYSLOG_FILE_GROUP="${SYSLOG_FILE_GROUP}")

<<<<<<< HEAD

if (NOT ADUC_UBUNTU_CORE_SNAP_ONLY)
    find_package (deliveryoptimization_sdk CONFIG REQUIRED)
    target_link_libraries (${target_name} PRIVATE Microsoft::deliveryoptimization)
else ()
=======
if (ADUC_PLATFORM_LAYER STREQUAL "simulator")
    target_compile_definitions (${target_name} PRIVATE ADUC_PLATFORM_SIMULATOR)
>>>>>>> b448671f
endif ()

target_link_libraries (${target_name} PRIVATE aduc::platform_layer)

install (TARGETS ${target_name} RUNTIME DESTINATION ${CMAKE_INSTALL_BINDIR})<|MERGE_RESOLUTION|>--- conflicted
+++ resolved
@@ -144,16 +144,8 @@
             ADUC_BUILD_SNAP="${ADUC_BUILD_SNAP}"
             SYSLOG_FILE_GROUP="${SYSLOG_FILE_GROUP}")
 
-<<<<<<< HEAD
-
-if (NOT ADUC_UBUNTU_CORE_SNAP_ONLY)
-    find_package (deliveryoptimization_sdk CONFIG REQUIRED)
-    target_link_libraries (${target_name} PRIVATE Microsoft::deliveryoptimization)
-else ()
-=======
 if (ADUC_PLATFORM_LAYER STREQUAL "simulator")
     target_compile_definitions (${target_name} PRIVATE ADUC_PLATFORM_SIMULATOR)
->>>>>>> b448671f
 endif ()
 
 target_link_libraries (${target_name} PRIVATE aduc::platform_layer)
