cmake_minimum_required (VERSION 3.5)

project (azure_iot_aduc_agent)

set (target_name AducIotAgent)

add_subdirectory (adu_core_export_helpers)
add_subdirectory (adu_core_interface)
add_subdirectory (device_info_interface)
add_subdirectory (pnp_helper)
add_subdirectory (command_helper)

include (agentRules)

include (find_curl_and_import_libcurl)

compileasc99 ()
disablertti ()

# Used to find and include the CURL::libcurl imported libary
find_curl_and_import_libcurl ()

set (agent_c_files ./src/main.c ./src/health_management.c)

add_executable (${target_name} ${agent_c_files})

set_target_properties (${target_name} PROPERTIES COMPILE_DEFINITIONS _DEFAULT_SOURCE)

# Pick up Git revision so we can report it in version information.

include (FindGit)
if (GIT_FOUND)
    execute_process (
        COMMAND ${GIT_EXECUTABLE} rev-parse --show-toplevel
        WORKING_DIRECTORY ${CMAKE_CURRENT_SOURCE_DIR}
        OUTPUT_VARIABLE GIT_ROOT
        OUTPUT_STRIP_TRAILING_WHITESPACE)
endif ()
if (GIT_ROOT)
    execute_process (
        COMMAND ${GIT_EXECUTABLE} rev-parse --short HEAD
        WORKING_DIRECTORY ${CMAKE_CURRENT_SOURCE_DIR}
        OUTPUT_VARIABLE ADUC_GIT_HEAD_REVISION
        OUTPUT_STRIP_TRAILING_WHITESPACE)
    execute_process (
        COMMAND ${GIT_EXECUTABLE} rev-parse --abbrev-ref HEAD
        WORKING_DIRECTORY ${CMAKE_CURRENT_SOURCE_DIR}
        OUTPUT_VARIABLE ADUC_GIT_HEAD_NAME
        OUTPUT_STRIP_TRAILING_WHITESPACE)

    target_compile_definitions (
        ${target_name} PRIVATE ADUC_GIT_INFO="${ADUC_GIT_HEAD_NAME}:${ADUC_GIT_HEAD_REVISION}")
else ()
    message (WARNING "Git version info not found, DO NOT release from this build tree!")
endif ()

target_compile_definitions (
    ${target_name}
    PRIVATE ADUC_VERSION="${ADUC_VERSION}"
            ADUC_PLATFORM_LAYER="${ADUC_PLATFORM_LAYER}"
            ADUC_CONTENT_HANDLERS="${ADUC_CONTENT_HANDLERS}"
            SUPPORTED_UPDATE_MANIFEST_VERSION_MIN=${SUPPORTED_UPDATE_MANIFEST_VERSION_MIN}
            SUPPORTED_UPDATE_MANIFEST_VERSION_MAX=${SUPPORTED_UPDATE_MANIFEST_VERSION_MAX})

# NOTE: the call to find_package for azure_c_shared_utility
# must come before umqtt since their config.cmake files expect the aziotsharedutil target to already have been defined.
find_package (azure_c_shared_utility REQUIRED)
find_package (IotHubClient REQUIRED)
find_package (umqtt REQUIRED)
find_package (Parson REQUIRED)

target_link_digital_twin_client (${target_name} PRIVATE)

target_link_libraries (
    ${target_name}
    PRIVATE aziotsharedutil
            IotHubClient::iothub_client
            umqtt
            aduc::adu_core_export_helpers
            aduc::adu_core_interface
            aduc::agent_orchestration
            aduc::agent_workflow
            aduc::c_utils
            aduc::command_helper
            aduc::communication_abstraction
            aduc::config_utils
            aduc::d2c_messaging
            aduc::device_info_interface
            aduc::eis_utils
            aduc::extension_manager
            aduc::extension_utils
            aduc::https_proxy_utils
            aduc::iothub_communication_manager
            aduc::logging
            aduc::permission_utils
            aduc::pnp_helper
            aduc::system_utils
            diagnostics_component::diagnostics_interface
            diagnostics_component::diagnostics_devicename)

if (ADUC_IOT_HUB_PROTOCOL STREQUAL "MQTT")
    target_compile_definitions (${target_name} PRIVATE ADUC_ALLOW_MQTT=1)
    target_link_libraries (${target_name} PRIVATE iothub_client_mqtt_transport)

elseif (ADUC_IOT_HUB_PROTOCOL STREQUAL "MQTT_over_WebSockets")
    target_compile_definitions (${target_name} PRIVATE ADUC_ALLOW_MQTT_OVER_WEBSOCKETS=1)
    target_link_libraries (${target_name} PRIVATE iothub_client_mqtt_ws_transport)

elseif (ADUC_IOT_HUB_PROTOCOL STREQUAL "IotHub_Protocol_from_Config")
    target_compile_definitions (${target_name} PRIVATE ADUC_GET_IOTHUB_PROTOCOL_FROM_CONFIG=1)
    target_compile_definitions (${target_name} PRIVATE ADUC_ALLOW_MQTT=1)
    target_compile_definitions (${target_name} PRIVATE ADUC_ALLOW_MQTT_OVER_WEBSOCKETS=1)
    target_link_libraries (${target_name} PRIVATE iothub_client_mqtt_transport)
    target_link_libraries (${target_name} PRIVATE iothub_client_mqtt_ws_transport)

else ()
    message (
        FATAL_ERROR,
        "Invalid value '${ADUC_IOT_HUB_PROTOCOL}' for ADUC_IOT_HUB_PROTOCOL. Valid values: MQTT | MQTT_over_WebSockets | IotHub_Protocol_from_Config"
    )
endif ()

get_filename_component (
    ADUC_INSTALLEDCRITERIA_FILE_PATH
    "${ADUC_DATA_FOLDER}/${ADUC_INSTALLEDCRITERIA_FILE}"
    ABSOLUTE
    "/")

target_compile_definitions (
    ${target_name}
    PRIVATE ADUC_AGENT_FILEPATH="${ADUC_AGENT_FILEPATH}"
            ADUC_CONF_FILE_PATH="${ADUC_CONF_FILE_PATH}"
            ADUC_CONF_FOLDER="${ADUC_CONF_FOLDER}"
            ADUC_DATA_FOLDER="${ADUC_DATA_FOLDER}"
            ADUC_DOWNLOADS_FOLDER="${ADUC_DOWNLOADS_FOLDER}"
            ADUC_COMMANDS_FIFO_NAME="${ADUC_COMMANDS_FIFO_NAME}"
            ADUC_FILE_GROUP="${ADUC_FILE_GROUP}"
            ADUC_FILE_USER="${ADUC_FILE_USER}"
            ADUC_INSTALLEDCRITERIA_FILE_PATH="${ADUC_INSTALLEDCRITERIA_FILE_PATH}"
            ADUC_PLATFORM_LAYER="${ADUC_PLATFORM_LAYER}"
            ADUSHELL_FILE_PATH="${ADUSHELL_FILE_PATH}"
            DO_FILE_GROUP="${DO_FILE_GROUP}"
            DO_FILE_USER="${DO_FILE_USER}"
            ADUC_UBUNTU_CORE_SNAP_ONLY="${ADUC_UBUNTU_CORE_SNAP_ONLY}"
            SYSLOG_FILE_GROUP="${SYSLOG_FILE_GROUP}")

<<<<<<< HEAD
if (ADUC_PLATFORM_LAYER STREQUAL "simulator")
    target_compile_definitions (${target_name} PRIVATE ADUC_PLATFORM_SIMULATOR)
elseif (NOT ADUC_UBUNTU_CORE_SNAP_ONLY)
    find_package (deliveryoptimization_sdk CONFIG REQUIRED)
    target_link_libraries (${target_name} PRIVATE Microsoft::deliveryoptimization)
else ()
=======
if (ADUC_PLATFORM_LAYER STREQUAL "linux")
    find_package (deliveryoptimization_sdk CONFIG REQUIRED)
    target_link_libraries (${target_name} PRIVATE Microsoft::deliveryoptimization)
else ()
    message (FATAL_ERROR "Invalid platform layer specified: ${ADUC_PLATFORM_LAYER}")
>>>>>>> e6c848a9
endif ()

target_link_libraries (${target_name} PRIVATE aduc::platform_layer)

install (TARGETS ${target_name} RUNTIME DESTINATION ${CMAKE_INSTALL_BINDIR})<|MERGE_RESOLUTION|>--- conflicted
+++ resolved
@@ -144,20 +144,11 @@
             ADUC_UBUNTU_CORE_SNAP_ONLY="${ADUC_UBUNTU_CORE_SNAP_ONLY}"
             SYSLOG_FILE_GROUP="${SYSLOG_FILE_GROUP}")
 
-<<<<<<< HEAD
-if (ADUC_PLATFORM_LAYER STREQUAL "simulator")
-    target_compile_definitions (${target_name} PRIVATE ADUC_PLATFORM_SIMULATOR)
-elseif (NOT ADUC_UBUNTU_CORE_SNAP_ONLY)
-    find_package (deliveryoptimization_sdk CONFIG REQUIRED)
-    target_link_libraries (${target_name} PRIVATE Microsoft::deliveryoptimization)
-else ()
-=======
 if (ADUC_PLATFORM_LAYER STREQUAL "linux")
     find_package (deliveryoptimization_sdk CONFIG REQUIRED)
     target_link_libraries (${target_name} PRIVATE Microsoft::deliveryoptimization)
 else ()
     message (FATAL_ERROR "Invalid platform layer specified: ${ADUC_PLATFORM_LAYER}")
->>>>>>> e6c848a9
 endif ()
 
 target_link_libraries (${target_name} PRIVATE aduc::platform_layer)
