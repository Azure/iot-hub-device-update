--- conflicted
+++ resolved
@@ -147,14 +147,12 @@
             ADUC_BUILD_SNAP="${ADUC_BUILD_SNAP}"
             SYSLOG_FILE_GROUP="${SYSLOG_FILE_GROUP}")
 
-<<<<<<< HEAD
 if (ADUC_PLATFORM_LAYER STREQUAL "simulator")
     target_compile_definitions (${target_name} PRIVATE ADUC_PLATFORM_SIMULATOR)
-=======
+
 if (WIN32)
     find_package (unofficial-getopt-win32 REQUIRED)
     target_link_libraries (${target_name} PRIVATE unofficial::getopt-win32::getopt)
->>>>>>> 10791ac6
 endif ()
 
 target_link_libraries (${target_name} PRIVATE aduc::platform_layer)
