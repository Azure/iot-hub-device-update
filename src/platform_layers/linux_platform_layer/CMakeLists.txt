cmake_minimum_required (VERSION 3.5)

set (target_name linux_platform_layer)

include (agentRules)

compileasc99 ()
disablertti ()

add_library (${target_name} STATIC)
add_library (aduc::${target_name} ALIAS ${target_name})

target_sources (
    ${target_name} PRIVATE src/linux_adu_core_exports.cpp src/linux_device_info_exports.cpp
                           src/linux_adu_core_impl.cpp)

target_include_directories (${target_name} PUBLIC ${ADUC_EXPORT_INCLUDES})

target_link_libraries (
    ${target_name}
    PUBLIC atomic
    PRIVATE aduc::adu_types
            aduc::agent_workflow
            aduc::c_utils
            aduc::contract_utils
            aduc::config_utils
            aduc::exception_utils
            aduc::extension_manager
            aduc::hash_utils
            aduc::logging
            aduc::process_utils
            aduc::shutdown_service
            aduc::string_utils
            aduc::system_utils
            aduc::workflow_data_utils
            aduc::workflow_utils)

#
# Turn -fPIC on, in order to use this library in another shared library.
#
set_property (TARGET ${target_name} PROPERTY POSITION_INDEPENDENT_CODE ON)

target_compile_definitions (
    ${target_name}
    PRIVATE ADUC_CONF_FILE_PATH="${ADUC_CONF_FILE_PATH}"
            ADUC_DEVICEINFO_MANUFACTURER="${ADUC_DEVICEINFO_MANUFACTURER}"
            ADUC_DEVICEINFO_MODEL="${ADUC_DEVICEINFO_MODEL}"
            ADUC_FILE_GROUP="${ADUC_FILE_GROUP}"
            ADUC_FILE_USER="${ADUC_FILE_USER}"
<<<<<<< HEAD
            ADUC_VERSION_FILE="${ADUC_VERSION_FILE}"
            ADUSHELL_FILE_PATH="${ADUSHELL_FILE_PATH}")
=======
            ADUC_VERSION_FILE="${ADUC_VERSION_FILE}")
>>>>>>> 362c5649

if (ADUC_BUILD_UNIT_TESTS)
    add_subdirectory (tests)
endif ()<|MERGE_RESOLUTION|>--- conflicted
+++ resolved
@@ -47,12 +47,7 @@
             ADUC_DEVICEINFO_MODEL="${ADUC_DEVICEINFO_MODEL}"
             ADUC_FILE_GROUP="${ADUC_FILE_GROUP}"
             ADUC_FILE_USER="${ADUC_FILE_USER}"
-<<<<<<< HEAD
-            ADUC_VERSION_FILE="${ADUC_VERSION_FILE}"
-            ADUSHELL_FILE_PATH="${ADUSHELL_FILE_PATH}")
-=======
             ADUC_VERSION_FILE="${ADUC_VERSION_FILE}")
->>>>>>> 362c5649
 
 if (ADUC_BUILD_UNIT_TESTS)
     add_subdirectory (tests)
