/**
 * @file main.cpp
 * @brief Implements the main code for the ADU Shell.
 *
 * @copyright Copyright (c) Microsoft Corporation.
 * Licensed under the MIT License.
 */
#include <getopt.h>

#include <string.h>

#include <aducpal/grp.h> // getgrnam
#include <aducpal/pwd.h> // getpwnam
#include <aducpal/stdlib.h> // setenv
#include <aducpal/unistd.h> // getegid, geteuid, getuid, setuid

#include <unordered_map>
#include <vector>

#include "aduc/aduc_banned.h"
#include "aduc/c_utils.h"
#include "aduc/config_utils.h"
#include "aduc/logging.h"
#include "aduc/process_utils.hpp"
#include "aduc/string_utils.hpp"

#include "adushell.hpp"
#include "adushell_const.hpp"
#include "azure_c_shared_utility/vector.h"
#include "common_tasks.hpp"

namespace CommonTasks = Adu::Shell::Tasks::Common;

#ifdef ADUSHELL_APT
#    include "aptget_tasks.h"
namespace AptGetTasks = Adu::Shell::Tasks::AptGet;
#endif

#ifdef ADUSHELL_SCRIPT
#    include "script_tasks.hpp"
namespace ScriptTasks = Adu::Shell::Tasks::Script;
#endif

namespace adushconst = Adu::Shell::Const;

/**
 * @brief Parse command-line arguments.
 * @param argc arguments count.
 * @param argv arguments array.
 * @param launchArgs a struct to store the parsed arguments.
 *
 * @return 0 if succeeded.
 */
int ParseLaunchArguments(const int argc, char** argv, ADUShell_LaunchArguments* launchArgs)
{
    if (launchArgs == nullptr)
    {
        return -1;
    }

    int result = 0;
    launchArgs->updateType = nullptr;
    launchArgs->updateAction = nullptr;
    launchArgs->targetData = nullptr;
    launchArgs->logFile = nullptr;
    launchArgs->showVersion = false;

#if _ADU_DEBUG
    launchArgs->logLevel = ADUC_LOG_DEBUG;
#else
    launchArgs->logLevel = ADUC_LOG_INFO;
#endif

    launchArgs->argc = argc;
    launchArgs->argv = argv;

    launchArgs->configFolder = ADUC_CONF_FOLDER;

    while (result == 0)
    {
        // clang-format off

        // "--version"           |   Show adu-shell version number.
        //
        // "--update-type"       |   An ADU Update Type.
        //                             e.g., "microsoft/apt", "microsoft/script", "common".
        //
        // "--update-action"     |   An action to perform.
        //                             e.g., "initialize", "download", "install", "apply", "cancel", "rollback", "reboot".
        //
        // "--target-data"       |   A string contains data for a target command.
        //                             e.g., for microsoft/apt download action, this is a single-quoted string
        //                             contains space-delimited list of package names.
        //
        // "--target-options"    |   Additional options for a target command.
        //
        // "--target-log-folder" |   Some target command requires specific logs storage.
        //
        // "--log-level"         |   Log verbosity level.
        //
        // "--config-folder"     |   Path to the folder containing the ADU configuration files.
        //
        static struct option long_options[] =
        {
            { "version",           no_argument,       nullptr, 'v' },
            { "update-type",       required_argument, nullptr, 't' },
            { "update-action",     required_argument, nullptr, 'a' },
            { "target-data",       required_argument, nullptr, 'd' },
            { "target-options",    required_argument, nullptr, 'o' },
            { "target-log-folder", required_argument, nullptr, 'f' },
            { "log-level",         required_argument, nullptr, 'l' },
            { "config-folder",     required_argument, nullptr, 'F' },
            { nullptr, 0, nullptr, 0 }
        };

        // clang-format on

        /* getopt_long stores the option index here. */
        int option_index = 0;
        int option = getopt_long(argc, argv, "vt:a:d:o:f:l:F;", long_options, &option_index);

        /* Detect the end of the options. */
        if (option == -1)
        {
            break;
        }

        switch (option)
        {
        case 'v':
            launchArgs->showVersion = true;
            break;

        case 't':
            launchArgs->updateType = optarg;
            break;

        case 'F':
            launchArgs->configFolder = optarg;
            break;

        case 'a':
            launchArgs->updateAction = optarg;
            launchArgs->action = ADUShellActionFromString(launchArgs->updateAction);
            break;

        case 'd':
            launchArgs->targetData = optarg;
            break;

        case 'o':
            launchArgs->targetOptions.emplace_back(optarg);
            break;

        case 'f':
            launchArgs->logFile = optarg;
            break;

        case 'l': {
            char* endptr;
            errno = 0; /* To distinguish success/failure after call */
            int64_t logLevel = strtol(optarg, &endptr, 10);
            if (errno != 0 || endptr == optarg || logLevel < ADUC_LOG_DEBUG || logLevel > ADUC_LOG_ERROR)
            {
                printf("Invalid log level after '--log-level' or '-l' option. Expected value: 0-3.");
                result = -1;
            }
            else
            {
                launchArgs->logLevel = static_cast<ADUC_LOG_SEVERITY>(logLevel);
            }

            break;
        }

        case '?':
            switch (optopt)
            {
            case 't':
                printf("Missing an Update Type string after '--update-type' or '-t' option.");
                break;
            case 'd':
                printf("Missing a target data string after '--target-data' or '-d' option. Expected quoted string.");
                break;
            case 'o':
                printf(
                    "Missing a target options string after '--target-options' or '-o' option. Expected quoted string.");
                break;
            case 'l':
                printf("Invalid log level after '--log-level' or '-l' option. Expected value: 0-3.");
                break;
            case 'f':
                printf("Missing a log folder path after '--target-log-folder' or '-f' option.");
                break;
            case 'F':
                printf("Missing a config folder path after '--config-folder' or '-c' option.");
                break;
            default:
                printf("Missing an option value after -%c.\n", optopt);
                break;
            }
            result = -1;
            break;

        default:
            printf("Ignoring unknown argument: character code %d", option);
        }
    }

    if (launchArgs->updateType == nullptr)
    {
        printf("Missing --update-type option.\n");
        result = -1;
    }

    if (launchArgs->updateAction == nullptr)
    {
        printf("Missing --update-action option.\n");
        result = -1;
    }

    return result;
}

void ShowChildProcessLogs(const std::string& output)
{
    if (!output.empty())
    {
        std::stringstream ss(output);
        std::string token;
        Log_Info("########## Begin Child's Logs ##########");
        while (std::getline(ss, token, '\n'))
        {
            Log_Info("#  %s", token.c_str());
        }
        Log_Info("########## End Child's Logs ##########");
    }
}

/**
 * @brief Starts a child process for task(s) for a given update actions.
 */
int ADUShell_Dowork(const ADUShell_LaunchArguments& launchArgs)
{
    ADUShellTaskResult taskResult;

    try
    {
        const std::unordered_map<std::string, ADUShellTaskFuncType> actionMap = {
            { adushconst::update_type_common, CommonTasks::DoCommonTask },
            { adushconst::update_type_microsoft_apt, AptGetTasks::DoAptGetTask },
            { adushconst::update_type_microsoft_script, ScriptTasks::DoScriptTask }
        };

        ADUShellTaskFuncType task = actionMap.at(std::string(launchArgs.updateType));
        taskResult = task(launchArgs);
    }
    catch (...)
    {
        Log_Error("Unknown update type: '%s'", launchArgs.updateType);
        taskResult.SetExitStatus(ADUSHELL_EXIT_UNSUPPORTED);
    }

    ShowChildProcessLogs(taskResult.Output());

    return taskResult.ExitStatus();
}

/**
 * @brief Checking if the process has permission to run the adu shell operations
 *
 * @return true if the process is either in the trusted Group, or is one of the adu shell trusted users.
 * @return false otherwise
 */
bool ADUShell_PermissionCheck()
{
    bool isTrusted = false;

    // If config file is provided, check if user is in trusted user list.
    const ADUC_ConfigInfo* config = ADUC_ConfigInfo_GetInstance();
    if (config != NULL)
    {
        VECTOR_HANDLE aduShellTrustedUsers = ADUC_ConfigInfo_GetAduShellTrustedUsers(config);

        isTrusted = VerifyProcessEffectiveUser(aduShellTrustedUsers);

        ADUC_ConfigInfo_FreeAduShellTrustedUsers(aduShellTrustedUsers);
        aduShellTrustedUsers = nullptr;
        ADUC_ConfigInfo_ReleaseInstance(config);
    }

    // If config file not provided or user not in the trusted users list, then
    // check whether the effective user is in the trusted group
    if (!isTrusted)
    {
        isTrusted = VerifyProcessEffectiveGroup(ADUSHELL_EFFECTIVE_GROUP_NAME);
    }

    // If a trusted user list is provided, the permission check passes if the user is either in trusted group,
    // or is one of the trusted user.
    return isTrusted;
}

/**
 * @brief Main method.
 *
 * @param argc Count of arguments in @p argv.
 * @param argv Arguments, first is the process name.
 * @return int Return value. 0 for succeeded.
 *
 * @note argv[0]: process name
 * @note argv[1]: connection string.
 * @note argv[2..n]: optional parameters for upper layer.
 */
int main(int argc, char** argv)
{
    ADUShell_LaunchArguments launchArgs;
    const ADUC_ConfigInfo* config = NULL;
    uid_t defaultUserId = ADUCPAL_getuid();
    uid_t effectiveUserId = ADUCPAL_geteuid();

    int ret = ParseLaunchArguments(argc, argv, &launchArgs);
    if (ret != 0)
    {
        printf("Failed to parse launch arguments.\n");
        goto done;
    }

    if (launchArgs.showVersion)
    {
        printf("%s\n", ADUC_VERSION);
        ret = 0;
        goto done;
    }

    ADUCPAL_setenv(ADUC_CONFIG_FOLDER_ENV, launchArgs.configFolder, 1);
    config = ADUC_ConfigInfo_GetInstance();
    if (config == NULL)
    {
        Log_Error("Cannot read configuration from '%s' folder.", launchArgs.configFolder);
        ret = EXIT_FAILURE;
        goto done;
    }

    if (!ADUShell_PermissionCheck())
    {
        ret = EPERM;
        goto done;
    }

    ADUC_Logging_Init(launchArgs.logLevel, "adu-shell");

    Log_Debug("Update type: %s", launchArgs.updateType);
    Log_Debug("Update action: %s", launchArgs.updateAction);
    Log_Debug("Target data: %s", launchArgs.targetData);
    for (const std::string& option : launchArgs.targetOptions)
    {
        Log_Debug("Target options: %s", option.c_str());
    }
    Log_Debug("Log level: %d", launchArgs.logLevel);

    // Run as 'root'.
    // Note: this requires the file owner to be 'root'.
<<<<<<< HEAD
    uid_t defaultUserId = getuid();
    uid_t effectiveUserId = geteuid();
    //ret = setuid(effectiveUserId);
    ret = 0;
=======
    ret = ADUCPAL_setuid(effectiveUserId);
>>>>>>> 10791ac6
    if (ret == 0)
    {
        Log_Info(
            "Run as uid(%d), defaultUid(%d), effectiveUid(%d), effectiveGid(%d)",
            ADUCPAL_getuid(),
            defaultUserId,
            effectiveUserId,
            ADUCPAL_getegid());

        ret = ADUShell_Dowork(launchArgs);

        ADUC_Logging_Uninit();

        goto done;
    }

<<<<<<< HEAD
    //Log_Error("Cannot set user identity. (code: %d, errno: %d)", ret, errno);
    return 0;
=======
    Log_Error("Cannot set user identity. (code: %d, errno: %d)", ret, errno);
done:
    ADUC_ConfigInfo_ReleaseInstance(config);
    return ret;
>>>>>>> 10791ac6
}<|MERGE_RESOLUTION|>--- conflicted
+++ resolved
@@ -361,14 +361,7 @@
 
     // Run as 'root'.
     // Note: this requires the file owner to be 'root'.
-<<<<<<< HEAD
-    uid_t defaultUserId = getuid();
-    uid_t effectiveUserId = geteuid();
-    //ret = setuid(effectiveUserId);
-    ret = 0;
-=======
     ret = ADUCPAL_setuid(effectiveUserId);
->>>>>>> 10791ac6
     if (ret == 0)
     {
         Log_Info(
@@ -385,13 +378,8 @@
         goto done;
     }
 
-<<<<<<< HEAD
-    //Log_Error("Cannot set user identity. (code: %d, errno: %d)", ret, errno);
-    return 0;
-=======
     Log_Error("Cannot set user identity. (code: %d, errno: %d)", ret, errno);
 done:
     ADUC_ConfigInfo_ReleaseInstance(config);
     return ret;
->>>>>>> 10791ac6
 }