--- conflicted
+++ resolved
@@ -23,11 +23,7 @@
  */
 typedef struct tagFileInfo
 {
-<<<<<<< HEAD
-    long fileSize; //!< size of the file in bytes
-=======
     long long fileSize; //!< size of the file in bytes
->>>>>>> 16a5507f
     char* fileName; //!< the name of the file
     time_t lastWrite; //!< the last time the file was modified
 } FileInfo;
@@ -39,11 +35,7 @@
     FileInfo* sortedLogFiles,
     size_t sortedLogFileLength,
     const char* candidateFileName,
-<<<<<<< HEAD
-    long sizeOfCandidateFile,
-=======
     long long sizeOfCandidateFile,
->>>>>>> 16a5507f
     time_t candidateLastWrite);
 
 EXTERN_C_END
