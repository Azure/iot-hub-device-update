--- conflicted
+++ resolved
@@ -45,11 +45,7 @@
     FileInfo* sortedLogFiles,
     size_t sortedLogFileLength,
     const char* candidateFileName,
-<<<<<<< HEAD
-    long sizeOfCandidateFile,
-=======
     long long sizeOfCandidateFile,
->>>>>>> 16a5507f
     time_t candidateLastWrite)
 {
     if (sortedLogFiles == NULL || sortedLogFileLength < 1 || candidateFileName == NULL || sizeOfCandidateFile == 0)
@@ -228,11 +224,7 @@
     }
 
     int fileIndex = 0;
-<<<<<<< HEAD
-    long currentFileMaxCount = 0;
-=======
     long long currentFileMaxCount = 0;
->>>>>>> 16a5507f
     while (currentFileMaxCount < maxFileSize && fileIndex < discoveredFilesSize)
     {
         if (discoveredFiles[fileIndex].fileName == NULL)
